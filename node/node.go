--- conflicted
+++ resolved
@@ -121,11 +121,7 @@
 // Node is a collection of Sia modules operating together as a Sia node.
 type Node struct {
 	// The mux of the node.
-<<<<<<< HEAD
-	Mux *modules.SiaMux
-=======
 	Mux *siamux.SiaMux
->>>>>>> f9720379
 
 	// The modules of the node. Modules that are not initialized will be nil.
 	ConsensusSet    modules.ConsensusSet
@@ -225,12 +221,8 @@
 	}
 	if n.Mux != nil {
 		printlnRelease("Closing siamux...")
-<<<<<<< HEAD
-		err = errors.Compose(n.Mux.SafeClose())
-=======
 		err = errors.Compose(n.Mux.Close())
 		n.Mux = nil // unset the mux to prevent closing twice
->>>>>>> f9720379
 	}
 	return err
 }
@@ -245,11 +237,7 @@
 	errChan := make(chan error, 1)
 
 	// Create the siamux.
-<<<<<<< HEAD
-	mux, err := func() (*modules.SiaMux, error) {
-=======
 	mux, err := func() (*siamux.SiaMux, error) {
->>>>>>> f9720379
 		if params.SiaMuxAddress == "" {
 			params.SiaMuxAddress = "localhost:0"
 		}
