package api

import (
	"fmt"
	"log"
	"net/http"
	"strconv"

<<<<<<< HEAD
	"gitlab.com/NebulousLabs/Sia/build"
	"gitlab.com/NebulousLabs/Sia/crypto"
	"gitlab.com/NebulousLabs/Sia/modules"
	"gitlab.com/NebulousLabs/Sia/types"

=======
	"github.com/NebulousLabs/Sia/build"
	"github.com/NebulousLabs/Sia/crypto"
	"github.com/NebulousLabs/Sia/modules"
	"github.com/NebulousLabs/Sia/types"
>>>>>>> 58d4f727
	"github.com/julienschmidt/httprouter"
)

const (
	//MaxBlocksRequest is the maximum number of blocks a client can request.  10 is chosen
	MaxBlocksRequest = 10
)

//explorerTxSubscribe Handles the upgrade from HTTP -> WS, creates a new subscriber and starts the socket writer
func (api *API) explorerBlockSubscribe(w http.ResponseWriter, req *http.Request, ps httprouter.Params) {
	conn, err := Upgrader.Upgrade(w, req, nil)
	if err != nil && build.DEBUG {
		log.Printf("Unable to upgrade request. Error: %s", err)
		return
	}
	subscriber := &Subscriber{hub: api.hub, conn: conn, send: make(chan []byte, 256)}
	subscriber.hub.registerBlock <- subscriber
	go subscriber.SocketWriter()
}

//explorerTxSubscribe Handles the upgrade from HTTP -> WS, creates a new subscriber and starts the socket writer
func (api *API) explorerTxSubscribe(w http.ResponseWriter, req *http.Request, ps httprouter.Params) {
	conn, err := Upgrader.Upgrade(w, req, nil)
	if err != nil {
		log.Println(err)
		return
	}

	subscriber := &Subscriber{hub: api.hub, conn: conn, send: make(chan []byte, 256)}
	subscriber.hub.registerTx <- subscriber
	go subscriber.SocketWriter()
}

type (
	// ExplorerBlock is a block with some extra information such as the id and
	// height. This information is provided for programs that may not be
	// complex enough to compute the ID on their own.
	ExplorerBlock struct {
		MinerPayoutIDs []types.SiacoinOutputID `json:"minerpayoutids,omitempty"`
		Transactions   []ExplorerTransaction   `json:"transactions"`
		RawBlock       types.Block             `json:"rawblock,omitempty"`
		modules.BlockFacts
	}

	//PendingExplorerBlock is a block with the current facts and list of transactions.  It doesn't
	//have an ID yet since it's still in progress
	PendingExplorerBlock struct {
		Transactions []ExplorerTransaction `json:"transactions"`
		modules.BlockFacts
	}

	// ExplorerTransaction is a transcation with some extra information such as
	// the parent block. This information is provided for programs that may not
	// be complex enough to compute the extra information on their own.
	ExplorerTransaction struct {
		ID                                       types.TransactionID       `json:"id"`
		Height                                   types.BlockHeight         `json:"height"`
		Parent                                   types.BlockID             `json:"parent"`
		RawTransaction                           types.Transaction         `json:"rawtransaction"`
		SiacoinInputOutputs                      []types.SiacoinOutput     `json:"siacoininputoutputs"` // the outputs being spent
		SiacoinOutputIDs                         []types.SiacoinOutputID   `json:"siacoinoutputids"`
		FileContractIDs                          []types.FileContractID    `json:"filecontractids"`
		FileContractValidProofOutputIDs          [][]types.SiacoinOutputID `json:"filecontractvalidproofoutputids"`          // outer array is per-contract
		FileContractMissedProofOutputIDs         [][]types.SiacoinOutputID `json:"filecontractmissedproofoutputids"`         // outer array is per-contract
		FileContractRevisionValidProofOutputIDs  [][]types.SiacoinOutputID `json:"filecontractrevisionvalidproofoutputids"`  // outer array is per-revision
		FileContractRevisionMissedProofOutputIDs [][]types.SiacoinOutputID `json:"filecontractrevisionmissedproofoutputids"` // outer array is per-revision
		StorageProofOutputIDs                    [][]types.SiacoinOutputID `json:"storageproofoutputids"`                    // outer array is per-payout
		StorageProofOutputs                      [][]types.SiacoinOutput   `json:"storageproofoutputs"`                      // outer array is per-payout
		SiafundInputOutputs                      []types.SiafundOutput     `json:"siafundinputoutputs"`                      // the outputs being spent
		SiafundOutputIDs                         []types.SiafundOutputID   `json:"siafundoutputids"`
		SiafundClaimOutputIDs                    []types.SiacoinOutputID   `json:"siafundclaimoutputids"`
	}

	// ExplorerBlockGET is the object returned by a GET request to
	// /explorer/pending.
	ExplorerBlockGET struct {
		Blocks []ExplorerBlock `json:"blocks"`
	}

	// ExplorerPendingBlockGET is the object returned by a GET request to
	// /explorer/pending.
	ExplorerPendingBlockGET struct {
		PendingBlock PendingExplorerBlock `json:"block"`
	}

	// ExplorerConsensusChange is pushed to the websocket when a consensus change event occurs
	// This allows subscribers to listen and react without having to poll the API
	ExplorerConsensusChange struct {
		AppliedBlocks  []ExplorerBlock `json:"applied_blocks"`
		RevertedBlocks []types.BlockID `json:"reverted_blocks"`
	}

	// ExplorerUnconfirmedTransactionChange is pushed to the websocket when a transaction set update occurs
	// This allows subscribers to listen and react without having to poll the API
	ExplorerUnconfirmedTransactionChange struct {
		AppliedTransactions  []ExplorerTransaction `json:"applied_txs"`
		RevertedTransactions []types.TransactionID `json:"reverted_txs"`
	}

	// ExplorerHashGET is the object returned as a response to a GET request to
	// /explorer/hash. The HashType will indicate whether the hash corresponds
	// to a block id, a transaction id, a siacoin output id, a file contract
	// id, or a siafund output id. In the case of a block id, 'Block' will be
	// filled out and all the rest of the fields will be blank. In the case of
	// a transaction id, 'Transaction' will be filled out and all the rest of
	// the fields will be blank. For everything else, 'Transactions' and
	// 'Blocks' will/may be filled out and everything else will be blank.
	ExplorerHashGET struct {
		HashType     string                `json:"hashtype"`
		Block        *ExplorerBlock        `json:"block"`
		Blocks       []ExplorerBlock       `json:"blocks"`
		Transaction  *ExplorerTransaction  `json:"transaction"`
		Transactions []ExplorerTransaction `json:"transactions"`
	}
)

// buildExplorerTransaction takes a transaction and the height + id of the
// block it appears in an uses that to build an explorer transaction.
func (api *API) buildExplorerTransaction(height types.BlockHeight, parent types.BlockID, txn types.Transaction) (et ExplorerTransaction) {
	// Get the header information for the transaction.
	et.ID = txn.ID()
	et.Height = height
	et.Parent = parent
	et.RawTransaction = txn

	// Add the siacoin outputs that correspond with each siacoin input.
	for _, sci := range txn.SiacoinInputs {
		sco, exists := api.explorer.SiacoinOutput(sci.ParentID)
		if build.DEBUG && !exists {
			log.Println("could not find corresponding siacoin output")
		}
		et.SiacoinInputOutputs = append(et.SiacoinInputOutputs, sco)
	}

	for i := range txn.SiacoinOutputs {
		et.SiacoinOutputIDs = append(et.SiacoinOutputIDs, txn.SiacoinOutputID(uint64(i)))
	}

	// Add all of the valid and missed proof ids as extra data to the file
	// contracts.
	for i, fc := range txn.FileContracts {
		fcid := txn.FileContractID(uint64(i))
		var fcvpoids []types.SiacoinOutputID
		var fcmpoids []types.SiacoinOutputID
		for j := range fc.ValidProofOutputs {
			fcvpoids = append(fcvpoids, fcid.StorageProofOutputID(types.ProofValid, uint64(j)))
		}
		for j := range fc.MissedProofOutputs {
			fcmpoids = append(fcmpoids, fcid.StorageProofOutputID(types.ProofMissed, uint64(j)))
		}
		et.FileContractIDs = append(et.FileContractIDs, fcid)
		et.FileContractValidProofOutputIDs = append(et.FileContractValidProofOutputIDs, fcvpoids)
		et.FileContractMissedProofOutputIDs = append(et.FileContractMissedProofOutputIDs, fcmpoids)
	}

	// Add all of the valid and missed proof ids as extra data to the file
	// contract revisions.
	for _, fcr := range txn.FileContractRevisions {
		var fcrvpoids []types.SiacoinOutputID
		var fcrmpoids []types.SiacoinOutputID
		for j := range fcr.NewValidProofOutputs {
			fcrvpoids = append(fcrvpoids, fcr.ParentID.StorageProofOutputID(types.ProofValid, uint64(j)))
		}
		for j := range fcr.NewMissedProofOutputs {
			fcrmpoids = append(fcrmpoids, fcr.ParentID.StorageProofOutputID(types.ProofMissed, uint64(j)))
		}
		et.FileContractValidProofOutputIDs = append(et.FileContractValidProofOutputIDs, fcrvpoids)
		et.FileContractMissedProofOutputIDs = append(et.FileContractMissedProofOutputIDs, fcrmpoids)
	}

	// Add all of the output ids and outputs corresponding with each storage
	// proof.
	for _, sp := range txn.StorageProofs {
		fileContract, fileContractRevisions, fileContractExists, _ := api.explorer.FileContractHistory(sp.ParentID)
		if !fileContractExists && build.DEBUG {
			log.Println("could not find a file contract connected with a storage proof")
		}
		var storageProofOutputs []types.SiacoinOutput
		if len(fileContractRevisions) > 0 {
			storageProofOutputs = fileContractRevisions[len(fileContractRevisions)-1].NewValidProofOutputs
		} else {
			storageProofOutputs = fileContract.ValidProofOutputs
		}
		var storageProofOutputIDs []types.SiacoinOutputID
		for i := range storageProofOutputs {
			storageProofOutputIDs = append(storageProofOutputIDs, sp.ParentID.StorageProofOutputID(types.ProofValid, uint64(i)))
		}
		et.StorageProofOutputIDs = append(et.StorageProofOutputIDs, storageProofOutputIDs)
		et.StorageProofOutputs = append(et.StorageProofOutputs, storageProofOutputs)
	}

	// Add the siafund outputs that correspond to each siacoin input.
	for _, sci := range txn.SiafundInputs {
		sco, exists := api.explorer.SiafundOutput(sci.ParentID)
		if build.DEBUG && !exists {
			log.Println("could not find corresponding siafund output")
		}
		et.SiafundInputOutputs = append(et.SiafundInputOutputs, sco)
	}

	for i := range txn.SiafundOutputs {
		et.SiafundOutputIDs = append(et.SiafundOutputIDs, txn.SiafundOutputID(uint64(i)))
	}

	for _, sfi := range txn.SiafundInputs {
		et.SiafundClaimOutputIDs = append(et.SiafundClaimOutputIDs, sfi.ParentID.SiaClaimOutputID())
	}
	return et
}

// buildExplorerBlock takes a block and its height and uses it to construct an
// explorer block.
func (api *API) buildExplorerBlock(height types.BlockHeight, block types.Block) ExplorerBlock {
	var mpoids []types.SiacoinOutputID
	for i := range block.MinerPayouts {
		mpoids = append(mpoids, block.MinerPayoutID(uint64(i)))
	}

	var etxns []ExplorerTransaction
	for _, txn := range block.Transactions {
		etxns = append(etxns, api.buildExplorerTransaction(height, block.ID(), txn))
	}

	facts, exists := api.explorer.BlockFacts(height)
	if build.DEBUG && !exists {
		panic("incorrect request to buildExplorerBlock - block does not exist")
	} else if !exists {
		log.Printf("incorrect request to buildExplorerBlock - block does not exist")
		return ExplorerBlock{}
	}

	return ExplorerBlock{
		MinerPayoutIDs: mpoids,
		Transactions:   etxns,
		RawBlock:       block,

		BlockFacts: facts,
	}
}

// explorerHandler handles API calls to /explorer/blocks/:height.
func (api *API) explorerBlocksHandler(w http.ResponseWriter, req *http.Request, ps httprouter.Params) {
	// Parse the height that's being requested.
	var height types.BlockHeight
	_, err := fmt.Sscan(ps.ByName("height"), &height)
	//if the height is not found in the params, looks for to/from.
	if err != nil {
		queryValues := req.URL.Query()
		fromStr := queryValues.Get("from")
		//if the "height" is not found in the params and "from" is not found in the params, throw an error
		if fromStr == "" {
			WriteError(w, Error{fmt.Sprintf("Must provide a 'from' parameter when not specifiying 'height' ")}, http.StatusBadRequest)
			return
		}
		fromInt, err := strconv.Atoi(fromStr)
		if err != nil {
			WriteError(w, Error{fmt.Sprintf("Invalid 'from' parameter: %s.  Error: %s", fromStr, err)}, http.StatusBadRequest)
			return
		}
		from := types.BlockHeight(fromInt)

		toStr := queryValues.Get("to")
		var to types.BlockHeight
		//if "to" isn't found, set "to" equal to the Height
		if toStr == "" {
			to = api.cs.Height()
		} else {
			toInt, err := strconv.Atoi(toStr)
			if err != nil {
				WriteError(w, Error{fmt.Sprintf("Invalid 'to' parameter: %s.  Error: %s", fromStr, err)}, http.StatusBadRequest)
				return
			}
			to = types.BlockHeight(toInt)
		}

		//if from > to, throw an exception, because that's impossible query condition
		if from > to {
			WriteError(w, Error{"from paramter must be less than the to parameter"}, http.StatusBadRequest)
			return
		}

		//if "to" is greater than the current consensus Height, that's an impossible query condition
		if to > api.cs.Height() {
			WriteError(w, Error{fmt.Sprintf("to paramater must be less than the current block height of: %d", api.cs.Height())}, http.StatusBadRequest)
			return
		}

		if to-from > MaxBlocksRequest {
			WriteError(w, Error{fmt.Sprintf("to paramater must be less than the current block height of: %d", api.cs.Height())}, http.StatusBadRequest)
			return
		}

		var blockGet ExplorerBlockGET
		for blockHeight := from; blockHeight <= to; blockHeight++ {
			block, exists := api.cs.BlockAtHeight(blockHeight)
			if !exists {
				WriteError(w, Error{fmt.Sprintf("no block found at height %d in call to /explorer/block.  This is a server error, please contact the operator of this explorer", blockHeight)}, http.StatusInternalServerError)
				return
			}
			blockGet.Blocks = append(blockGet.Blocks, api.buildExplorerBlock(blockHeight, block))
		}
		// Fetch and return the explorer blocks.
		WriteJSON(w, blockGet)
		return
	} else {
		// Fetch and return the explorer block.
		block, exists := api.cs.BlockAtHeight(height)
		if !exists {
			WriteError(w, Error{"no block found at input height in call to /explorer/block"}, http.StatusBadRequest)
			return
		}
		WriteJSON(w, ExplorerBlockGET{
			Blocks: []ExplorerBlock{api.buildExplorerBlock(height, block)},
		})
		return
	}
}

// buildTransactionSet returns the blocks and transactions that are associated
// with a set of transaction ids.
func (api *API) buildTransactionSet(txids []types.TransactionID) (txns []ExplorerTransaction, blocks []ExplorerBlock) {
	for _, txid := range txids {
		// Get the block containing the transaction - in the case of miner
		// payouts, the block might be the transaction.
		block, height, exists := api.explorer.Transaction(txid)
		if !exists && build.DEBUG {
			panic("explorer pointing to nonexistent txn")
		}

		// Check if the block is the transaction.
		if types.TransactionID(block.ID()) == txid {
			blocks = append(blocks, api.buildExplorerBlock(height, block))
		} else {
			// Find the transaction within the block with the correct id.
			for _, t := range block.Transactions {
				if t.ID() == txid {
					txns = append(txns, api.buildExplorerTransaction(height, block.ID(), t))
					break
				}
			}
		}
	}
	return txns, blocks
}

// explorerHashHandler handles GET requests to /explorer/hash/:hash.
func (api *API) explorerHashHandler(w http.ResponseWriter, req *http.Request, ps httprouter.Params) {
	// Scan the hash as a hash. If that fails, try scanning the hash as an
	// address.
	hash, err := scanHash(ps.ByName("hash"))
	if err != nil {
		addr, err := scanAddress(ps.ByName("hash"))
		if err != nil {
			WriteError(w, Error{err.Error()}, http.StatusBadRequest)
			return
		}
		hash = crypto.Hash(addr)
	}

	// TODO: lookups on the zero hash are too expensive to allow. Need a
	// better way to handle this case.
	if hash == (crypto.Hash{}) {
		WriteError(w, Error{"can't lookup the empty unlock hash"}, http.StatusBadRequest)
		return
	}

	hashType, err := api.explorer.HashType(hash)

	if err != nil {
		WriteError(w, Error{fmt.Sprintf("hash not found in hashtype db.  %s", err)}, http.StatusBadRequest)
		return
	}

	switch hashType {
	case modules.BlockHashType:
		{
			block, height, exists := api.explorer.Block(types.BlockID(hash))
			if exists {
				b := api.buildExplorerBlock(height, block)
				WriteJSON(w, ExplorerHashGET{
					HashType: "blockid",
					Block:    &b,
				})
				return
			} else {
				WriteError(w, Error{"hash found to be a Block HashType, but not found in database"}, http.StatusInternalServerError)
				return
			}
		}
	case modules.TransactionHashType:
		{
			block, height, exists := api.explorer.Transaction(types.TransactionID(hash))
			if exists {
				var txn types.Transaction
				for _, t := range block.Transactions {
					if t.ID() == types.TransactionID(hash) {
						txn = t
					}
				}
				tx := api.buildExplorerTransaction(height, block.ID(), txn)
				WriteJSON(w, ExplorerHashGET{
					HashType:    "transactionid",
					Transaction: &tx,
				})
				return
			} else {
				WriteError(w, Error{"hash found to be a Transaction HashType, but not found in database"}, http.StatusInternalServerError)
				return
			}
		}
	case modules.SiacoinOutputIdHashType:
		{

			txids := api.explorer.SiacoinOutputID(types.SiacoinOutputID(hash))
			if len(txids) != 0 {
				txns, blocks := api.buildTransactionSet(txids)
				WriteJSON(w, ExplorerHashGET{
					HashType:     "siacoinoutputid",
					Blocks:       blocks,
					Transactions: txns,
				})
				return
			} else {
				WriteError(w, Error{"hash found to be a SiacoinOutputId HashType, but not found in database"}, http.StatusInternalServerError)
				return
			}
		}
	case modules.FileContractIdHashType:
		{
			txids := api.explorer.FileContractID(types.FileContractID(hash))
			if len(txids) != 0 {
				txns, blocks := api.buildTransactionSet(txids)
				WriteJSON(w, ExplorerHashGET{
					HashType:     "filecontractid",
					Blocks:       blocks,
					Transactions: txns,
				})
				return
			} else {
				WriteError(w, Error{"hash found to be a FileContractId HashType, but not found in database"}, http.StatusInternalServerError)
				return
			}
		}
	case modules.SiafundOutputIdHashType:
		{
			txids := api.explorer.SiafundOutputID(types.SiafundOutputID(hash))
			if len(txids) != 0 {
				txns, blocks := api.buildTransactionSet(txids)
				WriteJSON(w, ExplorerHashGET{
					HashType:     "siafundoutputid",
					Blocks:       blocks,
					Transactions: txns,
				})
				return
			} else {
				WriteError(w, Error{"hash found to be a SiafundOutputId HashType, but not found in database"}, http.StatusInternalServerError)
				return
			}
		}
	}

	// Try the hash as an unlock hash. Unlock hash is checked last because
	// unlock hashes do not have collision-free guarantees. Someone can create
	// an unlock hash that collides with another object id. They will not be
	// able to use the unlock hash, but they can disrupt the explorer. This is
	// handled by checking the unlock hash last. Anyone intentionally creating
	// a colliding unlock hash (such a collision can only happen if done
	// intentionally) will be unable to find their unlock hash in the
	// blockchain through the explorer hash lookup.
	txids := api.explorer.UnlockHash(types.UnlockHash(hash))
	if len(txids) != 0 {
		txns, blocks := api.buildTransactionSet(txids)
		WriteJSON(w, ExplorerHashGET{
			HashType:     "unlockhash",
			Blocks:       blocks,
			Transactions: txns,
		})
		return
	}

	// Hash not found, return an error.
	WriteError(w, Error{"unrecognized hash used as input to /explorer/hash"}, http.StatusBadRequest)
}

// explorerHandler handles API calls to /explorer which returns the current block
func (api *API) explorerHandler(w http.ResponseWriter, req *http.Request, _ httprouter.Params) {
	facts := api.explorer.LatestBlockFacts()
	// Fetch and return the explorer block.
	block, exists := api.cs.BlockAtHeight(facts.Height)
	if !exists {
		WriteError(w, Error{"no block found at input height in call to /explorer/block"}, http.StatusBadRequest)
		return
	}

	WriteJSON(w, ExplorerBlockGET{
		Blocks: []ExplorerBlock{api.buildExplorerBlock(facts.Height, block)},
	})
}

// pendingBlockHandler handles API calls to /explorer/pending which returns the pending block
func (api *API) pendingBlockHandler(w http.ResponseWriter, req *http.Request, _ httprouter.Params) {
	cb := api.cs.CurrentBlock()

	pendingTxs := api.explorer.PendingTransactions()
	var explorerReps []ExplorerTransaction
	for _, ptx := range pendingTxs {
		explorerReps = append(explorerReps, api.buildExplorerTransaction(api.cs.Height()+1, cb.ParentID, ptx))
	}

	facts := api.explorer.LatestBlockFacts()
	WriteJSON(w, ExplorerBlockGET{
		Blocks: []ExplorerBlock{{
			BlockFacts:   facts,
			Transactions: explorerReps,
		}},
	})
}<|MERGE_RESOLUTION|>--- conflicted
+++ resolved
@@ -6,27 +6,19 @@
 	"net/http"
 	"strconv"
 
-<<<<<<< HEAD
+	"github.com/julienschmidt/httprouter"
 	"gitlab.com/NebulousLabs/Sia/build"
 	"gitlab.com/NebulousLabs/Sia/crypto"
 	"gitlab.com/NebulousLabs/Sia/modules"
 	"gitlab.com/NebulousLabs/Sia/types"
-
-=======
-	"github.com/NebulousLabs/Sia/build"
-	"github.com/NebulousLabs/Sia/crypto"
-	"github.com/NebulousLabs/Sia/modules"
-	"github.com/NebulousLabs/Sia/types"
->>>>>>> 58d4f727
-	"github.com/julienschmidt/httprouter"
 )
 
 const (
-	//MaxBlocksRequest is the maximum number of blocks a client can request.  10 is chosen
+	// MaxBlocksRequest is the maximum number of blocks a client can request.  10 is chosen
 	MaxBlocksRequest = 10
 )
 
-//explorerTxSubscribe Handles the upgrade from HTTP -> WS, creates a new subscriber and starts the socket writer
+// explorerBlockSubscribe handles the upgrade from HTTP -> WS, creates a new subscriber and starts the socket writer
 func (api *API) explorerBlockSubscribe(w http.ResponseWriter, req *http.Request, ps httprouter.Params) {
 	conn, err := Upgrader.Upgrade(w, req, nil)
 	if err != nil && build.DEBUG {
@@ -38,7 +30,7 @@
 	go subscriber.SocketWriter()
 }
 
-//explorerTxSubscribe Handles the upgrade from HTTP -> WS, creates a new subscriber and starts the socket writer
+// explorerTxSubscribe handles the upgrade from HTTP -> WS, creates a new subscriber and starts the socket writer
 func (api *API) explorerTxSubscribe(w http.ResponseWriter, req *http.Request, ps httprouter.Params) {
 	conn, err := Upgrader.Upgrade(w, req, nil)
 	if err != nil {
@@ -62,8 +54,8 @@
 		modules.BlockFacts
 	}
 
-	//PendingExplorerBlock is a block with the current facts and list of transactions.  It doesn't
-	//have an ID yet since it's still in progress
+	// PendingExplorerBlock is a block with the current facts and list of
+	// transactions. It doesn't have an ID yet since it's still in progress
 	PendingExplorerBlock struct {
 		Transactions []ExplorerTransaction `json:"transactions"`
 		modules.BlockFacts
@@ -258,12 +250,12 @@
 	}
 }
 
-// explorerHandler handles API calls to /explorer/blocks/:height.
+// explorerBlocksHandler handles API calls to /explorer/blocks/:height.
 func (api *API) explorerBlocksHandler(w http.ResponseWriter, req *http.Request, ps httprouter.Params) {
 	// Parse the height that's being requested.
 	var height types.BlockHeight
 	_, err := fmt.Sscan(ps.ByName("height"), &height)
-	//if the height is not found in the params, looks for to/from.
+	// if the height is not found in the params, looks for to/from.
 	if err != nil {
 		queryValues := req.URL.Query()
 		fromStr := queryValues.Get("from")
@@ -281,7 +273,7 @@
 
 		toStr := queryValues.Get("to")
 		var to types.BlockHeight
-		//if "to" isn't found, set "to" equal to the Height
+		// if "to" isn't found, set "to" equal to the Height
 		if toStr == "" {
 			to = api.cs.Height()
 		} else {
@@ -293,13 +285,13 @@
 			to = types.BlockHeight(toInt)
 		}
 
-		//if from > to, throw an exception, because that's impossible query condition
+		// if from > to, throw an exception, because that's impossible query condition
 		if from > to {
 			WriteError(w, Error{"from paramter must be less than the to parameter"}, http.StatusBadRequest)
 			return
 		}
 
-		//if "to" is greater than the current consensus Height, that's an impossible query condition
+		// if "to" is greater than the current consensus Height, that's an impossible query condition
 		if to > api.cs.Height() {
 			WriteError(w, Error{fmt.Sprintf("to paramater must be less than the current block height of: %d", api.cs.Height())}, http.StatusBadRequest)
 			return
@@ -322,18 +314,17 @@
 		// Fetch and return the explorer blocks.
 		WriteJSON(w, blockGet)
 		return
-	} else {
-		// Fetch and return the explorer block.
-		block, exists := api.cs.BlockAtHeight(height)
-		if !exists {
-			WriteError(w, Error{"no block found at input height in call to /explorer/block"}, http.StatusBadRequest)
-			return
-		}
-		WriteJSON(w, ExplorerBlockGET{
-			Blocks: []ExplorerBlock{api.buildExplorerBlock(height, block)},
-		})
-		return
-	}
+	}
+
+	// Fetch and return the explorer block.
+	block, exists := api.cs.BlockAtHeight(height)
+	if !exists {
+		WriteError(w, Error{"no block found at input height in call to /explorer/block"}, http.StatusBadRequest)
+		return
+	}
+	WriteJSON(w, ExplorerBlockGET{
+		Blocks: []ExplorerBlock{api.buildExplorerBlock(height, block)},
+	})
 }
 
 // buildTransactionSet returns the blocks and transactions that are associated
@@ -385,121 +376,105 @@
 	}
 
 	hashType, err := api.explorer.HashType(hash)
-
 	if err != nil {
 		WriteError(w, Error{fmt.Sprintf("hash not found in hashtype db.  %s", err)}, http.StatusBadRequest)
 		return
 	}
 
+	var hg ExplorerHashGET
 	switch hashType {
 	case modules.BlockHashType:
-		{
-			block, height, exists := api.explorer.Block(types.BlockID(hash))
-			if exists {
-				b := api.buildExplorerBlock(height, block)
-				WriteJSON(w, ExplorerHashGET{
-					HashType: "blockid",
-					Block:    &b,
-				})
-				return
-			} else {
-				WriteError(w, Error{"hash found to be a Block HashType, but not found in database"}, http.StatusInternalServerError)
-				return
+		block, height, exists := api.explorer.Block(types.BlockID(hash))
+		if !exists {
+			WriteError(w, Error{"hash found to be a Block HashType, but not found in database"}, http.StatusInternalServerError)
+			return
+		}
+		b := api.buildExplorerBlock(height, block)
+		hg = ExplorerHashGET{
+			HashType: "blockid",
+			Block:    &b,
+		}
+
+	case modules.TransactionHashType:
+		block, height, exists := api.explorer.Transaction(types.TransactionID(hash))
+		if !exists {
+			WriteError(w, Error{"hash found to be a Transaction HashType, but not found in database"}, http.StatusInternalServerError)
+			return
+		}
+		var txn types.Transaction
+		for _, t := range block.Transactions {
+			if t.ID() == types.TransactionID(hash) {
+				txn = t
 			}
 		}
-	case modules.TransactionHashType:
-		{
-			block, height, exists := api.explorer.Transaction(types.TransactionID(hash))
-			if exists {
-				var txn types.Transaction
-				for _, t := range block.Transactions {
-					if t.ID() == types.TransactionID(hash) {
-						txn = t
-					}
-				}
-				tx := api.buildExplorerTransaction(height, block.ID(), txn)
-				WriteJSON(w, ExplorerHashGET{
-					HashType:    "transactionid",
-					Transaction: &tx,
-				})
-				return
-			} else {
-				WriteError(w, Error{"hash found to be a Transaction HashType, but not found in database"}, http.StatusInternalServerError)
-				return
-			}
-		}
+		tx := api.buildExplorerTransaction(height, block.ID(), txn)
+		hg = ExplorerHashGET{
+			HashType:    "transactionid",
+			Transaction: &tx,
+		}
+
 	case modules.SiacoinOutputIdHashType:
-		{
-
-			txids := api.explorer.SiacoinOutputID(types.SiacoinOutputID(hash))
-			if len(txids) != 0 {
-				txns, blocks := api.buildTransactionSet(txids)
-				WriteJSON(w, ExplorerHashGET{
-					HashType:     "siacoinoutputid",
-					Blocks:       blocks,
-					Transactions: txns,
-				})
-				return
-			} else {
-				WriteError(w, Error{"hash found to be a SiacoinOutputId HashType, but not found in database"}, http.StatusInternalServerError)
-				return
-			}
-		}
+		txids := api.explorer.SiacoinOutputID(types.SiacoinOutputID(hash))
+		if len(txids) == 0 {
+			WriteError(w, Error{"hash found to be a SiacoinOutputId HashType, but not found in database"}, http.StatusInternalServerError)
+			return
+		}
+		txns, blocks := api.buildTransactionSet(txids)
+		hg = ExplorerHashGET{
+			HashType:     "siacoinoutputid",
+			Blocks:       blocks,
+			Transactions: txns,
+		}
+
 	case modules.FileContractIdHashType:
-		{
-			txids := api.explorer.FileContractID(types.FileContractID(hash))
-			if len(txids) != 0 {
-				txns, blocks := api.buildTransactionSet(txids)
-				WriteJSON(w, ExplorerHashGET{
-					HashType:     "filecontractid",
-					Blocks:       blocks,
-					Transactions: txns,
-				})
-				return
-			} else {
-				WriteError(w, Error{"hash found to be a FileContractId HashType, but not found in database"}, http.StatusInternalServerError)
-				return
-			}
-		}
+		txids := api.explorer.FileContractID(types.FileContractID(hash))
+		if len(txids) == 0 {
+			WriteError(w, Error{"hash found to be a FileContractId HashType, but not found in database"}, http.StatusInternalServerError)
+			return
+		}
+		txns, blocks := api.buildTransactionSet(txids)
+		hg = ExplorerHashGET{
+			HashType:     "filecontractid",
+			Blocks:       blocks,
+			Transactions: txns,
+		}
+
 	case modules.SiafundOutputIdHashType:
-		{
-			txids := api.explorer.SiafundOutputID(types.SiafundOutputID(hash))
-			if len(txids) != 0 {
-				txns, blocks := api.buildTransactionSet(txids)
-				WriteJSON(w, ExplorerHashGET{
-					HashType:     "siafundoutputid",
-					Blocks:       blocks,
-					Transactions: txns,
-				})
-				return
-			} else {
-				WriteError(w, Error{"hash found to be a SiafundOutputId HashType, but not found in database"}, http.StatusInternalServerError)
-				return
-			}
-		}
-	}
-
-	// Try the hash as an unlock hash. Unlock hash is checked last because
-	// unlock hashes do not have collision-free guarantees. Someone can create
-	// an unlock hash that collides with another object id. They will not be
-	// able to use the unlock hash, but they can disrupt the explorer. This is
-	// handled by checking the unlock hash last. Anyone intentionally creating
-	// a colliding unlock hash (such a collision can only happen if done
-	// intentionally) will be unable to find their unlock hash in the
-	// blockchain through the explorer hash lookup.
-	txids := api.explorer.UnlockHash(types.UnlockHash(hash))
-	if len(txids) != 0 {
+		txids := api.explorer.SiafundOutputID(types.SiafundOutputID(hash))
+		if len(txids) == 0 {
+			WriteError(w, Error{"hash found to be a SiafundOutputId HashType, but not found in database"}, http.StatusInternalServerError)
+			return
+		}
 		txns, blocks := api.buildTransactionSet(txids)
-		WriteJSON(w, ExplorerHashGET{
+		hg = ExplorerHashGET{
+			HashType:     "siafundoutputid",
+			Blocks:       blocks,
+			Transactions: txns,
+		}
+
+	default:
+		// Try the hash as an unlock hash. Unlock hash is checked last because
+		// unlock hashes do not have collision-free guarantees. Someone can create
+		// an unlock hash that collides with another object id. They will not be
+		// able to use the unlock hash, but they can disrupt the explorer. This is
+		// handled by checking the unlock hash last. Anyone intentionally creating
+		// a colliding unlock hash (such a collision can only happen if done
+		// intentionally) will be unable to find their unlock hash in the
+		// blockchain through the explorer hash lookup.
+		txids := api.explorer.UnlockHash(types.UnlockHash(hash))
+		if len(txids) == 0 {
+			// Hash not found, return an error.
+			WriteError(w, Error{"unrecognized hash used as input to /explorer/hash"}, http.StatusBadRequest)
+			return
+		}
+		txns, blocks := api.buildTransactionSet(txids)
+		hg = ExplorerHashGET{
 			HashType:     "unlockhash",
 			Blocks:       blocks,
 			Transactions: txns,
-		})
-		return
-	}
-
-	// Hash not found, return an error.
-	WriteError(w, Error{"unrecognized hash used as input to /explorer/hash"}, http.StatusBadRequest)
+		}
+	}
+	WriteJSON(w, hg)
 }
 
 // explorerHandler handles API calls to /explorer which returns the current block
