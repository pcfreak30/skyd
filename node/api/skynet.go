package api

import (
	"bytes"
	"compress/gzip"
	"context"
	"encoding/hex"
	"encoding/json"
	"fmt"
	"io"
	"io/ioutil"
	"net/http"
	"net/url"
	"path/filepath"
	"strconv"
	"strings"
	"sync"
	"time"

	"github.com/julienschmidt/httprouter"
	"gitlab.com/NebulousLabs/errors"
	"gitlab.com/SkynetLabs/skyd/build"
	"gitlab.com/SkynetLabs/skyd/skykey"
	"gitlab.com/SkynetLabs/skyd/skymodules"
	"gitlab.com/SkynetLabs/skyd/skymodules/renter"
	"gitlab.com/SkynetLabs/skyd/skymodules/renter/filesystem"
	"gitlab.com/SkynetLabs/skyd/skymodules/renter/skynetportals"
	"go.sia.tech/siad/crypto"
	"go.sia.tech/siad/modules"
	"go.sia.tech/siad/types"
)

// The SkynetPerformanceStats are stateful and tracked globally, bound by a
// mutex.
var (
	skynetPerformanceStats   *skymodules.SkynetPerformanceStats
	skynetPerformanceStatsMu sync.Mutex
)

// Initialize the global performance tracking.
func init() {
	skynetPerformanceStats = skymodules.NewSkynetPerformanceStats()
}

const (
	// DefaultSkynetDefaultPath is the defaultPath value we use when the user
	// hasn't specified one and `index.html` exists in the skyfile.
	DefaultSkynetDefaultPath = "index.html"

	// DefaultSkynetRequestTimeout is the default request timeout for routes
	// that have a timeout query string parameter. If the request can not be
	// resolved within the given amount of time, it times out. This is used for
	// Skynet routes where a request times out if the DownloadByRoot project
	// does not finish in due time.
	DefaultSkynetRequestTimeout = 30 * time.Second

	// MaxSkynetRequestTimeout is the maximum a user is allowed to set as
	// request timeout. This to prevent an attack vector where the attacker
	// could cause a go-routine leak by creating a bunch of requests with very
	// high timeouts.
	MaxSkynetRequestTimeout = 15 * 60 // in seconds
)

var (
	// DefaultSkynetPricePerMS is the default price per millisecond the renter
	// is able to spend on faster workers when downloading a Skyfile. By default
	// this is a sane default of 100 nS.
	DefaultSkynetPricePerMS = types.SiacoinPrecision.MulFloat(1e-7) // 100 nS
)

type (
	// SkynetSkyfileHandlerPOST is the response that the api returns after the
	// /skynet/ POST endpoint has been used.
	SkynetSkyfileHandlerPOST struct {
		Skylink    string      `json:"skylink"`
		MerkleRoot crypto.Hash `json:"merkleroot"`
		Bitfield   uint16      `json:"bitfield"`
	}

	// SkynetBlocklistGET contains the information queried for the
	// /skynet/blocklist GET endpoint
	//
	// NOTE: With v1.5.0 the return value for the Blocklist changed. Pre v1.5.0
	// the []crypto.Hash was a slice of MerkleRoots. Post v1.5.0 the []crypto.Hash
	// is a slice of the Hashes of the MerkleRoots
	SkynetBlocklistGET struct {
		Blacklist []crypto.Hash `json:"blacklist"` // Deprecated, kept for backwards compatibility
		Blocklist []crypto.Hash `json:"blocklist"`
	}

	// SkynetBlocklistPOST contains the information needed for the
	// /skynet/blocklist POST endpoint to be called
	SkynetBlocklistPOST struct {
		Add    []string `json:"add"`
		Remove []string `json:"remove"`

		// IsHash indicates if the supplied Add and Remove strings are already
		// hashes of Skylinks
		IsHash bool `json:"ishash"`
	}

	// SkynetPortalsGET contains the information queried for the /skynet/portals
	// GET endpoint.
	SkynetPortalsGET struct {
		Portals []skymodules.SkynetPortal `json:"portals"`
	}

	// SkynetPortalsPOST contains the information needed for the /skynet/portals
	// POST endpoint to be called.
	SkynetPortalsPOST struct {
		Add    []skymodules.SkynetPortal `json:"add"`
		Remove []modules.NetAddress      `json:"remove"`
	}

	// SkynetRestorePOST is the response that the api returns after the
	// /skynet/restore POST endpoint has been used.
	SkynetRestorePOST struct {
		Skylink string `json:"skylink"`
	}

	// SkynetStatsGET contains the information queried for the /skynet/stats
	// GET endpoint
	SkynetStatsGET struct {
		PerformanceStats skymodules.SkynetPerformanceStats `json:"performancestats"`
		RegistryStats    skymodules.RegistryStats          `json:"registrystats"`

		Uptime      int64                  `json:"uptime"`
		UploadStats skymodules.SkynetStats `json:"uploadstats"`
		VersionInfo SkynetVersion          `json:"versioninfo"`
	}

	// SkynetVersion contains version information
	SkynetVersion struct {
		Version     string `json:"version"`
		GitRevision string `json:"gitrevision"`
	}

	// SkykeyGET contains a base64 encoded Skykey.
	SkykeyGET struct {
		Skykey string `json:"skykey"` // base64 encoded Skykey
		Name   string `json:"name"`
		ID     string `json:"id"`   // base64 encoded Skykey ID
		Type   string `json:"type"` // human-readable Skykey Type
	}

	// SkykeysGET contains a slice of Skykeys.
	SkykeysGET struct {
		Skykeys []SkykeyGET `json:"skykeys"`
	}

	// RegistryHandlerGET is the response returned by the registryHandlerGET
	// handler.
	RegistryHandlerGET struct {
		Data      string `json:"data"`
		Revision  uint64 `json:"revision"`
		Signature string `json:"signature"`
	}

	// RegistryHandlerRequestPOST is the expected format of the json request for
	// /skynet/registry [POST].
	RegistryHandlerRequestPOST struct {
		PublicKey types.SiaPublicKey `json:"publickey"`
		DataKey   crypto.Hash        `json:"datakey"`
		Revision  uint64             `json:"revision"`
		Signature crypto.Signature   `json:"signature"`
		Data      []byte             `json:"data"`
	}

	// archiveFunc is a function that serves subfiles from src to dst and
	// archives them using a certain algorithm.
	archiveFunc func(dst io.Writer, src io.Reader, files []skymodules.SkyfileSubfileMetadata, writeMonetizer *monetizer) error
)

// skynetBaseSectorHandlerGET accepts a skylink as input and will return the
// encoded basesector.
func (api *API) skynetBaseSectorHandlerGET(w http.ResponseWriter, req *http.Request, ps httprouter.Params) {
	// Start the timer for the performance measurement.
	startTime := time.Now()
	isErr := true
	defer func() {
		if isErr {
			skynetPerformanceStatsMu.Lock()
			skynetPerformanceStats.TimeToFirstByte.AddRequest(0, 0)
			skynetPerformanceStatsMu.Unlock()
		}
	}()

	// Parse the skylink from the raw URL of the request. Any special characters
	// in the raw URL are encoded, allowing us to differentiate e.g. the '?'
	// that begins query parameters from the encoded version '%3F'.
	skylink, _, _, err := parseSkylinkURL(req.URL.String(), "/skynet/basesector/")
	if err != nil {
		WriteError(w, Error{fmt.Sprintf("error parsing skylink: %v", err)}, http.StatusBadRequest)
		return
	}

	// Parse the query params.
	queryForm, err := url.ParseQuery(req.URL.RawQuery)
	if err != nil {
		WriteError(w, Error{"failed to parse query params"}, http.StatusBadRequest)
		return
	}

	// Parse the timeout.
	timeout := DefaultSkynetRequestTimeout
	timeoutStr := queryForm.Get("timeout")
	if timeoutStr != "" {
		timeoutInt, err := strconv.Atoi(timeoutStr)
		if err != nil {
			WriteError(w, Error{"unable to parse 'timeout' parameter: " + err.Error()}, http.StatusBadRequest)
			return
		}

		if timeoutInt > MaxSkynetRequestTimeout {
			WriteError(w, Error{fmt.Sprintf("'timeout' parameter too high, maximum allowed timeout is %ds", MaxSkynetRequestTimeout)}, http.StatusBadRequest)
			return
		}
		timeout = time.Duration(timeoutInt) * time.Second
	}

	// Parse pricePerMS.
	pricePerMS := DefaultSkynetPricePerMS
	pricePerMSStr := queryForm.Get("priceperms")
	if pricePerMSStr != "" {
		_, err = fmt.Sscan(pricePerMSStr, &pricePerMS)
		if err != nil {
			WriteError(w, Error{"unable to parse 'pricePerMS' parameter: " + err.Error()}, http.StatusBadRequest)
			return
		}
	}

	// Fetch the skyfile's streamer to serve the basesector of the file
	streamer, err := api.renter.DownloadSkylinkBaseSector(skylink, timeout, pricePerMS)
	if err != nil {
		handleSkynetError(w, "failed to fetch base sector", err)
		return
	}
	isErr = false
	defer func() {
		// At this point we have already responded so we can't write a potential
		// error here.
		_ = streamer.Close()
	}()

	// Stop the time here for TTFB.
	skynetPerformanceStatsMu.Lock()
	skynetPerformanceStats.TimeToFirstByte.AddRequest(time.Since(startTime), 0)
	skynetPerformanceStatsMu.Unlock()
	// Defer a function to record the total performance time.
	defer func() {
		skynetPerformanceStatsMu.Lock()
		defer skynetPerformanceStatsMu.Unlock()

		_, fetchSize, err := skylink.OffsetAndFetchSize()
		if err != nil {
			return
		}
		if fetchSize <= 64e3 {
			skynetPerformanceStats.Download64KB.AddRequest(time.Since(startTime), fetchSize)
			return
		}
		if fetchSize <= 1e6 {
			skynetPerformanceStats.Download1MB.AddRequest(time.Since(startTime), fetchSize)
			return
		}
		if fetchSize <= 4e6 {
			skynetPerformanceStats.Download4MB.AddRequest(time.Since(startTime), fetchSize)
			return
		}
		skynetPerformanceStats.DownloadLarge.AddRequest(time.Since(startTime), fetchSize)
	}()

	// Serve the basesector
	http.ServeContent(w, req, "", time.Time{}, streamer)
	return
}

// skynetBlocklistHandlerGET handles the API call to get the list of blocked
// skylinks.
func (api *API) skynetBlocklistHandlerGET(w http.ResponseWriter, _ *http.Request, _ httprouter.Params) {
	// Get the Blocklist
	blocklist, err := api.renter.Blocklist()
	if err != nil {
		WriteError(w, Error{"unable to get the blocklist: " + err.Error()}, http.StatusBadRequest)
		return
	}

	WriteJSON(w, SkynetBlocklistGET{
		Blocklist: blocklist,
	})
}

// skynetBlocklistHandlerPOST handles the API call to block certain skylinks.
func (api *API) skynetBlocklistHandlerPOST(w http.ResponseWriter, req *http.Request, _ httprouter.Params) {
	// Parse parameters
	var params SkynetBlocklistPOST
	err := json.NewDecoder(req.Body).Decode(&params)
	if err != nil {
		WriteError(w, Error{"invalid parameters: " + err.Error()}, http.StatusBadRequest)
		return
	}

	// Check for nil input
	if len(append(params.Add, params.Remove...)) == 0 {
		WriteError(w, Error{"no skylinks submitted"}, http.StatusBadRequest)
		return
	}

	// Convert to Skylinks or Hash
	addHashes := make([]crypto.Hash, len(params.Add))
	for i, addStr := range params.Add {
		var hash crypto.Hash
		// Convert Hash
		if params.IsHash {
			err := hash.LoadString(addStr)
			if err != nil {
				WriteError(w, Error{fmt.Sprintf("error parsing hash: %v", err)}, http.StatusBadRequest)
				return
			}
		} else {
			// Convert Skylink
			var skylink skymodules.Skylink
			err := skylink.LoadString(addStr)
			if err != nil {
				WriteError(w, Error{fmt.Sprintf("error parsing skylink: %v", err)}, http.StatusBadRequest)
				return
			}
			hash = crypto.HashObject(skylink.MerkleRoot())
		}
		addHashes[i] = hash
	}
	removeHashes := make([]crypto.Hash, len(params.Remove))
	for i, removeStr := range params.Remove {
		var hash crypto.Hash
		// Convert Hash
		if params.IsHash {
			err := hash.LoadString(removeStr)
			if err != nil {
				WriteError(w, Error{fmt.Sprintf("error parsing hash: %v", err)}, http.StatusBadRequest)
				return
			}
		} else {
			// Convert Skylink
			var skylink skymodules.Skylink
			err := skylink.LoadString(removeStr)
			if err != nil {
				WriteError(w, Error{fmt.Sprintf("error parsing skylink: %v", err)}, http.StatusBadRequest)
				return
			}
			hash = crypto.HashObject(skylink.MerkleRoot())
		}
		removeHashes[i] = hash
	}

	// Update the Skynet Blocklist
	err = api.renter.UpdateSkynetBlocklist(addHashes, removeHashes)
	if err != nil {
		WriteError(w, Error{"unable to update the skynet blocklist: " + err.Error()}, http.StatusInternalServerError)
		return
	}

	WriteSuccess(w)
}

// skynetPortalsHandlerGET handles the API call to get the list of known skynet
// portals.
func (api *API) skynetPortalsHandlerGET(w http.ResponseWriter, _ *http.Request, _ httprouter.Params) {
	// Get the list of portals.
	portals, err := api.renter.Portals()
	if err != nil {
		WriteError(w, Error{"unable to get the portals list: " + err.Error()}, http.StatusBadRequest)
		return
	}

	WriteJSON(w, SkynetPortalsGET{
		Portals: portals,
	})
}

// skynetPortalsHandlerPOST handles the API call to add and remove portals from
// the list of known skynet portals.
func (api *API) skynetPortalsHandlerPOST(w http.ResponseWriter, req *http.Request, _ httprouter.Params) {
	// Parse parameters.
	var params SkynetPortalsPOST
	err := json.NewDecoder(req.Body).Decode(&params)
	if err != nil {
		WriteError(w, Error{"invalid parameters: " + err.Error()}, http.StatusBadRequest)
		return
	}

	// Update the list of known skynet portals.
	err = api.renter.UpdateSkynetPortals(params.Add, params.Remove)
	if err != nil {
		// If validation fails, return a bad request status.
		errStatus := http.StatusInternalServerError
		if strings.Contains(err.Error(), skynetportals.ErrSkynetPortalsValidation.Error()) {
			errStatus = http.StatusBadRequest
		}
		WriteError(w, Error{"unable to update the list of known skynet portals: " + err.Error()}, errStatus)
		return
	}

	WriteSuccess(w)
}

// skynetRootHandlerGET handles the api call for a download by root request.
// This call returns the encoded sector.
func (api *API) skynetRootHandlerGET(w http.ResponseWriter, req *http.Request, ps httprouter.Params) {
	// Start the timer for the performance measurement.
	startTime := time.Now()
	isErr := true
	defer func() {
		if isErr {
			skynetPerformanceStatsMu.Lock()
			skynetPerformanceStats.TimeToFirstByte.AddRequest(0, 0)
			skynetPerformanceStatsMu.Unlock()
		}
	}()

	// Parse the query params.
	queryForm, err := url.ParseQuery(req.URL.RawQuery)
	if err != nil {
		WriteError(w, Error{"failed to parse query params"}, http.StatusBadRequest)
		return
	}

	// Parse the timeout.
	timeout := DefaultSkynetRequestTimeout
	timeoutStr := queryForm.Get("timeout")
	if timeoutStr != "" {
		timeoutInt, err := strconv.Atoi(timeoutStr)
		if err != nil {
			WriteError(w, Error{"unable to parse 'timeout' parameter: " + err.Error()}, http.StatusBadRequest)
			return
		}

		if timeoutInt > MaxSkynetRequestTimeout {
			WriteError(w, Error{fmt.Sprintf("'timeout' parameter too high, maximum allowed timeout is %ds", MaxSkynetRequestTimeout)}, http.StatusBadRequest)
			return
		}
		timeout = time.Duration(timeoutInt) * time.Second
	}

	// Parse the root.
	rootStr := queryForm.Get("root")
	if rootStr == "" {
		WriteError(w, Error{"no root hash provided"}, http.StatusBadRequest)
		return
	}
	var root crypto.Hash
	err = root.LoadString(rootStr)
	if err != nil {
		WriteError(w, Error{"unable to parse 'root' parameter: " + err.Error()}, http.StatusBadRequest)
		return
	}

	// Parse the offset.
	offsetStr := queryForm.Get("offset")
	if offsetStr == "" {
		WriteError(w, Error{"no offset provided"}, http.StatusBadRequest)
		return
	}
	offset, err := strconv.ParseUint(offsetStr, 10, 64)
	if err != nil {
		WriteError(w, Error{"unable to parse 'offset' parameter: " + err.Error()}, http.StatusBadRequest)
		return
	}

	// Parse the length.
	lengthStr := queryForm.Get("length")
	if lengthStr == "" {
		WriteError(w, Error{"no length provided"}, http.StatusBadRequest)
		return
	}
	length, err := strconv.ParseUint(lengthStr, 10, 64)
	if err != nil {
		WriteError(w, Error{"unable to parse 'length' parameter: " + err.Error()}, http.StatusBadRequest)
		return
	}

	// Parse pricePerMS.
	pricePerMS := DefaultSkynetPricePerMS
	pricePerMSStr := queryForm.Get("priceperms")
	if pricePerMSStr != "" {
		_, err = fmt.Sscan(pricePerMSStr, &pricePerMS)
		if err != nil {
			WriteError(w, Error{"unable to parse 'pricePerMS' parameter: " + err.Error()}, http.StatusBadRequest)
			return
		}
	}

	// Fetch the skyfile's  streamer to serve the basesector of the file
	sector, err := api.renter.DownloadByRoot(root, offset, length, timeout, pricePerMS)
	if err != nil {
		handleSkynetError(w, "failed to fetch root", err)
		return
	}
	isErr = false

	// Stop the time here for TTFB.
	skynetPerformanceStatsMu.Lock()
	skynetPerformanceStats.TimeToFirstByte.AddRequest(time.Since(startTime), 0)
	skynetPerformanceStatsMu.Unlock()
	// Defer a function to record the total performance time.
	defer func() {
		skynetPerformanceStatsMu.Lock()
		defer skynetPerformanceStatsMu.Unlock()

		if length <= 64e3 {
			skynetPerformanceStats.Download64KB.AddRequest(time.Since(startTime), length)
			return
		}
		if length <= 1e6 {
			skynetPerformanceStats.Download1MB.AddRequest(time.Since(startTime), length)
			return
		}
		if length <= 4e6 {
			skynetPerformanceStats.Download4MB.AddRequest(time.Since(startTime), length)
			return
		}
		skynetPerformanceStats.DownloadLarge.AddRequest(time.Since(startTime), length)
	}()

	streamer := renter.StreamerFromSlice(sector)
	defer func() {
		// At this point we have already responded so we can't write a potential
		// error here.
		_ = streamer.Close()
	}()

	// Serve the basesector
	http.ServeContent(w, req, "", time.Time{}, streamer)
	return
}

// skynetSkylinkHandlerGET accepts a skylink as input and will stream the data
// from the skylink out of the response body as output.
func (api *API) skynetSkylinkHandlerGET(w http.ResponseWriter, req *http.Request, ps httprouter.Params) {
	// Start the timer for the performance measurement.
	startTime := time.Now()
	isErr := true
	defer func() {
		if isErr {
			skynetPerformanceStatsMu.Lock()
			skynetPerformanceStats.TimeToFirstByte.AddRequest(0, 0)
			skynetPerformanceStatsMu.Unlock()
		}
	}()

	// Parse the skylink from the raw URL of the request. Any special characters
	// in the raw URL are encoded, allowing us to differentiate e.g. the '?'
	// that begins query parameters from the encoded version '%3F'.
	skylink, skylinkStringNoQuery, path, err := parseSkylinkURL(req.URL.String(), "/skynet/skylink/")
	if err != nil {
		WriteError(w, Error{fmt.Sprintf("error parsing skylink: %v", err)}, http.StatusBadRequest)
		return
	}

	// Parse the query params.
	queryForm, err := url.ParseQuery(req.URL.RawQuery)
	if err != nil {
		WriteError(w, Error{"failed to parse query params"}, http.StatusBadRequest)
		return
	}

	// Parse the 'attachment' query string parameter.
	var attachment bool
	attachmentStr := queryForm.Get("attachment")
	if attachmentStr != "" {
		attachment, err = strconv.ParseBool(attachmentStr)
		if err != nil {
			WriteError(w, Error{"unable to parse 'attachment' parameter: " + err.Error()}, http.StatusBadRequest)
			return
		}
	}

	// Parse the 'format' query string parameter.
	format := skymodules.SkyfileFormat(strings.ToLower(queryForm.Get("format")))
	switch format {
	case skymodules.SkyfileFormatNotSpecified:
	case skymodules.SkyfileFormatConcat:
	case skymodules.SkyfileFormatTar:
	case skymodules.SkyfileFormatTarGz:
	case skymodules.SkyfileFormatZip:
	default:
		WriteError(w, Error{"unable to parse 'format' parameter, allowed values are: 'concat', 'tar', 'targz' and 'zip'"}, http.StatusBadRequest)
		return
	}

	// Parse the `include-layout` query string parameter.
	var includeLayout bool
	includeLayoutStr := queryForm.Get("include-layout")
	if includeLayoutStr != "" {
		includeLayout, err = strconv.ParseBool(includeLayoutStr)
		if err != nil {
			WriteError(w, Error{"unable to parse 'include-layout' parameter: " + err.Error()}, http.StatusBadRequest)
			return
		}
	}

	// Parse the timeout.
	timeout := DefaultSkynetRequestTimeout
	timeoutStr := queryForm.Get("timeout")
	if timeoutStr != "" {
		timeoutInt, err := strconv.Atoi(timeoutStr)
		if err != nil {
			WriteError(w, Error{"unable to parse 'timeout' parameter: " + err.Error()}, http.StatusBadRequest)
			return
		}

		if timeoutInt > MaxSkynetRequestTimeout {
			WriteError(w, Error{fmt.Sprintf("'timeout' parameter too high, maximum allowed timeout is %ds", MaxSkynetRequestTimeout)}, http.StatusBadRequest)
			return
		}
		timeout = time.Duration(timeoutInt) * time.Second
	}

	// Parse pricePerMS.
	pricePerMS := DefaultSkynetPricePerMS
	pricePerMSStr := queryForm.Get("priceperms")
	if pricePerMSStr != "" {
		_, err = fmt.Sscan(pricePerMSStr, &pricePerMS)
		if err != nil {
			WriteError(w, Error{"unable to parse 'pricePerMS' parameter: " + err.Error()}, http.StatusBadRequest)
<<<<<<< HEAD
			return
		}
	}

	// Parse the scps.
	scps := types.ZeroCurrency
	scpsStr := queryForm.Get("scps")
	if scpsStr != "" {
		if _, err := fmt.Sscan(scpsStr, &scps); err != nil {
			WriteError(w, Error{"unable to parse 'scps' parameter: " + err.Error()}, http.StatusBadRequest)
=======
>>>>>>> 278ff28f
			return
		}
	}

	// Get the renter's settings.
	settings, err := api.renter.Settings()
	if err != nil {
		WriteError(w, Error{fmt.Sprintf("failed to fetch renter settings: %v", err)}, http.StatusInternalServerError)
		return
	}

	// Fetch the skyfile's metadata and a streamer to download the file
	streamer, err := api.renter.DownloadSkylink(skylink, timeout, pricePerMS)
	if err != nil {
		handleSkynetError(w, "failed to fetch skylink", err)
		return
	}
	defer func() {
		// At this point we have already responded so we can't write a potential
		// error here.
		_ = streamer.Close()
	}()

	// Validate Metadata
	metadata := streamer.Metadata()
	if metadata.DefaultPath != "" && len(metadata.Subfiles) == 0 {
		WriteError(w, Error{"defaultpath is not allowed on single files, please specify a format"}, http.StatusBadRequest)
		return
	}
	if metadata.DefaultPath != "" && metadata.DisableDefaultPath && format == skymodules.SkyfileFormatNotSpecified {
		WriteError(w, Error{"invalid defaultpath state - both defaultpath and disabledefaultpath are set, please specify a format"}, http.StatusBadRequest)
		return
	}
	defaultPath := metadata.DefaultPath
	if metadata.DefaultPath == "" && !metadata.DisableDefaultPath {
		if len(metadata.Subfiles) == 1 {
			// If `defaultpath` and `disabledefaultpath` are not set and the
			// skyfile has a single subfile we automatically default to it.
			for filename := range metadata.Subfiles {
				defaultPath = skymodules.EnsurePrefix(filename, "/")
				break
			}
		} else {
			prefixedDefaultSkynetPath := skymodules.EnsurePrefix(DefaultSkynetDefaultPath, "/")
			for filename := range metadata.Subfiles {
				if skymodules.EnsurePrefix(filename, "/") == prefixedDefaultSkynetPath {
					defaultPath = prefixedDefaultSkynetPath
					break
				}
			}
		}
	}

	var isSubfile bool
	responseContentType := metadata.ContentType()

	// Serve the contents of the file at the default path if one is set. Note
	// that we return the metadata for the entire Skylink when we serve the
	// contents of the file at the default path.
	// We only use the default path when the user requests the root path because
	// we want to enable people to access individual subfile without forcing
	// them to download the entire skyfile.
	if path == "/" && defaultPath != "" && format == skymodules.SkyfileFormatNotSpecified {
		if strings.Count(defaultPath, "/") > 1 && len(metadata.Subfiles) > 1 {
			WriteError(w, Error{fmt.Sprintf("skyfile has invalid default path (%s) which refers to a non-root file, please specify a format", defaultPath)}, http.StatusBadRequest)
			return
		}
		isSkapp := strings.HasSuffix(defaultPath, ".html") || strings.HasSuffix(defaultPath, ".htm")
		// If we don't have a subPath and the skylink doesn't end with a
		// trailing slash we need to redirect in order to add the trailing
		// slash. This is only true for skapps - they need it in order to
		// properly work with relative paths. We also don't need to redirect if
		// this is a HEAD request or if it's a download as attachment.
		if isSkapp && !attachment && req.Method == http.MethodGet && !strings.HasSuffix(skylinkStringNoQuery, "/") {
			location := skylinkStringNoQuery + "/"
			if req.URL.RawQuery != "" {
				location += "?" + req.URL.RawQuery
			}
			w.Header().Set("Location", location)
			w.WriteHeader(http.StatusTemporaryRedirect)
			return
		}
		// Only serve the default path if it points to an HTML file (this is a
		// skapp) or it's the only file in the skyfile.
		if !isSkapp && len(metadata.Subfiles) > 1 {
			WriteError(w, Error{fmt.Sprintf("skyfile has invalid default path (%s), please specify a format", defaultPath)}, http.StatusBadRequest)
			return
		}
		metaForPath, isFile, offset, size := metadata.ForPath(defaultPath)
		if len(metaForPath.Subfiles) == 0 {
			WriteError(w, Error{fmt.Sprintf("failed to download contents for default path: %v", path)}, http.StatusNotFound)
			return
		}
		if !isFile {
			WriteError(w, Error{fmt.Sprintf("failed to download contents for default path: %v, please specify a specific path or a format in order to download the content", defaultPath)}, http.StatusNotFound)
			return
		}
		streamer, err = NewLimitStreamer(streamer, streamer.Metadata(), streamer.RawMetadata(), streamer.Layout(), offset, size)
		if err != nil {
			WriteError(w, Error{fmt.Sprintf("failed to download contents for default path: %v, could not create limit streamer", path)}, http.StatusInternalServerError)
			return
		}
		isSubfile = isFile
		responseContentType = metaForPath.ContentType()
	}

	// Serve the contents of the skyfile at path if one is set
	if path != "/" {
		metadataForPath, file, offset, size := metadata.ForPath(path)
		if len(metadataForPath.Subfiles) == 0 {
			WriteError(w, Error{fmt.Sprintf("failed to download contents for path: %v", path)}, http.StatusNotFound)
			return
		}
		// NOTE: we don't have an actual raw metadata for the subpath. So we are
		// marshaling the temporary metadata. This should be good enough since
		// the metadata can't be used to create a skylink anyway.
		rawMetadataForPath, err := json.Marshal(metadataForPath)
		if err != nil {
			WriteError(w, Error{fmt.Sprintf("failed to marshal subfile metadata for path %v", path)}, http.StatusNotFound)
			return
		}
		streamer, err = NewLimitStreamer(streamer, metadataForPath, rawMetadataForPath, streamer.Layout(), offset, size)
		if err != nil {
			WriteError(w, Error{fmt.Sprintf("failed to download contents for path: %v, could not create limit streamer", path)}, http.StatusInternalServerError)
			return
		}

		metadata = metadataForPath
		isSubfile = file
	}

	// If we are serving more than one file, and the format is not
	// specified, default to downloading it as a zip archive.
	if !isSubfile && metadata.IsDirectory() && format == skymodules.SkyfileFormatNotSpecified {
		format = skymodules.SkyfileFormatZip
	}

	// Encode the Layout
	encLayout := streamer.Layout().Encode()

	// Metadata and layout has been parsed successfully, stop the time here for
	// TTFB.  Metadata was fetched from Skynet itself.
	skynetPerformanceStatsMu.Lock()
	skynetPerformanceStats.TimeToFirstByte.AddRequest(time.Since(startTime), 0)
	skynetPerformanceStatsMu.Unlock()

	// No more errors, defer a function to record the total performance time.
	isErr = false
	defer func() {
		skynetPerformanceStatsMu.Lock()
		defer skynetPerformanceStatsMu.Unlock()

		_, fetchSize, err := skylink.OffsetAndFetchSize()
		if err != nil {
			return
		}
		if fetchSize <= 64e3 {
			skynetPerformanceStats.Download64KB.AddRequest(time.Since(startTime), fetchSize)
			return
		}
		if fetchSize <= 1e6 {
			skynetPerformanceStats.Download1MB.AddRequest(time.Since(startTime), fetchSize)
			return
		}
		if fetchSize <= 4e6 {
			skynetPerformanceStats.Download4MB.AddRequest(time.Since(startTime), fetchSize)
			return
		}
		skynetPerformanceStats.DownloadLarge.AddRequest(time.Since(startTime), fetchSize)
	}()

	// Set the common Header fields
	//
	// Set the Skylink response header
	w.Header().Set("Skynet-Skylink", skylink.String())

	// Set the ETag response header
	eTag := buildETag(skylink, req.Method, path, format)
	w.Header().Set("ETag", fmt.Sprintf("\"%v\"", eTag))

	// Set the Layout
	if includeLayout {
		w.Header().Set("Skynet-File-Layout", hex.EncodeToString(encLayout))
	}
	// Set an appropriate Content-Disposition header
	var cdh string
	filename := filepath.Base(metadata.Filename)
	if format.IsArchive() {
		cdh = fmt.Sprintf("attachment; filename=%s", strconv.Quote(filename+format.Extension()))
	} else if attachment {
		cdh = fmt.Sprintf("attachment; filename=%s", strconv.Quote(filename))
	} else {
		cdh = fmt.Sprintf("inline; filename=%s", strconv.Quote(filename))
	}
	w.Header().Set("Content-Disposition", cdh)

<<<<<<< HEAD
	// Set the Skynet-File-Metadata
	includeMetadata := !noResponseMetadata
	if includeMetadata {
		w.Header().Set("Skynet-File-Metadata", string(streamer.RawMetadata()))
	}

	// Create a write monetizer.
	writeMonetizer, err := newMonetizer(req.Context(), metadata, api.wallet, settings.CurrencyConversionRates, settings.MonetizationBase, scps)
	if err != nil {
		WriteError(w, Error{fmt.Sprintf("failed to create write monetizer: %v", err)}, http.StatusBadRequest)
		return
=======
	// Declare a function for monetizing a writer.
	monetize := func(w io.Writer) io.Writer {
		return newMonetizedWriter(w, metadata, api.wallet, settings.CurrencyConversionRates, settings.MonetizationBase)
>>>>>>> 278ff28f
	}
	defer func() {
		if err := writeMonetizer.Close(); err != nil {
			build.Critical("ERROR: failed to pay monetizer", err)
		}
	}()

	// If requested, serve the content as a tar archive, compressed tar
	// archive or zip archive.
	if format == skymodules.SkyfileFormatTar {
		w.Header().Set("Content-Type", "application/x-tar")
		err = serveArchive(w, streamer, metadata, serveTar, writeMonetizer)
		if err != nil {
			WriteError(w, Error{fmt.Sprintf("failed to serve skyfile as tar archive: %v", err)}, http.StatusInternalServerError)
		}
		return
	}
	if format == skymodules.SkyfileFormatTarGz {
		w.Header().Set("Content-Type", "application/gzip")
		gzw := gzip.NewWriter(w)
		err = serveArchive(gzw, streamer, metadata, serveTar, writeMonetizer)
		err = errors.Compose(err, gzw.Close())
		if err != nil {
			WriteError(w, Error{fmt.Sprintf("failed to serve skyfile as tar gz archive: %v", err)}, http.StatusInternalServerError)
		}
		return
	}
	if format == skymodules.SkyfileFormatZip {
		w.Header().Set("Content-Type", "application/zip")
		err = serveArchive(w, streamer, metadata, serveZip, writeMonetizer)
		if err != nil {
			WriteError(w, Error{fmt.Sprintf("failed to serve skyfile as zip archive: %v", err)}, http.StatusInternalServerError)
		}
		return
	}

	// Only set the Content-Type header when the metadata defines one, if we
	// were to set the header to an empty string, it would prevent the http
	// library from sniffing the file's content type.
	if responseContentType != "" {
		w.Header().Set("Content-Type", responseContentType)
	}

	// Monetize the response if necessary by wrapping the response writer in a
	// monetized one.
	mrw := newMonetizedResponseWriter(req.Context(), w, writeMonetizer)
	http.ServeContent(mrw, req, metadata.Filename, time.Time{}, streamer)
}

// skynetSkylinkPinHandlerPOST will pin a skylink to this Sia node, ensuring
// uptime even if the original uploader stops paying for the file.
func (api *API) skynetSkylinkPinHandlerPOST(w http.ResponseWriter, req *http.Request, ps httprouter.Params) {
	// Parse the query params.
	queryForm, err := url.ParseQuery(req.URL.RawQuery)
	if err != nil {
		WriteError(w, Error{"failed to parse query params"}, http.StatusBadRequest)
		return
	}

	strLink := ps.ByName("skylink")
	var skylink skymodules.Skylink
	err = skylink.LoadString(strLink)
	if err != nil {
		WriteError(w, Error{fmt.Sprintf("error parsing skylink: %v", err)}, http.StatusBadRequest)
		return
	}

	// Parse whether the siapath should be from root or from the skynet folder.
	var root bool
	rootStr := queryForm.Get("root")
	if rootStr != "" {
		root, err = strconv.ParseBool(rootStr)
		if err != nil {
			WriteError(w, Error{"unable to parse 'root' parameter: " + err.Error()}, http.StatusBadRequest)
			return
		}
	}

	// Parse out the intended siapath.
	var siaPath skymodules.SiaPath
	siaPathStr := queryForm.Get("siapath")
	if root {
		siaPath, err = skymodules.NewSiaPath(siaPathStr)
	} else {
		siaPath, err = skymodules.SkynetFolder.Join(siaPathStr)
	}
	if err != nil {
		WriteError(w, Error{"invalid siapath provided: " + err.Error()}, http.StatusBadRequest)
		return
	}

	// Parse the timeout.
	timeout, err := parseTimeout(queryForm)
	if err != nil {
		WriteError(w, Error{err.Error()}, http.StatusBadRequest)
		return
	}

	// Parse pricePerMS.
	pricePerMS := DefaultSkynetPricePerMS
	pricePerMSStr := queryForm.Get("priceperms")
	if pricePerMSStr != "" {
		_, err = fmt.Sscan(pricePerMSStr, &pricePerMS)
		if err != nil {
			WriteError(w, Error{"unable to parse 'pricePerMS' parameter: " + err.Error()}, http.StatusBadRequest)
			return
		}
	}

	// Check whether force upload is allowed. Skynet portals might disallow
	// passing the force flag, if they want to they can set overrule the force
	// flag by passing in the 'Skynet-Disable-Force' header
	allowForce := true
	strDisableForce := req.Header.Get("Skynet-Disable-Force")
	if strDisableForce != "" {
		disableForce, err := strconv.ParseBool(strDisableForce)
		if err != nil {
			WriteError(w, Error{"unable to parse 'Skynet-Disable-Force' header: " + err.Error()}, http.StatusBadRequest)
			return
		}
		allowForce = !disableForce
	}

	// Check whether existing file should be overwritten
	force := false
	if strForce := queryForm.Get("force"); strForce != "" {
		force, err = strconv.ParseBool(strForce)
		if err != nil {
			WriteError(w, Error{"unable to parse 'force' parameter: " + err.Error()}, http.StatusBadRequest)
			return
		}
	}

	// Notify the caller force has been disabled
	if !allowForce && force {
		WriteError(w, Error{"'force' has been disabled on this node: " + err.Error()}, http.StatusBadRequest)
		return
	}

	// Check whether the redundancy has been set.
	redundancy := uint8(0)
	if rStr := queryForm.Get("basechunkredundancy"); rStr != "" {
		if _, err := fmt.Sscan(rStr, &redundancy); err != nil {
			WriteError(w, Error{"unable to parse basechunkredundancy: " + err.Error()}, http.StatusBadRequest)
			return
		}
	}

	// Create the upload parameters. Notably, the fanout redundancy, the file
	// metadata and the filename are not included. Changing those would change
	// the skylink, which is not the goal.
	lup := skymodules.SkyfileUploadParameters{
		SiaPath:             siaPath,
		Force:               force,
		BaseChunkRedundancy: redundancy,
	}

	err = api.renter.PinSkylink(skylink, lup, timeout, pricePerMS)
	if err != nil {
		handleSkynetError(w, "failed to pin file to skynet", err)
		return
	}
	WriteSuccess(w)
}

// skynetTUSUploadSkylinkGET is the handler for the /skynet/tus/skylink/:id
// endpoint.
func (api *API) skynetTUSUploadSkylinkGET(w http.ResponseWriter, req *http.Request, ps httprouter.Params) {
	// Get id from path.
	id := ps.ByName("id")

	// Get the uploader from the renter.
	tusUploader := api.renter.SkynetTUSUploader()

	// Fetch the skylink.
	skylink, found := tusUploader.Skylink(id)
	if !found {
		WriteError(w, Error{"failed to fetch skylink for upload"}, http.StatusNotFound)
		return
	}

	// Set the Skylink response header
	w.Header().Set("Skynet-Skylink", skylink.String())

	// Respond with the skylink in the body as well.
	WriteJSON(w, SkynetSkyfileHandlerPOST{
		Bitfield:   skylink.Bitfield(),
		MerkleRoot: skylink.MerkleRoot(),
		Skylink:    skylink.String(),
	})
}

// skynetSkyfileHandlerPOST is a dual purpose endpoint. If the 'convertpath'
// field is set, this endpoint will create a skyfile using an existing siafile.
// The original siafile and the skyfile will both need to be kept in order for
// the file to remain available on Skynet. If the 'convertpath' field is not
// set, this is essentially an upload streaming endpoint for Skynet which
// returns a skylink.
func (api *API) skynetSkyfileHandlerPOST(w http.ResponseWriter, req *http.Request, ps httprouter.Params) {
	// Start the timer for the performance measurement.
	startTime := time.Now()

	// parse the request headers and parameters
	headers, params, err := parseUploadHeadersAndRequestParameters(req, ps)
	if err != nil {
		WriteError(w, Error{err.Error()}, http.StatusBadRequest)
		return
	}

	// build the upload parameters
	sup := skymodules.SkyfileUploadParameters{
		BaseChunkRedundancy: params.baseChunkRedundancy,
		DryRun:              params.dryRun,
		Force:               params.force,
		SiaPath:             params.siaPath,

		// Set filename and mode
		Filename:     params.filename,
		Mode:         params.mode,
		Monetization: params.monetization,

		// Set the default path params
		DefaultPath:        params.defaultPath,
		DisableDefaultPath: params.disableDefaultPath,

		// Set encryption key details
		SkykeyName: params.skyKeyName,
		SkykeyID:   params.skyKeyID,
	}

	// set the reader
	var reader skymodules.SkyfileUploadReader
	if isMultipartRequest(headers.mediaType) {
		reader, err = skymodules.NewSkyfileMultipartReaderFromRequest(req, sup)
	} else {
		reader = skymodules.NewSkyfileReader(req.Body, sup)
	}
	if err != nil {
		WriteError(w, Error{fmt.Sprintf("unable to create multipart reader: %v", err)}, http.StatusBadRequest)
		return
	}

	// Check whether this is a streaming upload or a siafile conversion. If no
	// convert path is provided, assume that the req.Body will be used as a
	// streaming upload.
	if params.convertPath == "" {
		skylink, err := api.renter.UploadSkyfile(req.Context(), sup, reader)
		if err != nil {
			handleSkynetError(w, "failed to upload file to skynet", err)
			return
		}

		// Determine whether the file is large or not, and update the
		// appropriate bucket.
		//
		// The way we have to count is a bit gross, because there are two files
		// that we need to consider when looking for the size of the final
		// upload. The first is the siapath, and then the second is the siapath
		// of the extended file, which needs to be separated out because it can
		// have different erasure code settings. To get the full filesize we add
		// the size of the normal file, and then the size of the extended file.
		// But the extended file may not exist, so we have to be careful with
		// how we consider extending it. And then just in general the error
		// handling here is a bit messy.
		//
		// It seems that in practice, all files report a size of 4 MB,
		// regardless of how big the actual upload was. I didn't think this was
		// the case, but to handle it correctly we consider anything that is
		// smaller than 4300e3 bytes to be "small". Just a little fudging to
		// match the performance bucket to the thing we are actually trying to
		// measure.
		file, err := api.renter.File(sup.SiaPath)
		extendedPath := sup.SiaPath
		extendedPath.Path = extendedPath.Path + ".extended"
		file2, err2 := api.renter.File(extendedPath)
		var filesize uint64
		if err == nil {
			filesize = file.Filesize
		}
		if err == nil && err2 == nil {
			filesize += file2.Filesize
		}
		if err == nil && filesize <= 4300e3 {
			skynetPerformanceStatsMu.Lock()
			skynetPerformanceStats.Upload4MB.AddRequest(time.Since(startTime), filesize)
			skynetPerformanceStatsMu.Unlock()
		} else if err == nil {
			skynetPerformanceStatsMu.Lock()
			skynetPerformanceStats.UploadLarge.AddRequest(time.Since(startTime), filesize)
			skynetPerformanceStatsMu.Unlock()
		} else if err != nil {
			// Mark an errored upload.
			//
			// NOTE: This shouldn't really happen, and I almost want to drop a
			// build.Critical here. If there weren't any other errors up until
			// this point, there shouldn't be any errors grabbing the file.
			skynetPerformanceStatsMu.Lock()
			skynetPerformanceStats.UploadLarge.AddRequest(0, 0)
			skynetPerformanceStatsMu.Unlock()
		}

		// Set the Skylink response header
		w.Header().Set("Skynet-Skylink", skylink.String())

		WriteJSON(w, SkynetSkyfileHandlerPOST{
			Skylink:    skylink.String(),
			MerkleRoot: skylink.MerkleRoot(),
			Bitfield:   skylink.Bitfield(),
		})
		return
	}

	// There is a convert path.
	convertPath, err := skymodules.NewSiaPath(params.convertPath)
	if err != nil {
		WriteError(w, Error{"invalid convertpath provided: " + err.Error()}, http.StatusBadRequest)
		return
	}
	convertPath, err = rebaseInputSiaPath(convertPath)
	if err != nil {
		WriteError(w, Error{"invalid convertpath provided - can't rebase: " + err.Error()}, http.StatusBadRequest)
		return
	}
	skylink, err := api.renter.CreateSkylinkFromSiafile(sup, convertPath)
	if err != nil {
		handleSkynetError(w, "failed to convert siafile to skyfile", err)
		return
	}

	// No more errors, add metrics for the upload time. A convert is a 4MB
	// upload.
	skynetPerformanceStatsMu.Lock()
	skynetPerformanceStats.Upload4MB.AddRequest(time.Since(startTime), 0)
	skynetPerformanceStatsMu.Unlock()

	// Set the Skylink response header
	w.Header().Set("Skynet-Skylink", skylink.String())

	WriteJSON(w, SkynetSkyfileHandlerPOST{
		Skylink:    skylink.String(),
		MerkleRoot: skylink.MerkleRoot(),
		Bitfield:   skylink.Bitfield(),
	})
}

// skynetStatsHandlerGET responds with a JSON with statistical data about
// skynet, e.g. number of files uploaded, total size, etc.
func (api *API) skynetStatsHandlerGET(w http.ResponseWriter, req *http.Request, _ httprouter.Params) {
	// Define the SkynetStats
	var stats skymodules.SkynetStats

	// Pull the skynet stats from the root directory
	dis, err := api.renter.DirList(skymodules.RootSiaPath())
	if err == nil {
		// If there is an error we just return null stats
		//
		// Update the stats with the information from the root directory
		di := dis[0]
		stats = skymodules.SkynetStats{
			NumFiles:  int(di.AggregateSkynetFiles),
			TotalSize: di.AggregateSkynetSize,
		}
	}

	// get version
	version := build.NodeVersion
	if build.ReleaseTag != "" {
		version += "-" + build.ReleaseTag
	}

	// Grab a copy of the performance stats.
	skynetPerformanceStatsMu.Lock()
	skynetPerformanceStats.Update()
	perfStats := skynetPerformanceStats.Copy()
	skynetPerformanceStatsMu.Unlock()

	// Grab the siad uptime
	uptime := time.Since(api.StartTime()).Seconds()

	// Get the registry stats.
	registryStats, err := api.renter.RegistryStats()
	if err != nil {
		WriteError(w, Error{"unable to get renter registry status: " + err.Error()}, http.StatusBadRequest)
		return
	}

	WriteJSON(w, &SkynetStatsGET{
		PerformanceStats: perfStats,
		RegistryStats:    registryStats.ToMS(),

		Uptime:      int64(uptime),
		UploadStats: stats,
		VersionInfo: SkynetVersion{
			Version:     version,
			GitRevision: build.GitRevision,
		},
	})
}

// skykeyHandlerGET handles the API call to get a Skykey and its ID using its
// name or ID.
func (api *API) skykeyHandlerGET(w http.ResponseWriter, req *http.Request, _ httprouter.Params) {
	// Parse Skykey id and name.
	name := req.FormValue("name")
	idString := req.FormValue("id")

	if idString == "" && name == "" {
		WriteError(w, Error{"you must specify the name or ID of the skykey"}, http.StatusInternalServerError)
		return
	}
	if idString != "" && name != "" {
		WriteError(w, Error{"you must specify either the name or ID of the skykey, not both"}, http.StatusInternalServerError)
		return
	}

	var sk skykey.Skykey
	var err error
	if name != "" {
		sk, err = api.renter.SkykeyByName(name)
	} else if idString != "" {
		var id skykey.SkykeyID
		err = id.FromString(idString)
		if err != nil {
			WriteError(w, Error{"failed to decode ID string: "}, http.StatusInternalServerError)
			return
		}
		sk, err = api.renter.SkykeyByID(id)
	}
	if err != nil {
		WriteError(w, Error{"failed to retrieve skykey: " + err.Error()}, http.StatusInternalServerError)
		return
	}

	skString, err := sk.ToString()
	if err != nil {
		WriteError(w, Error{"failed to decode skykey: " + err.Error()}, http.StatusInternalServerError)
		return
	}
	WriteJSON(w, SkykeyGET{
		Skykey: skString,
		Name:   sk.Name,
		ID:     sk.ID().ToString(),
		Type:   sk.Type.ToString(),
	})
}

// skykeyDeleteHandlerGET handles the API call to delete a Skykey using its name
// or ID.
func (api *API) skykeyDeleteHandlerPOST(w http.ResponseWriter, req *http.Request, _ httprouter.Params) {
	// Parse Skykey id and name.
	name := req.FormValue("name")
	idString := req.FormValue("id")

	if idString == "" && name == "" {
		WriteError(w, Error{"you must specify the name or ID of the skykey"}, http.StatusBadRequest)
		return
	}
	if idString != "" && name != "" {
		WriteError(w, Error{"you must specify either the name or ID of the skykey, not both"}, http.StatusBadRequest)
		return
	}

	var err error
	if name != "" {
		err = api.renter.DeleteSkykeyByName(name)
	} else if idString != "" {
		var id skykey.SkykeyID
		err = id.FromString(idString)
		if err != nil {
			WriteError(w, Error{"Invalid skykey ID: " + err.Error()}, http.StatusBadRequest)
			return
		}
		err = api.renter.DeleteSkykeyByID(id)
	}

	if err != nil {
		WriteError(w, Error{"failed to delete skykey: " + err.Error()}, http.StatusInternalServerError)
		return
	}

	WriteSuccess(w)
}

// skykeyCreateKeyHandlerPost handles the API call to create a skykey using the renter's
// skykey manager.
func (api *API) skykeyCreateKeyHandlerPOST(w http.ResponseWriter, req *http.Request, _ httprouter.Params) {
	// Parse skykey name and type
	name := req.FormValue("name")
	skykeyTypeString := req.FormValue("type")

	if name == "" {
		WriteError(w, Error{"you must specify the name of the skykey"}, http.StatusInternalServerError)
		return
	}

	if skykeyTypeString == "" {
		WriteError(w, Error{"you must specify the type of the skykey"}, http.StatusInternalServerError)
		return
	}

	var skykeyType skykey.SkykeyType
	err := skykeyType.FromString(skykeyTypeString)
	if err != nil {
		WriteError(w, Error{"failed to decode skykey type: " + err.Error()}, http.StatusInternalServerError)
		return
	}

	sk, err := api.renter.CreateSkykey(name, skykeyType)
	if err != nil {
		WriteError(w, Error{"failed to create skykey: " + err.Error()}, http.StatusInternalServerError)
		return
	}

	keyString, err := sk.ToString()
	if err != nil {
		WriteError(w, Error{"failed to decode skykey: " + err.Error()}, http.StatusInternalServerError)
		return
	}

	WriteJSON(w, SkykeyGET{
		Skykey: keyString,
		Name:   name,
		ID:     sk.ID().ToString(),
		Type:   skykeyTypeString,
	})
}

// skykeyAddKeyHandlerPost handles the API call to add a skykey to the renter's
// skykey manager.
func (api *API) skykeyAddKeyHandlerPOST(w http.ResponseWriter, req *http.Request, _ httprouter.Params) {
	// Parse skykey.
	skString := req.FormValue("skykey")
	if skString == "" {
		WriteError(w, Error{"you must specify the name of the skykey"}, http.StatusInternalServerError)
		return
	}

	var sk skykey.Skykey
	err := sk.FromString(skString)
	if err != nil {
		WriteError(w, Error{"failed to decode skykey: " + err.Error()}, http.StatusInternalServerError)
		return
	}

	err = api.renter.AddSkykey(sk)
	if err != nil {
		WriteError(w, Error{"failed to add skykey: " + err.Error()}, http.StatusInternalServerError)
		return
	}

	WriteSuccess(w)
}

// skykeysHandlerGET handles the API call to get all of the renter's skykeys.
func (api *API) skykeysHandlerGET(w http.ResponseWriter, _ *http.Request, _ httprouter.Params) {
	skykeys, err := api.renter.Skykeys()
	if err != nil {
		WriteError(w, Error{"Unable to get skykeys: " + err.Error()}, http.StatusInternalServerError)
		return
	}

	res := SkykeysGET{
		Skykeys: make([]SkykeyGET, len(skykeys)),
	}
	for i, sk := range skykeys {
		skStr, err := sk.ToString()
		if err != nil {
			WriteError(w, Error{"failed to write skykey string: " + err.Error()}, http.StatusInternalServerError)
			return
		}
		res.Skykeys[i] = SkykeyGET{
			Skykey: skStr,
			Name:   sk.Name,
			ID:     sk.ID().ToString(),
			Type:   sk.Type.ToString(),
		}
	}
	WriteJSON(w, res)
}

// registryHandlerPOST handles the POST calls to /skynet/registry.
func (api *API) registryHandlerPOST(w http.ResponseWriter, req *http.Request, _ httprouter.Params) {
	startTime := time.Now()

	// Decode request.
	dec := json.NewDecoder(req.Body)
	var rhp RegistryHandlerRequestPOST
	err := dec.Decode(&rhp)
	if err != nil {
		WriteError(w, Error{"Failed to decode request: " + err.Error()}, http.StatusBadRequest)
		return
	}

	// Check data length here to be able to offer a better and faster error
	// message than when the hosts return it.
	if len(rhp.Data) > modules.RegistryDataSize {
		WriteError(w, Error{fmt.Sprintf("Registry data is too big: %v > %v", len(rhp.Data), modules.RegistryDataSize)}, http.StatusBadRequest)
		return
	}

	// Update the registry.
	srv := modules.NewSignedRegistryValue(rhp.DataKey, rhp.Data, rhp.Revision, rhp.Signature)
	err = api.renter.UpdateRegistry(rhp.PublicKey, srv, renter.DefaultRegistryUpdateTimeout)
	if err != nil {
		skynetPerformanceStatsMu.Lock()
		skynetPerformanceStats.RegistryWrite.AddRequest(0, 0)
		skynetPerformanceStatsMu.Unlock()
		WriteError(w, Error{"Unable to update the registry: " + err.Error()}, http.StatusBadRequest)
		return
	}

	// Update the registry write stats.
	skynetPerformanceStatsMu.Lock()
	skynetPerformanceStats.RegistryWrite.AddRequest(time.Since(startTime), 0)
	skynetPerformanceStatsMu.Unlock()
	WriteSuccess(w)
}

// registryHandlerGET handles the GET calls to /skynet/registry.
func (api *API) registryHandlerGET(w http.ResponseWriter, req *http.Request, _ httprouter.Params) {
	// Grab a start time for the registry read stats.
	startTime := time.Now()

	// Parse public key
	var spk types.SiaPublicKey
	err := spk.LoadString(req.FormValue("publickey"))
	if err != nil {
		WriteError(w, Error{"Unable to parse publickey param: " + err.Error()}, http.StatusBadRequest)
		return
	}

	// Parse datakey.
	var dataKey crypto.Hash
	err = dataKey.LoadString(req.FormValue("datakey"))
	if err != nil {
		WriteError(w, Error{"Unable to decode dataKey param: " + err.Error()}, http.StatusBadRequest)
		return
	}

	// Parse the timeout.
	timeout := renter.MaxRegistryReadTimeout
	timeoutStr := req.FormValue("timeout")
	if timeoutStr != "" {
		timeoutInt, err := strconv.Atoi(timeoutStr)
		if err != nil {
			WriteError(w, Error{"unable to parse 'timeout' parameter: " + err.Error()}, http.StatusBadRequest)
			return
		}
		timeout = time.Duration(timeoutInt) * time.Second
		if timeout > renter.MaxRegistryReadTimeout || timeout == 0 {
			WriteError(w, Error{fmt.Sprintf("Invalid 'timeout' parameter, needs to be between 1s and %ds", renter.MaxRegistryReadTimeout)}, http.StatusBadRequest)
			return
		}
	}

	// Read registry.
	ctx, cancel := context.WithTimeout(req.Context(), timeout)
	defer cancel()
	srv, err := api.renter.ReadRegistry(ctx, spk, dataKey)
	if err != nil {
		handleSkynetError(w, "unable to read from the registry", err)
		return
	}

	// Update the registry read stats.
	skynetPerformanceStatsMu.Lock()
	skynetPerformanceStats.RegistryRead.AddRequest(time.Since(startTime), 0)
	skynetPerformanceStatsMu.Unlock()

	// Send response.
	WriteJSON(w, RegistryHandlerGET{
		Data:      hex.EncodeToString(srv.Data),
		Revision:  srv.Revision,
		Signature: hex.EncodeToString(srv.Signature[:]),
	})
}

// skynetRestoreHandlerPOST handles the POST calls to /skynet/restore.
func (api *API) skynetRestoreHandlerPOST(w http.ResponseWriter, req *http.Request, _ httprouter.Params) {
	// Restore Skyfile
	skylink, err := api.renter.RestoreSkyfile(req.Body)
	if err != nil {
		WriteError(w, Error{"unable to restore skyfile: " + err.Error()}, http.StatusBadRequest)
		return
	}

	WriteJSON(w, SkynetRestorePOST{
		Skylink: skylink.String(),
	})
}

// skynetMetadataHandlerGET is the handler for the /skynet/metadata endpoint.
func (api *API) skynetMetadataHandlerGET(w http.ResponseWriter, req *http.Request, ps httprouter.Params) {
	// Parse the skylink from the raw URL of the request. Any special characters
	// in the raw URL are encoded, allowing us to differentiate e.g. the '?'
	// that begins query parameters from the encoded version '%3F'.
	skylink, _, _, err := parseSkylinkURL(req.URL.String(), "/skynet/metadata/")
	if err != nil {
		WriteError(w, Error{fmt.Sprintf("error parsing skylink: %v", err)}, http.StatusBadRequest)
		return
	}

	// Parse the query params.
	queryForm, err := url.ParseQuery(req.URL.RawQuery)
	if err != nil {
		WriteError(w, Error{"failed to parse query params"}, http.StatusBadRequest)
		return
	}

	// Parse the timeout.
	timeout := DefaultSkynetRequestTimeout
	timeoutStr := queryForm.Get("timeout")
	if timeoutStr != "" {
		timeoutInt, err := strconv.Atoi(timeoutStr)
		if err != nil {
			WriteError(w, Error{"unable to parse 'timeout' parameter: " + err.Error()}, http.StatusBadRequest)
			return
		}

		if timeoutInt > MaxSkynetRequestTimeout {
			WriteError(w, Error{fmt.Sprintf("'timeout' parameter too high, maximum allowed timeout is %ds", MaxSkynetRequestTimeout)}, http.StatusBadRequest)
			return
		}
		timeout = time.Duration(timeoutInt) * time.Second
	}

	// Parse pricePerMS.
	pricePerMS := DefaultSkynetPricePerMS
	pricePerMSStr := queryForm.Get("priceperms")
	if pricePerMSStr != "" {
		_, err = fmt.Sscan(pricePerMSStr, &pricePerMS)
		if err != nil {
			WriteError(w, Error{"unable to parse 'pricePerMS' parameter: " + err.Error()}, http.StatusBadRequest)
			return
		}
	}

	// Set the Skylink response header
	w.Header().Set("Skynet-Skylink", skylink.String())

	// Fetch the skyfile's streamer to serve the basesector of the file
	streamer, err := api.renter.DownloadSkylinkBaseSector(skylink, timeout, pricePerMS)
	if err != nil {
		handleSkynetError(w, "failed to fetch base sector", err)
		return
	}
	defer func() {
		// At this point we have already responded so we can't write a potential
		// error here.
		_ = streamer.Close()
	}()

	// Read base sector.
	baseSector, err := ioutil.ReadAll(streamer)
	if err != nil {
		WriteError(w, Error{fmt.Sprintf("failed to read base sector: %v", err)}, http.StatusInternalServerError)
		return
	}

	// Decrypt it if necessary.
	encrypted := skymodules.IsEncryptedBaseSector(baseSector)
	if encrypted {
		_, err = api.renter.DecryptBaseSector(baseSector)
		if err != nil {
			WriteError(w, Error{fmt.Sprintf("failed to decrypt base sector: %v", err)}, http.StatusInternalServerError)
			return
		}
	}

	// Parse it.
	_, _, _, rawMD, _, err := skymodules.ParseSkyfileMetadata(baseSector)
	if err != nil {
		WriteError(w, Error{fmt.Sprintf("failed to fetch skylink: %v", err)}, http.StatusInternalServerError)
		return
	}
	w.Header().Set("Content-Type", "application/json")
	http.ServeContent(w, req, "", time.Time{}, bytes.NewReader(rawMD))
}

// skynetSkylinkUnpinHandlerPOST will unpin a skylink from this Sia node.
func (api *API) skynetSkylinkUnpinHandlerPOST(w http.ResponseWriter, req *http.Request, ps httprouter.Params) {
	strLink := ps.ByName("skylink")
	var skylink skymodules.Skylink
	err := skylink.LoadString(strLink)
	if err != nil {
		WriteError(w, Error{fmt.Sprintf("error parsing skylink: %v", err)}, http.StatusBadRequest)
		return
	}

	// Parse the query params.
	queryForm, err := url.ParseQuery(req.URL.RawQuery)
	if err != nil {
		WriteError(w, Error{fmt.Sprintf("failed to parse query params: %v", err)}, http.StatusBadRequest)
		return
	}

	// Parse the siaPath
	var siaPath skymodules.SiaPath
	siaPathStr := queryForm.Get("siapath")
	if siaPathStr != "" {
		// If a siaPath was provided, load it and also generate an extended
		// siaPath
		err = siaPath.LoadString(siaPathStr)
		if err != nil {
			WriteError(w, Error{fmt.Sprintf("failed to parse siapath: %v", err)}, http.StatusBadRequest)
			return
		}
		extendedSiaPath, err := siaPath.AddSuffixStr(skymodules.ExtendedSuffix)
		if err != nil {
			WriteError(w, Error{fmt.Sprintf("failed to create extended siapath: %v", err)}, http.StatusBadRequest)
			return
		}

		// Try and delete skyfile
		err = api.renter.DeleteFile(siaPath)
		if err != nil && !strings.Contains(err.Error(), filesystem.ErrNotExist.Error()) {
			WriteError(w, Error{fmt.Sprintf("failed to delete skyfile: %v", err)}, http.StatusBadRequest)
			return
		}

		// Try ad delete extended skyfile
		err = api.renter.DeleteFile(extendedSiaPath)
		if err != nil && !strings.Contains(err.Error(), filesystem.ErrNotExist.Error()) {
			WriteError(w, Error{fmt.Sprintf("failed to delete extended skyfile: %v", err)}, http.StatusBadRequest)
			return
		}
	}

	// Unpin the Skylink
	err = api.renter.UnpinSkylink(skylink)
	if err != nil {
		handleSkynetError(w, "failed to unpin skylink", err)
		return
	}
	WriteSuccess(w)
}<|MERGE_RESOLUTION|>--- conflicted
+++ resolved
@@ -622,7 +622,6 @@
 		_, err = fmt.Sscan(pricePerMSStr, &pricePerMS)
 		if err != nil {
 			WriteError(w, Error{"unable to parse 'pricePerMS' parameter: " + err.Error()}, http.StatusBadRequest)
-<<<<<<< HEAD
 			return
 		}
 	}
@@ -633,8 +632,6 @@
 	if scpsStr != "" {
 		if _, err := fmt.Sscan(scpsStr, &scps); err != nil {
 			WriteError(w, Error{"unable to parse 'scps' parameter: " + err.Error()}, http.StatusBadRequest)
-=======
->>>>>>> 278ff28f
 			return
 		}
 	}
@@ -831,23 +828,11 @@
 	}
 	w.Header().Set("Content-Disposition", cdh)
 
-<<<<<<< HEAD
-	// Set the Skynet-File-Metadata
-	includeMetadata := !noResponseMetadata
-	if includeMetadata {
-		w.Header().Set("Skynet-File-Metadata", string(streamer.RawMetadata()))
-	}
-
 	// Create a write monetizer.
 	writeMonetizer, err := newMonetizer(req.Context(), metadata, api.wallet, settings.CurrencyConversionRates, settings.MonetizationBase, scps)
 	if err != nil {
 		WriteError(w, Error{fmt.Sprintf("failed to create write monetizer: %v", err)}, http.StatusBadRequest)
 		return
-=======
-	// Declare a function for monetizing a writer.
-	monetize := func(w io.Writer) io.Writer {
-		return newMonetizedWriter(w, metadata, api.wallet, settings.CurrencyConversionRates, settings.MonetizationBase)
->>>>>>> 278ff28f
 	}
 	defer func() {
 		if err := writeMonetizer.Close(); err != nil {
