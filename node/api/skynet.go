--- conflicted
+++ resolved
@@ -348,14 +348,6 @@
 	// Serve the contents of the file at the default path if one is set. Note
 	// that we return the metadata for the entire Skylink when we serve the
 	// contents of the file at the default path.
-<<<<<<< HEAD
-	if path == "/" &&
-		metadata.DefaultPath != "" &&
-		format == modules.SkyfileFormatNotSpecified {
-		_, isFile, offset, size := metadata.ForPath(metadata.DefaultPath)
-		if !isFile {
-			WriteError(w, Error{fmt.Sprintf("failed to download contents for default path: %v, please specify a specific path or a format in order to download the content", metadata.DefaultPath)}, http.StatusNotFound)
-=======
 	if path == "/" && defaultPath != "" && format == modules.SkyfileFormatNotSpecified {
 		if strings.Count(defaultPath, "/") > 1 && len(metadata.Subfiles) > 1 {
 			WriteError(w, Error{fmt.Sprintf("skyfile has invalid default path (%s) which refers to a non-root file, please specify a format", defaultPath)}, http.StatusBadRequest)
@@ -375,10 +367,13 @@
 			WriteError(w, Error{fmt.Sprintf("skyfile has invalid default path (%s), please specify a format", defaultPath)}, http.StatusBadRequest)
 			return
 		}
-		metaForPath, file, offset, size := metadata.ForPath(defaultPath)
+		metaForPath, isFile, offset, size := metadata.ForPath(defaultPath)
 		if len(metaForPath.Subfiles) == 0 {
 			WriteError(w, Error{fmt.Sprintf("failed to download contents for default path: %v", path)}, http.StatusNotFound)
->>>>>>> 8f2f8ad1
+			return
+		}
+		if !isFile {
+			WriteError(w, Error{fmt.Sprintf("failed to download contents for default path: %v, please specify a specific path or a format in order to download the content", defaultPath)}, http.StatusNotFound)
 			return
 		}
 		streamer, err = NewLimitStreamer(streamer, offset, size)
@@ -386,7 +381,7 @@
 			WriteError(w, Error{fmt.Sprintf("failed to download contents for default path: %v, could not create limit streamer", path)}, http.StatusInternalServerError)
 			return
 		}
-		isSubfile = file
+		isSubfile = isFile
 		responseContentType = metaForPath.ContentType()
 	}
 
