package api

import (
	"context"
	"fmt"
	"net/http"
	"strings"
	"time"

	"github.com/julienschmidt/httprouter"
	"github.com/tus/tusd/pkg/handler"
	siaapi "go.sia.tech/siad/node/api"

	"gitlab.com/NebulousLabs/log"
	"gitlab.com/SkynetLabs/skyd/build"
	"gitlab.com/SkynetLabs/skyd/skymodules/renter"
)

var (
	// httpServerTimeout defines the maximum amount of time before an HTTP call
	// will timeout and an error will be returned.
	httpServerTimeout = build.Select(build.Var{
		Standard: 24 * time.Hour,
		Dev:      1 * time.Hour,
		Testing:  5 * time.Minute,
	}).(time.Duration)
)

// buildHttpRoutes sets up and returns an * httprouter.Router.
// it connected the Router to the given api using the required
// parameters: requiredUserAgent and requiredPassword
func (api *API) buildHTTPRoutes() {
	router := httprouter.New()
	requiredPassword := api.requiredPassword
	requiredUserAgent := api.requiredUserAgent

	router.NotFound = http.HandlerFunc(api.UnrecognizedCallHandler)
	router.RedirectTrailingSlash = false

	// Accounting API Calls
	if api.accounting != nil {
		router.GET("/accounting", api.accountingHandlerGet)
	}

	// Daemon API Calls
	router.GET("/daemon/alerts", api.daemonAlertsHandlerGET)
	router.GET("/daemon/constants", api.daemonConstantsHandler)
	router.GET("/daemon/ready", api.daemonReadyGET)
	router.GET("/daemon/settings", api.daemonSettingsHandlerGET)
	router.POST("/daemon/settings", api.daemonSettingsHandlerPOST)
	router.GET("/daemon/stack", api.daemonStackHandlerGET)
	router.POST("/daemon/startprofile", api.daemonStartProfileHandlerPOST)
	router.GET("/daemon/stop", RequirePassword(api.daemonStopHandler, requiredPassword))
	router.POST("/daemon/stopprofile", api.daemonStopProfileHandlerPOST)
	router.GET("/daemon/version", api.daemonVersionHandler)

	// Consensus API Calls
	if api.cs != nil {
		siaapi.RegisterRoutesConsensus(router, api.cs)
	}

	// Explorer API Calls
	if api.explorer != nil {
		siaapi.RegisterRoutesExplorer(router, api.explorer, api.cs)
	}

	// Gateway API Calls
	if api.gateway != nil {
		siaapi.RegisterRoutesGateway(router, api.gateway, requiredPassword)
	}

	// Host API Calls
	if api.host != nil {
		siaapi.RegisterRoutesHost(router, api.host, api.staticDeps, requiredPassword)

		// Register estiamtescore separately since it depends on a renter.
		router.GET("/host/estimatescore", func(w http.ResponseWriter, req *http.Request, ps httprouter.Params) {
			hostEstimateScoreGET(api.host, api.renter, w, req, ps)
		})
	}

	// Miner API Calls
	if api.miner != nil {
		siaapi.RegisterRoutesMiner(router, api.miner, requiredPassword)
	}

	// Renter API Calls
	if api.renter != nil {
		router.GET("/renter", api.renterHandlerGET)
		router.POST("/renter", RequirePassword(api.renterHandlerPOST, requiredPassword))
		router.POST("/renter/allowance/cancel", RequirePassword(api.renterAllowanceCancelHandlerPOST, requiredPassword))
		router.POST("/renter/bubble", api.renterBubbleHandlerPOST)
		router.GET("/renter/backups", RequirePassword(api.renterBackupsHandlerGET, requiredPassword))
		router.POST("/renter/backups/create", RequirePassword(api.renterBackupsCreateHandlerPOST, requiredPassword))
		router.POST("/renter/backups/restore", RequirePassword(api.renterBackupsRestoreHandlerGET, requiredPassword))
		router.POST("/renter/clean", RequirePassword(api.renterCleanHandlerPOST, requiredPassword))
		router.POST("/renter/contract/cancel", RequirePassword(api.renterContractCancelHandler, requiredPassword))
		router.GET("/renter/contracts", api.renterContractsHandler)
		router.GET("/renter/contractorchurnstatus", api.renterContractorChurnStatus)
		router.GET("/renter/downloadinfo/*uid", api.renterDownloadByUIDHandlerGET)
		router.GET("/renter/downloads", api.renterDownloadsHandler)
		router.POST("/renter/downloads/clear", RequirePassword(api.renterClearDownloadsHandler, requiredPassword))
		router.GET("/renter/files", api.renterFilesHandler)
		router.GET("/renter/file/*siapath", api.renterFileHandlerGET)
		router.POST("/renter/file/*siapath", RequirePassword(api.renterFileHandlerPOST, requiredPassword))
		router.GET("/renter/prices", api.renterPricesHandler)
		router.POST("/renter/recoveryscan", RequirePassword(api.renterRecoveryScanHandlerPOST, requiredPassword))
		router.GET("/renter/recoveryscan", api.renterRecoveryScanHandlerGET)
		router.GET("/renter/fuse", api.renterFuseHandlerGET)
		router.POST("/renter/fuse/mount", RequirePassword(api.renterFuseMountHandlerPOST, requiredPassword))
		router.POST("/renter/fuse/unmount", RequirePassword(api.renterFuseUnmountHandlerPOST, requiredPassword))

		router.POST("/renter/delete/*siapath", RequirePassword(api.renterDeleteHandler, requiredPassword))
		router.GET("/renter/download/*siapath", RequirePassword(api.renterDownloadHandler, requiredPassword))
		router.POST("/renter/download/cancel", RequirePassword(api.renterCancelDownloadHandler, requiredPassword))
		router.GET("/renter/downloadasync/*siapath", RequirePassword(api.renterDownloadAsyncHandler, requiredPassword))
		router.POST("/renter/rename/*siapath", RequirePassword(api.renterRenameHandler, requiredPassword))
		router.GET("/renter/stream/*siapath", api.renterStreamHandler)
		router.POST("/renter/upload/*siapath", RequirePassword(api.renterUploadHandler, requiredPassword))
		router.GET("/renter/uploadready", api.renterUploadReadyHandler)
		router.POST("/renter/uploads/pause", RequirePassword(api.renterUploadsPauseHandler, requiredPassword))
		router.POST("/renter/uploads/resume", RequirePassword(api.renterUploadsResumeHandler, requiredPassword))
		router.POST("/renter/uploadstream/*siapath", RequirePassword(api.renterUploadStreamHandler, requiredPassword))
		router.POST("/renter/validatesiapath/*siapath", RequirePassword(api.renterValidateSiaPathHandler, requiredPassword))
		router.GET("/renter/workers", api.renterWorkersHandler)

		// Skynet endpoints
		router.GET("/skynet/basesector/*skylink", api.skynetBaseSectorHandlerGET)
		router.GET("/skynet/blocklist", api.skynetBlocklistHandlerGET)
		router.POST("/skynet/blocklist", RequirePassword(api.skynetBlocklistHandlerPOST, requiredPassword))
		router.GET("/skynet/health/entry", api.registryEntryHealthHandlerGET)
		router.GET("/skynet/metadata/:skylink", api.skynetMetadataHandlerGET)
		router.POST("/skynet/pin/:skylink", RequirePassword(api.skynetSkylinkPinHandlerPOST, requiredPassword))
		router.GET("/skynet/portals", api.skynetPortalsHandlerGET)
		router.POST("/skynet/portals", RequirePassword(api.skynetPortalsHandlerPOST, requiredPassword))
		router.POST("/skynet/registry", RequirePassword(api.registryHandlerPOST, requiredPassword))
		router.GET("/skynet/registry", api.registryHandlerGET)
		router.GET("/skynet/resolve/:skylink", api.skylinkResolveGET)
		router.POST("/skynet/restore", RequirePassword(api.skynetRestoreHandlerPOST, requiredPassword))
		router.GET("/skynet/root", api.skynetRootHandlerGET)
		router.GET("/skynet/skylink/*skylink", api.skynetSkylinkHandlerGET)
		router.HEAD("/skynet/skylink/*skylink", api.skynetSkylinkHandlerGET)
		router.POST("/skynet/skyfile/*siapath", RequirePassword(api.skynetSkyfileHandlerPOST, requiredPassword))
		router.GET("/skynet/stats", api.skynetStatsHandlerGET)
		router.POST("/skynet/unpin/:skylink", RequirePassword(api.skynetSkylinkUnpinHandlerPOST, requiredPassword))
		router.GET("/skynet/health/skylink/:skylink", api.skynetSkylinkHealthGET)

		// Skykey endpoints
		router.GET("/skynet/skykey", RequirePassword(api.skykeyHandlerGET, requiredPassword))
		router.POST("/skynet/addskykey", RequirePassword(api.skykeyAddKeyHandlerPOST, requiredPassword))
		router.POST("/skynet/createskykey", RequirePassword(api.skykeyCreateKeyHandlerPOST, requiredPassword))
		router.POST("/skynet/deleteskykey", RequirePassword(api.skykeyDeleteHandlerPOST, requiredPassword))
		router.GET("/skynet/skykeys", RequirePassword(api.skykeysHandlerGET, requiredPassword))

		// Create the store composer.
		storeComposer := handler.NewStoreComposer()
		sds := api.renter.SkynetTUSUploader()

		// Add the skynet datastore. This covers the basic functionality of
		// uploading a file with a known size in chunks.
		storeComposer.UseCore(sds)

<<<<<<< HEAD
		// Enable concatenating uploads.
		storeComposer.UseConcater(sds)
=======
		// Enable locking the upload.
		storeComposer.UseLocker(sds)
>>>>>>> 71862cb4

		// Check if the maxsize can be read from the environment.  Otherwise
		// it's unlimited.
		maxSize, ok := build.TUSMaxSize()
		if ok {
			fmt.Printf("INFO: max size for tus uploads set to %v\n", maxSize)
		}

		// Create the TUS handler and register its routes.
		tusHandler, err := handler.NewUnroutedHandler(handler.Config{
			PreUploadCreateCallback: renter.TUSPreUploadCreateCallback,
			BasePath:                "/skynet/tus",
			MaxSize:                 maxSize,
			RespectForwardedHeaders: true,
			StoreComposer:           storeComposer,

			// NOTE: comment logger out for debugging
			Logger: log.DiscardLogger.Logger, // discard third party logging
		})
		if err != nil {
			build.Critical("failed to create skynet TUS handler", err)
			return
		}
		optionsHandler := func(w http.ResponseWriter, req *http.Request) {}
		router.POST("/skynet/tus", RequireTUSMiddleware(tusHandler.PostFile, tusHandler))
		router.OPTIONS("/skynet/tus", RequireTUSMiddleware(optionsHandler, tusHandler))
		router.HEAD("/skynet/tus/:id", RequireTUSMiddleware(tusHandler.HeadFile, tusHandler))
		router.PATCH("/skynet/tus/:id", RequireTUSMiddleware(tusHandler.PatchFile, tusHandler))
		router.GET("/skynet/tus/:id", RequireTUSMiddleware(tusHandler.GetFile, tusHandler))
		router.OPTIONS("/skynet/tus/:id", RequireTUSMiddleware(optionsHandler, tusHandler))
		router.GET("/skynet/upload/tus/:id", api.skynetTUSUploadSkylinkGET)

		// Directory endpoints
		router.POST("/renter/dir/*siapath", RequirePassword(api.renterDirHandlerPOST, requiredPassword))
		router.GET("/renter/dir/*siapath", api.renterDirHandlerGET)

		// HostDB endpoints.
		router.GET("/hostdb", api.hostdbHandler)
		router.GET("/hostdb/active", api.hostdbActiveHandler)
		router.GET("/hostdb/all", api.hostdbAllHandler)
		router.GET("/hostdb/hosts/:pubkey", api.hostdbHostsHandler)
		router.GET("/hostdb/filtermode", api.hostdbFilterModeHandlerGET)
		router.POST("/hostdb/filtermode", RequirePassword(api.hostdbFilterModeHandlerPOST, requiredPassword))

		// Renter watchdog endpoints.
		router.GET("/renter/contractstatus", api.renterContractStatusHandler)

		// Deprecated endpoints.
		router.POST("/renter/backup", RequirePassword(api.renterBackupHandlerPOST, requiredPassword))
		router.POST("/renter/recoverbackup", RequirePassword(api.renterLoadBackupHandlerPOST, requiredPassword))
		router.GET("/skynet/blacklist", api.skynetBlocklistHandlerGET)
		router.POST("/skynet/blacklist", RequirePassword(api.skynetBlocklistHandlerPOST, requiredPassword))
	}

	// Transaction pool API Calls
	if api.tpool != nil {
		siaapi.RegisterRoutesTransactionPool(router, api.tpool)
	}

	// Wallet API Calls
	if api.wallet != nil {
		siaapi.RegisterRoutesWallet(router, api.wallet, requiredPassword)
	}

	// Apply UserAgent middleware and return the Router
	api.routerMu.Lock()
	api.router = TimeoutHandler(RequireUserAgent(router, requiredUserAgent), httpServerTimeout)
	api.routerMu.Unlock()
	return
}

// TimeoutHandler is a middleware that enforces a specific timeout on the route
// by closing the context after the httpServerTimeout.
func TimeoutHandler(h http.Handler, timeout time.Duration) http.Handler {
	return http.HandlerFunc(func(w http.ResponseWriter, req *http.Request) {
		// Create a new context with timeout.
		ctx, cancel := context.WithTimeout(req.Context(), httpServerTimeout)
		defer cancel()

		// Add the new context to the request and call the handler.
		h.ServeHTTP(w, req.WithContext(ctx))
	})
}

// RequireUserAgent is middleware that requires all requests to set a
// UserAgent that contains the specified string.
func RequireUserAgent(h http.Handler, ua string) http.Handler {
	return http.HandlerFunc(func(w http.ResponseWriter, req *http.Request) {
		if !strings.Contains(req.UserAgent(), ua) && !isUnrestricted(req) {
			WriteError(w, Error{"Browser access disabled due to security vulnerability. Use Sia-UI or siac."}, http.StatusBadRequest)
			return
		}
		h.ServeHTTP(w, req)
	})
}

// RequirePassword is middleware that requires a request to authenticate with a
// password using HTTP basic auth. Usernames are ignored. Empty passwords
// indicate no authentication is required.
func RequirePassword(h httprouter.Handle, password string) httprouter.Handle {
	// An empty password is equivalent to no password.
	if password == "" {
		return h
	}
	return func(w http.ResponseWriter, req *http.Request, ps httprouter.Params) {
		_, pass, ok := req.BasicAuth()
		if !ok || pass != password {
			w.Header().Set("WWW-Authenticate", "Basic realm=\"SiaAPI\"")
			WriteError(w, Error{"API authentication failed."}, http.StatusUnauthorized)
			return
		}
		h(w, req, ps)
	}
}

// RequireTUSMiddleware will apply the provided handler's middleware to the
// handle and return a httprouter.Handle.
func RequireTUSMiddleware(handle http.HandlerFunc, uh *handler.UnroutedHandler) httprouter.Handle {
	return func(w http.ResponseWriter, req *http.Request, _ httprouter.Params) {
		uh.Middleware(handle).ServeHTTP(w, req)
	}
}

// isUnrestricted checks if a request may bypass the useragent check.
func isUnrestricted(req *http.Request) bool {
	return strings.HasPrefix(req.URL.Path, "/renter/stream/") || strings.HasPrefix(req.URL.Path, "/skynet/skylink") || strings.HasPrefix(req.URL.Path, "/skynet/tus")
}<|MERGE_RESOLUTION|>--- conflicted
+++ resolved
@@ -160,13 +160,11 @@
 		// uploading a file with a known size in chunks.
 		storeComposer.UseCore(sds)
 
-<<<<<<< HEAD
 		// Enable concatenating uploads.
 		storeComposer.UseConcater(sds)
-=======
+
 		// Enable locking the upload.
 		storeComposer.UseLocker(sds)
->>>>>>> 71862cb4
 
 		// Check if the maxsize can be read from the environment.  Otherwise
 		// it's unlimited.
