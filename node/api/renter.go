package api

import (
<<<<<<< HEAD
	"archive/tar"
	"bytes"
	"compress/gzip"
=======
	"bytes"
>>>>>>> 56dee642
	"fmt"
	"io/ioutil"
	"net/http"
	"net/url"
	"os"
	"path/filepath"
	"reflect"
	"strconv"
	"strings"
	"time"

	"github.com/julienschmidt/httprouter"
	"gitlab.com/NebulousLabs/errors"
	"gitlab.com/NebulousLabs/fastrand"

	"gitlab.com/NebulousLabs/Sia/build"
	"gitlab.com/NebulousLabs/Sia/crypto"
	"gitlab.com/NebulousLabs/Sia/modules"
	"gitlab.com/NebulousLabs/Sia/modules/renter"
	"gitlab.com/NebulousLabs/Sia/modules/renter/contractor"
	"gitlab.com/NebulousLabs/Sia/modules/renter/proto"
	"gitlab.com/NebulousLabs/Sia/modules/renter/siafile"
	"gitlab.com/NebulousLabs/Sia/types"
)

var (
	// requiredHosts specifies the minimum number of hosts that must be set in
	// the renter settings for the renter settings to be valid. This minimum is
	// there to prevent users from shooting themselves in the foot.
	requiredHosts = build.Select(build.Var{
		Standard: uint64(20),
		Dev:      uint64(1),
		Testing:  uint64(1),
	}).(uint64)

	// requiredParityPieces specifies the minimum number of parity pieces that
	// must be used when uploading a file. This minimum exists to prevent users
	// from shooting themselves in the foot.
	requiredParityPieces = build.Select(build.Var{
		Standard: int(12),
		Dev:      int(0),
		Testing:  int(0),
	}).(int)

	// requiredRedundancy specifies the minimum redundancy that will be
	// accepted by the renter when uploading a file. This minimum exists to
	// prevent users from shooting themselves in the foot.
	requiredRedundancy = build.Select(build.Var{
		Standard: float64(2),
		Dev:      float64(1),
		Testing:  float64(1),
	}).(float64)

	// requiredRenewWindow establishes the minimum allowed renew window for the
	// renter settings. This minimum is here to prevent users from shooting
	// themselves in the foot.
	requiredRenewWindow = build.Select(build.Var{
		Standard: types.BlockHeight(288),
		Dev:      types.BlockHeight(1),
		Testing:  types.BlockHeight(1),
	}).(types.BlockHeight)

	// errNeedBothDataAndParityPieces is the error returned when only one of the
	// erasure coding parameters is set
	errNeedBothDataAndParityPieces = errors.New("must provide both the datapieces parameter and the paritypieces parameter if specifying erasure coding parameters")

	// ErrFundsNeedToBeSet is the error returned when the funds are not set for
	// the allowance
	ErrFundsNeedToBeSet = errors.New("funds needs to be set if it hasn't been set before")

	// ErrPeriodNeedToBeSet is the error returned when the period is not set for
	// the allowance
	ErrPeriodNeedToBeSet = errors.New("period needs to be set if it hasn't been set before")
)

type (
	// RenterGET contains various renter metrics.
	RenterGET struct {
		Settings         modules.RenterSettings     `json:"settings"`
		FinancialMetrics modules.ContractorSpending `json:"financialmetrics"`
		CurrentPeriod    types.BlockHeight          `json:"currentperiod"`
		NextPeriod       types.BlockHeight          `json:"nextperiod"`
	}

	// RenterContract represents a contract formed by the renter.
	RenterContract struct {
		// Amount of contract funds that have been spent on downloads.
		DownloadSpending types.Currency `json:"downloadspending"`
		// Block height that the file contract ends on.
		EndHeight types.BlockHeight `json:"endheight"`
		// Fees paid in order to form the file contract.
		Fees types.Currency `json:"fees"`
		// Public key of the host the contract was formed with.
		HostPublicKey types.SiaPublicKey `json:"hostpublickey"`
		// HostVersion is the version of Sia that the host is running
		HostVersion string `json:"hostversion"`
		// ID of the file contract.
		ID types.FileContractID `json:"id"`
		// A signed transaction containing the most recent contract revision.
		LastTransaction types.Transaction `json:"lasttransaction"`
		// Address of the host the file contract was formed with.
		NetAddress modules.NetAddress `json:"netaddress"`
		// Remaining funds left for the renter to spend on uploads & downloads.
		RenterFunds types.Currency `json:"renterfunds"`
		// Size of the file contract, which is typically equal to the number of
		// bytes that have been uploaded to the host.
		Size uint64 `json:"size"`
		// Block height that the file contract began on.
		StartHeight types.BlockHeight `json:"startheight"`
		// Amount of contract funds that have been spent on storage.
		StorageSpending types.Currency `json:"storagespending"`
		// DEPRECATED: This is the exact same value as StorageSpending, but it has
		// incorrect capitalization. This was fixed in 1.3.2, but this field is kept
		// to preserve backwards compatibility on clients who depend on the
		// incorrect capitalization. This field will be removed in the future, so
		// clients should switch to the StorageSpending field (above) with the
		// correct lowercase name.
		StorageSpendingDeprecated types.Currency `json:"StorageSpending,siamismatch"`
		// Total cost to the wallet of forming the file contract.
		TotalCost types.Currency `json:"totalcost"`
		// Amount of contract funds that have been spent on uploads.
		UploadSpending types.Currency `json:"uploadspending"`
		// Signals if contract is good for uploading data
		GoodForUpload bool `json:"goodforupload"`
		// Signals if contract is good for a renewal
		GoodForRenew bool `json:"goodforrenew"`
		// Signals if a contract has been marked as bad
		BadContract bool `json:"badcontract"`
	}

	// RenterContracts contains the renter's contracts.
	RenterContracts struct {
		// Compatibility Fields
		Contracts         []RenterContract `json:"contracts"`
		InactiveContracts []RenterContract `json:"inactivecontracts"`

		// Current Fields
		ActiveContracts           []RenterContract              `json:"activecontracts"`
		PassiveContracts          []RenterContract              `json:"passivecontracts"`
		RefreshedContracts        []RenterContract              `json:"refreshedcontracts"`
		DisabledContracts         []RenterContract              `json:"disabledcontracts"`
		ExpiredContracts          []RenterContract              `json:"expiredcontracts"`
		ExpiredRefreshedContracts []RenterContract              `json:"expiredrefreshedcontracts"`
		RecoverableContracts      []modules.RecoverableContract `json:"recoverablecontracts"`
	}

	// RenterDirectory lists the files and directories contained in the queried
	// directory
	RenterDirectory struct {
		Directories []modules.DirectoryInfo `json:"directories"`
		Files       []modules.FileInfo      `json:"files"`
	}

	// RenterDownloadQueue contains the renter's download queue.
	RenterDownloadQueue struct {
		Downloads []DownloadInfo `json:"downloads"`
	}

	// RenterFile lists the file queried.
	RenterFile struct {
		File modules.FileInfo `json:"file"`
	}

	// RenterFiles lists the files known to the renter.
	RenterFiles struct {
		Files []modules.FileInfo `json:"files"`
	}

	// RenterFuseInfo contains information about mounted fuse filesystems.
	RenterFuseInfo struct {
		MountPoints []modules.MountInfo `json:"mountpoints"`
	}

	// RenterLoad lists files that were loaded into the renter.
	RenterLoad struct {
		FilesAdded []string `json:"filesadded"`
	}

	// RenterPricesGET lists the data that is returned when a GET call is made
	// to /renter/prices.
	RenterPricesGET struct {
		modules.RenterPriceEstimation
		modules.Allowance
	}
	// RenterRecoveryStatusGET returns information about potential contract
	// recovery scans.
	RenterRecoveryStatusGET struct {
		ScanInProgress bool              `json:"scaninprogress"`
		ScannedHeight  types.BlockHeight `json:"scannedheight"`
	}
	// RenterShareASCII contains an ASCII-encoded .sia file.
	RenterShareASCII struct {
		ASCIIsia string `json:"asciisia"`
	}

	// RenterUploadedBackup describes an uploaded backup.
	RenterUploadedBackup struct {
		Name           string          `json:"name"`
		CreationDate   types.Timestamp `json:"creationdate"`
		Size           uint64          `json:"size"`
		UploadProgress float64         `json:"uploadprogress"`
	}

	// RenterBackupsGET lists the renter's uploaded backups, as well as the
	// set of contracts storing all known backups.
	RenterBackupsGET struct {
		Backups       []RenterUploadedBackup `json:"backups"`
		SyncedHosts   []types.SiaPublicKey   `json:"syncedhosts"`
		UnsyncedHosts []types.SiaPublicKey   `json:"unsyncedhosts"`
	}

	// RenterUploadReadyGet lists the upload ready status of the renter
	RenterUploadReadyGet struct {
		// Ready indicates whether of not the renter is ready to successfully
		// upload to full redundancy based on the erasure coding provided and
		// the number of contracts
		Ready bool `json:"ready"`

		// Contract information
		ContractsNeeded    int `json:"contractsneeded"`
		NumActiveContracts int `json:"numactivecontracts"`

		// Erasure Coding information
		DataPieces   int `json:"datapieces"`
		ParityPieces int `json:"paritypieces"`
	}

	// DownloadInfo contains all client-facing information of a file.
	DownloadInfo struct {
		Destination     string          `json:"destination"`     // The destination of the download.
		DestinationType string          `json:"destinationtype"` // Can be "file", "memory buffer", or "http stream".
		Filesize        uint64          `json:"filesize"`        // DEPRECATED. Same as 'Length'.
		Length          uint64          `json:"length"`          // The length requested for the download.
		Offset          uint64          `json:"offset"`          // The offset within the siafile requested for the download.
		SiaPath         modules.SiaPath `json:"siapath"`         // The siapath of the file used for the download.

		Completed            bool      `json:"completed"`            // Whether or not the download has completed.
		EndTime              time.Time `json:"endtime"`              // The time when the download fully completed.
		Error                string    `json:"error"`                // Will be the empty string unless there was an error.
		Received             uint64    `json:"received"`             // Amount of data confirmed and decoded.
		StartTime            time.Time `json:"starttime"`            // The time when the download was started.
		StartTimeUnix        int64     `json:"starttimeunix"`        // The time when the download was started in unix format.
		TotalDataTransferred uint64    `json:"totaldatatransferred"` // The total amount of data transferred, including negotiation, overdrive etc.
	}

	// RenterLinkfileHandlerPOST is the response that the api returns after the
	// /renter/linkfile/ POST endpoint has been used.
	RenterLinkfileHandlerPOST struct {
<<<<<<< HEAD
		Sialink string `json:"sialink"`
=======
		Sialink modules.Sialink `json:"sialink"`
>>>>>>> 56dee642
	}
)

// rebaseInputSiaPath rebases the SiaPath provided by the user to one that is
// prefix by the user's home directory.
func rebaseInputSiaPath(siaPath modules.SiaPath) (modules.SiaPath, error) {
	// Prepend the provided siapath with the /home/siafiles dir.
	if siaPath.IsRoot() {
		return modules.UserSiaPath(), nil
	}
	return modules.UserSiaPath().Join(siaPath.String())
}

// trimSiaDirFolder is a helper method to trim /home/siafiles off of the
// siapaths of the dirinfos since the user expects a path relative to
// /home/siafiles and not relative to root.
func trimSiaDirFolder(dis ...modules.DirectoryInfo) (_ []modules.DirectoryInfo, err error) {
	for i := range dis {
		dis[i].SiaPath, err = dis[i].SiaPath.Rebase(modules.UserSiaPath(), modules.RootSiaPath())
		if err != nil {
			return nil, err
		}
	}
	return dis, nil
}

// trimSiaDirFolderOnFiles is a helper method to trim /home/siafiles off of the
// siapaths of the fileinfos since the user expects a path relative to
// /home/siafiles and not relative to root.
func trimSiaDirFolderOnFiles(fis ...modules.FileInfo) (_ []modules.FileInfo, err error) {
	for i := range fis {
		fis[i].SiaPath, err = fis[i].SiaPath.Rebase(modules.UserSiaPath(), modules.RootSiaPath())
		if err != nil {
			return nil, errors.AddContext(err, "unable to trim the user sia path from a provided fileinfo")
		}
	}
	return fis, nil
}

// trimSiaDirInfo is a helper method to trim /home/siafiles off of the
// siapaths of the fileinfos since the user expects a path relative to
// /home/siafiles and not relative to root.
func trimDownloadInfo(dis ...modules.DownloadInfo) (_ []modules.DownloadInfo, err error) {
	for i := range dis {
		dis[i].SiaPath, err = dis[i].SiaPath.Rebase(modules.UserSiaPath(), modules.RootSiaPath())
		if err != nil {
			return nil, err
		}
	}
	return dis, nil
}

// renterBackupsHandlerGET handles the API calls to /renter/backups.
func (api *API) renterBackupsHandlerGET(w http.ResponseWriter, req *http.Request, _ httprouter.Params) {
	backups, syncedHosts, err := api.renter.UploadedBackups()
	if err != nil {
		WriteError(w, Error{err.Error()}, http.StatusBadRequest)
		return
	}
	var unsyncedHosts []types.SiaPublicKey
outer:
	for _, c := range api.renter.Contracts() {
		for _, h := range syncedHosts {
			if c.HostPublicKey.Equals(h) {
				continue outer
			}
		}
		unsyncedHosts = append(unsyncedHosts, c.HostPublicKey)
	}

	// if requested, fetch the backups stored on a specific host
	if req.FormValue("host") != "" {
		var hostKey types.SiaPublicKey
		hostKey.LoadString(req.FormValue("host"))
		if hostKey.Key == nil {
			WriteError(w, Error{"invalid host public key"}, http.StatusBadRequest)
			return
		}
		backups, err = api.renter.BackupsOnHost(hostKey)
		if err != nil {
			WriteError(w, Error{err.Error()}, http.StatusBadRequest)
			return
		}
	}

	rups := make([]RenterUploadedBackup, len(backups))
	for i, b := range backups {
		rups[i] = RenterUploadedBackup{
			Name:           b.Name,
			CreationDate:   b.CreationDate,
			Size:           b.Size,
			UploadProgress: b.UploadProgress,
		}
	}
	WriteJSON(w, RenterBackupsGET{
		Backups:       rups,
		SyncedHosts:   syncedHosts,
		UnsyncedHosts: unsyncedHosts,
	})
}

// renterBackupsCreateHandlerPOST handles the API calls to /renter/backups/create
func (api *API) renterBackupsCreateHandlerPOST(w http.ResponseWriter, req *http.Request, _ httprouter.Params) {
	// Check that a name was specified.
	name := req.FormValue("name")
	if name == "" {
		WriteError(w, Error{"name not specified"}, http.StatusBadRequest)
		return
	}

	// Write the backup to a temporary file and delete it after uploading.
	tmpDir, err := ioutil.TempDir("", "sia-backup")
	if err != nil {
		WriteError(w, Error{err.Error()}, http.StatusBadRequest)
		return
	}
	defer os.RemoveAll(tmpDir)
	backupPath := filepath.Join(tmpDir, name)

	// Get the wallet seed.
	ws, _, err := api.wallet.PrimarySeed()
	if err != nil {
		WriteError(w, Error{"failed to get wallet's primary seed"}, http.StatusInternalServerError)
		return
	}
	// Derive the renter seed and wipe the memory once we are done using it.
	rs := proto.DeriveRenterSeed(ws)
	defer fastrand.Read(rs[:])
	// Derive the secret and wipe it afterwards.
	secret := crypto.HashAll(rs, modules.BackupKeySpecifier)
	defer fastrand.Read(secret[:])
	// Create the backup.
	if err := api.renter.CreateBackup(backupPath, secret[:32]); err != nil {
		WriteError(w, Error{"failed to create backup: " + err.Error()}, http.StatusBadRequest)
		return
	}
	// Upload the backup.
	if err := api.renter.UploadBackup(backupPath, name); err != nil {
		WriteError(w, Error{"failed to upload backup: " + err.Error()}, http.StatusBadRequest)
		return
	}
	WriteSuccess(w)
}

// renterBackupsRestoreHandlerGET handles the API calls to /renter/backups/restore
func (api *API) renterBackupsRestoreHandlerGET(w http.ResponseWriter, req *http.Request, _ httprouter.Params) {
	// Check that a name was specified.
	name := req.FormValue("name")
	if name == "" {
		WriteError(w, Error{"name not specified"}, http.StatusBadRequest)
		return
	}
	// Write the backup to a temporary file and delete it after loading.
	tmpDir, err := ioutil.TempDir("", "sia-backup")
	if err != nil {
		WriteError(w, Error{err.Error()}, http.StatusBadRequest)
		return
	}
	defer os.RemoveAll(tmpDir)
	backupPath := filepath.Join(tmpDir, name)
	if err := api.renter.DownloadBackup(backupPath, name); err != nil {
		WriteError(w, Error{"failed to download backup: " + err.Error()}, http.StatusBadRequest)
		return
	}
	// Get the wallet seed.
	ws, _, err := api.wallet.PrimarySeed()
	if err != nil {
		WriteError(w, Error{"failed to get wallet's primary seed"}, http.StatusInternalServerError)
		return
	}
	// Derive the renter seed and wipe the memory once we are done using it.
	rs := proto.DeriveRenterSeed(ws)
	defer fastrand.Read(rs[:])
	// Derive the secret and wipe it afterwards.
	secret := crypto.HashAll(rs, modules.BackupKeySpecifier)
	defer fastrand.Read(secret[:])
	// Load the backup.
	if err := api.renter.LoadBackup(backupPath, secret[:32]); err != nil {
		WriteError(w, Error{"failed to load backup: " + err.Error()}, http.StatusBadRequest)
		return
	}
	WriteSuccess(w)
}

// renterBackupHandlerPOST handles the API calls to /renter/backup
func (api *API) renterBackupHandlerPOST(w http.ResponseWriter, req *http.Request, _ httprouter.Params) {
	// Check that destination was specified.
	dst := req.FormValue("destination")
	if dst == "" {
		WriteError(w, Error{"destination not specified"}, http.StatusBadRequest)
		return
	}
	// The destination needs to be an absolute path.
	if !filepath.IsAbs(dst) {
		WriteError(w, Error{"destination must be an absolute path"}, http.StatusBadRequest)
		return
	}
	// Get the wallet seed.
	ws, _, err := api.wallet.PrimarySeed()
	if err != nil {
		WriteError(w, Error{"failed to get wallet's primary seed"}, http.StatusInternalServerError)
		return
	}
	// Derive the renter seed and wipe the memory once we are done using it.
	rs := proto.DeriveRenterSeed(ws)
	defer fastrand.Read(rs[:])
	// Derive the secret and wipe it afterwards.
	secret := crypto.HashAll(rs, modules.BackupKeySpecifier)
	defer fastrand.Read(secret[:])
	// Create the backup.
	if err := api.renter.CreateBackup(dst, secret[:32]); err != nil {
		WriteError(w, Error{"failed to create backup: " + err.Error()}, http.StatusBadRequest)
		return
	}
	WriteSuccess(w)
}

// renterBackupHandlerPOST handles the API calls to /renter/recoverbackup
func (api *API) renterLoadBackupHandlerPOST(w http.ResponseWriter, req *http.Request, _ httprouter.Params) {
	// Check that source was specified.
	src := req.FormValue("source")
	if src == "" {
		WriteError(w, Error{"source not specified"}, http.StatusBadRequest)
		return
	}
	// The source needs to be an absolute path.
	if !filepath.IsAbs(src) {
		WriteError(w, Error{"source must be an absolute path"}, http.StatusBadRequest)
		return
	}
	// Get the wallet seed.
	ws, _, err := api.wallet.PrimarySeed()
	if err != nil {
		WriteError(w, Error{"failed to get wallet's primary seed"}, http.StatusInternalServerError)
		return
	}
	// Derive the renter seed and wipe the memory once we are done using it.
	rs := proto.DeriveRenterSeed(ws)
	defer fastrand.Read(rs[:])
	// Derive the secret and wipe it afterwards.
	secret := crypto.HashAll(rs, modules.BackupKeySpecifier)
	defer fastrand.Read(secret[:])
	// Load the backup.
	if err := api.renter.LoadBackup(src, secret[:32]); err != nil {
		WriteError(w, Error{"failed to load backup: " + err.Error()}, http.StatusBadRequest)
		return
	}
	WriteSuccess(w)
}

// parseErasureCodingParameters parses the supplied string values and creates
// an erasure coder. If values haven't been supplied it will fill in sane
// defaults.
func parseErasureCodingParameters(strDataPieces, strParityPieces string) (modules.ErasureCoder, error) {
	// Parse data and parity pieces
	dataPieces, parityPieces, err := parseDataAndParityPieces(strDataPieces, strParityPieces)
	if err != nil {
		return nil, err
	}

	// Check if data and parity pieces were set
	if dataPieces == 0 && parityPieces == 0 {
		return nil, nil
	}

	// Verify that sane values for parityPieces and redundancy are being
	// supplied.
	if parityPieces < requiredParityPieces {
		err := fmt.Errorf("a minimum of %v parity pieces is required, but %v parity pieces requested", parityPieces, requiredParityPieces)
		return nil, err
	}
	redundancy := float64(dataPieces+parityPieces) / float64(dataPieces)
	if float64(dataPieces+parityPieces)/float64(dataPieces) < requiredRedundancy {
		err := fmt.Errorf("a redundancy of %.2f is required, but redundancy of %.2f supplied", redundancy, requiredRedundancy)
		return nil, err
	}

	// Create the erasure coder.
	return siafile.NewRSSubCode(dataPieces, parityPieces, crypto.SegmentSize)
}

// parseDataAndParityPieces parse the numeric values for dataPieces and
// parityPieces from the input strings
func parseDataAndParityPieces(strDataPieces, strParityPieces string) (dataPieces, parityPieces int, err error) {
	// Check that both values have been supplied.
	if (strDataPieces == "") != (strParityPieces == "") {
		return 0, 0, errNeedBothDataAndParityPieces
	}

	// Check for blank strings.
	if strDataPieces == "" && strParityPieces == "" {
		return 0, 0, nil
	}

	// Parse dataPieces and Parity Pieces.
	_, err = fmt.Sscan(strDataPieces, &dataPieces)
	if err != nil {
		err = errors.AddContext(err, "unable to read parameter 'datapieces'")
		return 0, 0, err
	}
	_, err = fmt.Sscan(strParityPieces, &parityPieces)
	if err != nil {
		err = errors.AddContext(err, "unable to read parameter 'paritypieces'")
		return 0, 0, err
	}

	// Check that either both values are zero or neither are zero
	if (dataPieces == 0) != (parityPieces == 0) {
		return 0, 0, errNeedBothDataAndParityPieces
	}

	return dataPieces, parityPieces, nil
}

// renterHandlerGET handles the API call to /renter.
func (api *API) renterHandlerGET(w http.ResponseWriter, req *http.Request, _ httprouter.Params) {
	settings, err := api.renter.Settings()
	if err != nil {
		WriteError(w, Error{"unable able to get renter settings: " + err.Error()}, http.StatusBadRequest)
		return
	}
	spending, err := api.renter.PeriodSpending()
	if err != nil {
		WriteError(w, Error{"unable to get Period Spending: " + err.Error()}, http.StatusBadRequest)
		return
	}
	currentPeriod := api.renter.CurrentPeriod()
	nextPeriod := currentPeriod + settings.Allowance.Period
	WriteJSON(w, RenterGET{
		Settings:         settings,
		FinancialMetrics: spending,
		CurrentPeriod:    currentPeriod,
		NextPeriod:       nextPeriod,
	})
}

// renterHandlerPOST handles the API call to set the Renter's settings. This API
// call handles multiple settings and so each setting is optional on it's own.
// Groups of settings, such as the allowance, have certain requirements if they
// are being set in which case certain fields are no longer optional.
func (api *API) renterHandlerPOST(w http.ResponseWriter, req *http.Request, _ httprouter.Params) {
	// Get the existing settings
	settings, err := api.renter.Settings()
	if err != nil {
		WriteError(w, Error{"unable able to get renter settings: " + err.Error()}, http.StatusBadRequest)
		return
	}

	// Scan for all allowance fields
	var hostsSet, renewWindowSet, expectedStorageSet,
		expectedUploadSet, expectedDownloadSet, expectedRedundancySet, maxPeriodChurnSet bool
	if f := req.FormValue("funds"); f != "" {
		funds, ok := scanAmount(f)
		if !ok {
			WriteError(w, Error{"unable to parse funds"}, http.StatusBadRequest)
			return
		}
		settings.Allowance.Funds = funds
	}
	if h := req.FormValue("hosts"); h != "" {
		var hosts uint64
		if _, err := fmt.Sscan(h, &hosts); err != nil {
			WriteError(w, Error{"unable to parse hosts: " + err.Error()}, http.StatusBadRequest)
			return
		} else if hosts != 0 && hosts < requiredHosts {
			WriteError(w, Error{fmt.Sprintf("insufficient number of hosts, need at least %v but have %v", requiredHosts, hosts)}, http.StatusBadRequest)
			return
		}
		settings.Allowance.Hosts = hosts
		hostsSet = true
	}
	if p := req.FormValue("period"); p != "" {
		var period types.BlockHeight
		if _, err := fmt.Sscan(p, &period); err != nil {
			WriteError(w, Error{"unable to parse period: " + err.Error()}, http.StatusBadRequest)
			return
		}
		settings.Allowance.Period = types.BlockHeight(period)
	}
	if rw := req.FormValue("renewwindow"); rw != "" {
		var renewWindow types.BlockHeight
		if _, err := fmt.Sscan(rw, &renewWindow); err != nil {
			WriteError(w, Error{"unable to parse renewwindow: " + err.Error()}, http.StatusBadRequest)
			return
		} else if renewWindow != 0 && types.BlockHeight(renewWindow) < requiredRenewWindow {
			WriteError(w, Error{fmt.Sprintf("renew window is too small, must be at least %v blocks but have %v blocks", requiredRenewWindow, renewWindow)}, http.StatusBadRequest)
			return
		}
		settings.Allowance.RenewWindow = types.BlockHeight(renewWindow)
		renewWindowSet = true
	}
	if vcipStr := req.FormValue("viewcontractinitialprice"); vcipStr != "" {
		vcip, ok := scanAmount(vcipStr)
		if !ok {
			WriteError(w, Error{"unable to parse viewcontractinitialprice"}, http.StatusBadRequest)
			return
		}
		settings.Allowance.ViewContractInitialPrice = vcip
	}
	if es := req.FormValue("expectedstorage"); es != "" {
		var expectedStorage uint64
		if _, err := fmt.Sscan(es, &expectedStorage); err != nil {
			WriteError(w, Error{"unable to parse expectedStorage: " + err.Error()}, http.StatusBadRequest)
			return
		}
		settings.Allowance.ExpectedStorage = expectedStorage
		expectedStorageSet = true
	}
	if euf := req.FormValue("expectedupload"); euf != "" {
		var expectedUpload uint64
		if _, err := fmt.Sscan(euf, &expectedUpload); err != nil {
			WriteError(w, Error{"unable to parse expectedUpload: " + err.Error()}, http.StatusBadRequest)
			return
		}
		settings.Allowance.ExpectedUpload = expectedUpload
		expectedUploadSet = true
	}
	if edf := req.FormValue("expecteddownload"); edf != "" {
		var expectedDownload uint64
		if _, err := fmt.Sscan(edf, &expectedDownload); err != nil {
			WriteError(w, Error{"unable to parse expectedDownload: " + err.Error()}, http.StatusBadRequest)
			return
		}
		settings.Allowance.ExpectedDownload = expectedDownload
		expectedDownloadSet = true
	}
	if er := req.FormValue("expectedredundancy"); er != "" {
		var expectedRedundancy float64
		if _, err := fmt.Sscan(er, &expectedRedundancy); err != nil {
			WriteError(w, Error{"unable to parse expectedRedundancy: " + err.Error()}, http.StatusBadRequest)
			return
		}
		settings.Allowance.ExpectedRedundancy = expectedRedundancy
		expectedRedundancySet = true
	}
	if mpc := req.FormValue("maxperiodchurn"); mpc != "" {
		var maxPeriodChurn uint64
		if _, err := fmt.Sscan(mpc, &maxPeriodChurn); err != nil {
			WriteError(w, Error{"unable to parse new max churn per period: " + err.Error()}, http.StatusBadRequest)
			return
		}
		settings.Allowance.MaxPeriodChurn = maxPeriodChurn
		maxPeriodChurnSet = true
	}
	if str := req.FormValue("maxrpcprice"); str != "" {
		price, ok := scanAmount(str)
		if !ok {
			WriteError(w, Error{"unable to parse maxrpcprice"}, http.StatusBadRequest)
			return
		}
		settings.Allowance.MaxRPCPrice = price
	}
	if str := req.FormValue("maxcontractprice"); str != "" {
		price, ok := scanAmount(str)
		if !ok {
			WriteError(w, Error{"unable to parse maxcontractprice"}, http.StatusBadRequest)
			return
		}
		settings.Allowance.MaxContractPrice = price
	}
	if str := req.FormValue("maxdownloadbandwidthprice"); str != "" {
		price, ok := scanAmount(str)
		if !ok {
			WriteError(w, Error{"unable to parse maxdownloadbandwidthprice"}, http.StatusBadRequest)
			return
		}
		settings.Allowance.MaxDownloadBandwidthPrice = price
	}
	if str := req.FormValue("maxsectoraccessprice"); str != "" {
		price, ok := scanAmount(str)
		if !ok {
			WriteError(w, Error{"unable to parse maxsectoraccessprice"}, http.StatusBadRequest)
			return
		}
		settings.Allowance.MaxSectorAccessPrice = price
	}
	if str := req.FormValue("maxstorageprice"); str != "" {
		price, ok := scanAmount(str)
		if !ok {
			WriteError(w, Error{"unable to parse maxstorageprice"}, http.StatusBadRequest)
			return
		}
		settings.Allowance.MaxStoragePrice = price
	}
	if str := req.FormValue("maxuploadbandwidthprice"); str != "" {
		price, ok := scanAmount(str)
		if !ok {
			WriteError(w, Error{"unable to parse maxuploadbandwidthprice"}, http.StatusBadRequest)
			return
		}
		settings.Allowance.MaxUploadBandwidthPrice = price
	}

	// Validate any allowance changes. Funds and Period are the only required
	// fields.
	zeroFunds := settings.Allowance.Funds.Cmp(types.ZeroCurrency) == 0
	zeroPeriod := settings.Allowance.Period == 0
	if zeroFunds && zeroPeriod {
		// If both the funds and period are zero then the allowance should be
		// cancelled. Make sure that the rest of the fields are zeroed out
		settings.Allowance = modules.Allowance{}
	} else if !reflect.DeepEqual(settings.Allowance, modules.Allowance{}) {
		// Allowance has been set at least partially. Validate that all fields
		// are set correctly

		// If Funds is still 0 return an error since we need the user to set the
		// period initially
		if zeroFunds {
			WriteError(w, Error{ErrFundsNeedToBeSet.Error()}, http.StatusBadRequest)
			return
		}

		// If Period is still 0 return an error since we need the user to set
		// the period initially
		if zeroPeriod {
			WriteError(w, Error{ErrPeriodNeedToBeSet.Error()}, http.StatusBadRequest)
			return
		}

		// If the user set Hosts to 0 return an error, otherwise if Hosts was
		// not set by the user then set it to the sane default
		if settings.Allowance.Hosts == 0 && hostsSet {
			WriteError(w, Error{contractor.ErrAllowanceNoHosts.Error()}, http.StatusBadRequest)
			return
		} else if settings.Allowance.Hosts == 0 {
			settings.Allowance.Hosts = modules.DefaultAllowance.Hosts
		}

		// If the user set the Renew Window to 0 return an error, otherwise if
		// the Renew Window was not set by the user then set it to the sane
		// default
		if settings.Allowance.RenewWindow == 0 && renewWindowSet {
			WriteError(w, Error{contractor.ErrAllowanceZeroWindow.Error()}, http.StatusBadRequest)
			return
		} else if settings.Allowance.RenewWindow == 0 {
			settings.Allowance.RenewWindow = settings.Allowance.Period / 2
		}

		// If the user set ExpectedStorage to 0 return an error, otherwise if
		// ExpectedStorage was not set by the user then set it to the sane
		// default
		if settings.Allowance.ExpectedStorage == 0 && expectedStorageSet {
			WriteError(w, Error{contractor.ErrAllowanceZeroExpectedStorage.Error()}, http.StatusBadRequest)
			return
		} else if settings.Allowance.ExpectedStorage == 0 {
			settings.Allowance.ExpectedStorage = modules.DefaultAllowance.ExpectedStorage
		}

		// If the user set ExpectedUpload to 0 return an error, otherwise if
		// ExpectedUpload was not set by the user then set it to the sane
		// default
		if settings.Allowance.ExpectedUpload == 0 && expectedUploadSet {
			WriteError(w, Error{contractor.ErrAllowanceZeroExpectedUpload.Error()}, http.StatusBadRequest)
			return
		} else if settings.Allowance.ExpectedUpload == 0 {
			settings.Allowance.ExpectedUpload = modules.DefaultAllowance.ExpectedUpload
		}

		// If the user set ExpectedDownload to 0 return an error, otherwise if
		// ExpectedDownload was not set by the user then set it to the sane
		// default
		if settings.Allowance.ExpectedDownload == 0 && expectedDownloadSet {
			WriteError(w, Error{contractor.ErrAllowanceZeroExpectedDownload.Error()}, http.StatusBadRequest)
			return
		} else if settings.Allowance.ExpectedDownload == 0 {
			settings.Allowance.ExpectedDownload = modules.DefaultAllowance.ExpectedDownload
		}

		// If the user set ExpectedRedundancy to 0 return an error, otherwise if
		// ExpectedRedundancy was not set by the user then set it to the sane
		// default
		if settings.Allowance.ExpectedRedundancy == 0 && expectedRedundancySet {
			WriteError(w, Error{contractor.ErrAllowanceZeroExpectedRedundancy.Error()}, http.StatusBadRequest)
			return
		} else if settings.Allowance.ExpectedRedundancy == 0 {
			settings.Allowance.ExpectedRedundancy = modules.DefaultAllowance.ExpectedRedundancy
		}

		// If the user set MaxPeriodChurn to 0 return an error, otherwise if
		// MaxPeriodChurn was not set by the user then set it to the sane
		// default
		if settings.Allowance.MaxPeriodChurn == 0 && maxPeriodChurnSet {
			WriteError(w, Error{contractor.ErrAllowanceZeroMaxPeriodChurn.Error()}, http.StatusBadRequest)
			return
		} else if settings.Allowance.MaxPeriodChurn == 0 {
			settings.Allowance.MaxPeriodChurn = modules.DefaultAllowance.MaxPeriodChurn
		}
	}

	// Scan the download speed limit. (optional parameter)
	if d := req.FormValue("maxdownloadspeed"); d != "" {
		var downloadSpeed int64
		if _, err := fmt.Sscan(d, &downloadSpeed); err != nil {
			WriteError(w, Error{"unable to parse downloadspeed: " + err.Error()}, http.StatusBadRequest)
			return
		}
		settings.MaxDownloadSpeed = downloadSpeed
	}
	// Scan the upload speed limit. (optional parameter)
	if u := req.FormValue("maxuploadspeed"); u != "" {
		var uploadSpeed int64
		if _, err := fmt.Sscan(u, &uploadSpeed); err != nil {
			WriteError(w, Error{"unable to parse uploadspeed: " + err.Error()}, http.StatusBadRequest)
			return
		}
		settings.MaxUploadSpeed = uploadSpeed
	}

	// Scan the checkforipviolation flag.
	if ipc := req.FormValue("checkforipviolation"); ipc != "" {
		var ipviolationcheck bool
		if _, err := fmt.Sscan(ipc, &ipviolationcheck); err != nil {
			WriteError(w, Error{"unable to parse ipviolationcheck: " + err.Error()}, http.StatusBadRequest)
			return
		}
		settings.IPViolationCheck = ipviolationcheck
	}

	// Set the settings in the renter.
	err = api.renter.SetSettings(settings)
	if err != nil {
		WriteError(w, Error{"unable to set renter settings: " + err.Error()}, http.StatusBadRequest)
		return
	}
	WriteSuccess(w)
}

// renterAllowanceCancelHandlerPOST handles the API call to cancel the Renter's
// allowance
func (api *API) renterAllowanceCancelHandlerPOST(w http.ResponseWriter, _ *http.Request, _ httprouter.Params) {
	// Get the existing settings
	settings, err := api.renter.Settings()
	if err != nil {
		WriteError(w, Error{err.Error()}, http.StatusBadRequest)
		return
	}

	// Set the allownace to nil
	settings.Allowance = modules.Allowance{}

	// Set the settings in the renter.
	err = api.renter.SetSettings(settings)
	if err != nil {
		WriteError(w, Error{err.Error()}, http.StatusBadRequest)
		return
	}
	WriteSuccess(w)
}

// renterContractCancelHandler handles the API call to cancel a specific Renter contract.
func (api *API) renterContractCancelHandler(w http.ResponseWriter, req *http.Request, _ httprouter.Params) {
	var fcid types.FileContractID
	if err := fcid.LoadString(req.FormValue("id")); err != nil {
		WriteError(w, Error{"unable to parse id:" + err.Error()}, http.StatusBadRequest)
		return
	}
	err := api.renter.CancelContract(fcid)
	if err != nil {
		WriteError(w, Error{"unable to cancel contract:" + err.Error()}, http.StatusBadRequest)
		return
	}
	WriteSuccess(w)
}

// renterContractsHandler handles the API call to request the Renter's
// contracts. Active and renewed contracts are returned by default
//
// Contracts are returned for Compatibility and are the contracts returned from
// renter.Contracts()
//
// Inactive contracts are contracts that are not currently being used by the
// renter because they are !goodForRenew, but have endheights that are in the
// future so could potentially become active again
//
// Active contracts are contracts that the renter is actively using to store
// data and can upload, download, and renew. These contracts are GoodForUpload
// and GoodForRenew
//
// Refreshed contracts are contracts that are in the current period and were
// refreshed due to running out of funds. A new contract that replaced a
// refreshed contract can either be in Active or Disabled contracts. These
// contracts are broken out as to not double count the data recorded in the
// contract.
//
// Disabled Contracts are contracts that are no longer active as there are Not
// GoodForUpload and Not GoodForRenew but still have endheights in the current
// period.
//
// Expired contracts are contracts who's endheights are in the past.
//
// ExpiredRefreshed contracts are refreshed contracts who's endheights are in
// the past.
//
// Recoverable contracts are contracts of the renter that are recovered from the
// blockchain by using the renter's seed.
func (api *API) renterContractsHandler(w http.ResponseWriter, req *http.Request, _ httprouter.Params) {
	// Parse flags
	var disabled, inactive, expired, recoverable bool
	var err error
	if s := req.FormValue("disabled"); s != "" {
		disabled, err = scanBool(s)
		if err != nil {
			WriteError(w, Error{"unable to parse disabled:" + err.Error()}, http.StatusBadRequest)
			return
		}
	}
	if s := req.FormValue("inactive"); s != "" {
		inactive, err = scanBool(s)
		if err != nil {
			WriteError(w, Error{"unable to parse inactive:" + err.Error()}, http.StatusBadRequest)
			return
		}
	}
	if s := req.FormValue("expired"); s != "" {
		expired, err = scanBool(s)
		if err != nil {
			WriteError(w, Error{"unable to parse expired:" + err.Error()}, http.StatusBadRequest)
			return
		}
	}
	if s := req.FormValue("recoverable"); s != "" {
		recoverable, err = scanBool(s)
		if err != nil {
			WriteError(w, Error{"unable to parse recoverable:" + err.Error()}, http.StatusBadRequest)
			return
		}
	}

	// Parse the renter's contracts into their appropriate categories
	contracts := api.parseRenterContracts(disabled, inactive, expired)

	// Get recoverable contracts
	var recoverableContracts []modules.RecoverableContract
	if recoverable {
		recoverableContracts = api.renter.RecoverableContracts()
	}
	contracts.RecoverableContracts = recoverableContracts

	WriteJSON(w, contracts)
}

// parseRenterContracts categorized the Renter's contracts from Contracts() and
// OldContracts().
func (api *API) parseRenterContracts(disabled, inactive, expired bool) RenterContracts {
	var rc RenterContracts
	for _, c := range api.renter.Contracts() {
		var size uint64
		if len(c.Transaction.FileContractRevisions) != 0 {
			size = c.Transaction.FileContractRevisions[0].NewFileSize
		}

		// Fetch host address
		var netAddress modules.NetAddress
		hdbe, exists, _ := api.renter.Host(c.HostPublicKey)
		if exists {
			netAddress = hdbe.NetAddress
		}

		// Build the contract.
		contract := RenterContract{
			BadContract:               c.Utility.BadContract,
			DownloadSpending:          c.DownloadSpending,
			EndHeight:                 c.EndHeight,
			Fees:                      c.TxnFee.Add(c.SiafundFee).Add(c.ContractFee),
			GoodForUpload:             c.Utility.GoodForUpload,
			GoodForRenew:              c.Utility.GoodForRenew,
			HostPublicKey:             c.HostPublicKey,
			HostVersion:               hdbe.Version,
			ID:                        c.ID,
			LastTransaction:           c.Transaction,
			NetAddress:                netAddress,
			RenterFunds:               c.RenterFunds,
			Size:                      size,
			StartHeight:               c.StartHeight,
			StorageSpending:           c.StorageSpending,
			StorageSpendingDeprecated: c.StorageSpending,
			TotalCost:                 c.TotalCost,
			UploadSpending:            c.UploadSpending,
		}

		// Determine contract status
		refreshed := api.renter.RefreshedContract(c.ID)
		active := c.Utility.GoodForUpload && c.Utility.GoodForRenew && !refreshed
		passive := !c.Utility.GoodForUpload && c.Utility.GoodForRenew && !refreshed
		disabledContract := disabled && !active && !passive && !refreshed

		// A contract can either be active, passive, refreshed, or disabled
		statusErr := active && passive && refreshed || active && refreshed || active && passive || passive && refreshed
		if statusErr {
			build.Critical("Contract has multiple status types, this should never happen")
		} else if active {
			rc.ActiveContracts = append(rc.ActiveContracts, contract)
		} else if passive {
			rc.PassiveContracts = append(rc.PassiveContracts, contract)
		} else if refreshed {
			rc.RefreshedContracts = append(rc.RefreshedContracts, contract)
		} else if disabledContract {
			rc.DisabledContracts = append(rc.DisabledContracts, contract)
		}

		// Record InactiveContracts and Contracts for compatibility
		if !active && inactive {
			rc.InactiveContracts = append(rc.InactiveContracts, contract)
		}
		rc.Contracts = append(rc.Contracts, contract)
	}

	// Get current block height for reference
	currentPeriod := api.renter.CurrentPeriod()
	for _, c := range api.renter.OldContracts() {
		var size uint64
		if len(c.Transaction.FileContractRevisions) != 0 {
			size = c.Transaction.FileContractRevisions[0].NewFileSize
		}

		// Fetch host address
		var netAddress modules.NetAddress
		hdbe, exists, _ := api.renter.Host(c.HostPublicKey)
		if exists {
			netAddress = hdbe.NetAddress
		}

		// Build contract
		contract := RenterContract{
			BadContract:               c.Utility.BadContract,
			DownloadSpending:          c.DownloadSpending,
			EndHeight:                 c.EndHeight,
			Fees:                      c.TxnFee.Add(c.SiafundFee).Add(c.ContractFee),
			GoodForUpload:             c.Utility.GoodForUpload,
			GoodForRenew:              c.Utility.GoodForRenew,
			HostPublicKey:             c.HostPublicKey,
			HostVersion:               hdbe.Version,
			ID:                        c.ID,
			LastTransaction:           c.Transaction,
			NetAddress:                netAddress,
			RenterFunds:               c.RenterFunds,
			Size:                      size,
			StartHeight:               c.StartHeight,
			StorageSpending:           c.StorageSpending,
			StorageSpendingDeprecated: c.StorageSpending,
			TotalCost:                 c.TotalCost,
			UploadSpending:            c.UploadSpending,
		}

		// Determine contract status
		refreshed := api.renter.RefreshedContract(c.ID)
		currentPeriodContract := c.StartHeight >= currentPeriod
		expiredContract := expired && !currentPeriodContract && !refreshed
		expiredRefreshed := expired && !currentPeriodContract && refreshed
		refreshedContract := refreshed && currentPeriodContract
		disabledContract := disabled && !refreshed && currentPeriodContract

		// A contract can only be refreshed, disabled, expired, or expired refreshed
		if expiredContract {
			rc.ExpiredContracts = append(rc.ExpiredContracts, contract)
		} else if expiredRefreshed {
			rc.ExpiredRefreshedContracts = append(rc.ExpiredRefreshedContracts, contract)
		} else if refreshedContract {
			rc.RefreshedContracts = append(rc.RefreshedContracts, contract)
		} else if disabledContract {
			rc.DisabledContracts = append(rc.DisabledContracts, contract)
		}

		// Record inactive contracts for compatibility
		if inactive && currentPeriodContract {
			rc.InactiveContracts = append(rc.InactiveContracts, contract)
		}
	}

	return rc
}

// renterClearDownloadsHandler handles the API call to request to clear the download queue.
func (api *API) renterClearDownloadsHandler(w http.ResponseWriter, req *http.Request, _ httprouter.Params) {
	var afterTime time.Time
	beforeTime := types.EndOfTime
	beforeStr, afterStr := req.FormValue("before"), req.FormValue("after")
	if beforeStr != "" {
		beforeInt, err := strconv.ParseInt(beforeStr, 10, 64)
		if err != nil {
			WriteError(w, Error{"parsing integer value for parameter `before` failed: " + err.Error()}, http.StatusBadRequest)
			return
		}
		beforeTime = time.Unix(0, beforeInt)
	}
	if afterStr != "" {
		afterInt, err := strconv.ParseInt(afterStr, 10, 64)
		if err != nil {
			WriteError(w, Error{"parsing integer value for parameter `after` failed: " + err.Error()}, http.StatusBadRequest)
			return
		}
		afterTime = time.Unix(0, afterInt)
	}

	err := api.renter.ClearDownloadHistory(afterTime, beforeTime)
	if err != nil {
		WriteError(w, Error{err.Error()}, http.StatusBadRequest)
		return
	}
	WriteSuccess(w)
}

// renterContractorChurnStatus handles the API call to request the churn status
// from the renter's contractor.
func (api *API) renterContractorChurnStatus(w http.ResponseWriter, req *http.Request, _ httprouter.Params) {
	WriteJSON(w, api.renter.ContractorChurnStatus())
}

// renterDownloadsHandler handles the API call to request the download queue.
func (api *API) renterDownloadsHandler(w http.ResponseWriter, _ *http.Request, _ httprouter.Params) {
	var downloads []DownloadInfo
	dis := api.renter.DownloadHistory()
	dis, err := trimDownloadInfo(dis...)
	if err != nil {
		WriteError(w, Error{err.Error()}, http.StatusInternalServerError)
		return
	}
	for _, di := range dis {
		downloads = append(downloads, DownloadInfo{
			Destination:     di.Destination,
			DestinationType: di.DestinationType,
			Filesize:        di.Length,
			Length:          di.Length,
			Offset:          di.Offset,
			SiaPath:         di.SiaPath,

			Completed:            di.Completed,
			EndTime:              di.EndTime,
			Error:                di.Error,
			Received:             di.Received,
			StartTime:            di.StartTime,
			StartTimeUnix:        di.StartTimeUnix,
			TotalDataTransferred: di.TotalDataTransferred,
		})
	}
	WriteJSON(w, RenterDownloadQueue{
		Downloads: downloads,
	})
}

// renterDownloadByUIDHandlerGET handles the API call to /renter/downloadinfo.
func (api *API) renterDownloadByUIDHandlerGET(w http.ResponseWriter, req *http.Request, ps httprouter.Params) {
	uid := strings.TrimPrefix(ps.ByName("uid"), "/")
	di, exists := api.renter.DownloadByUID(modules.DownloadID(uid))
	if !exists {
		WriteError(w, Error{fmt.Sprintf("Download with id '%v' doesn't exist", string(uid))}, http.StatusBadRequest)
		return
	}
	dis, err := trimDownloadInfo(di)
	if err != nil {
		WriteError(w, Error{err.Error()}, http.StatusInternalServerError)
		return
	}
	di = dis[0]
	WriteJSON(w, DownloadInfo{
		Destination:     di.Destination,
		DestinationType: di.DestinationType,
		Filesize:        di.Length,
		Length:          di.Length,
		Offset:          di.Offset,
		SiaPath:         di.SiaPath,

		Completed:            di.Completed,
		EndTime:              di.EndTime,
		Error:                di.Error,
		Received:             di.Received,
		StartTime:            di.StartTime,
		StartTimeUnix:        di.StartTimeUnix,
		TotalDataTransferred: di.TotalDataTransferred,
	})
}

// renterFuseHandlerGET handles the API call to /renter/fuse.
func (api *API) renterFuseHandlerGET(w http.ResponseWriter, req *http.Request, _ httprouter.Params) {
	rfi := RenterFuseInfo{
		MountPoints: api.renter.MountInfo(),
	}
	for i := 0; i < len(rfi.MountPoints); i++ {
		rebased, err := rfi.MountPoints[i].SiaPath.Rebase(modules.UserSiaPath(), modules.RootSiaPath())
		if err != nil {
			WriteError(w, Error{err.Error()}, http.StatusBadRequest)
			return
		}
		rfi.MountPoints[i].SiaPath = rebased
	}

	WriteJSON(w, rfi)
}

// renterFuseMountHandlerPOST handles the API call to /renter/fuse/mount.
func (api *API) renterFuseMountHandlerPOST(w http.ResponseWriter, req *http.Request, _ httprouter.Params) {
	var siaPath modules.SiaPath
	var err error
	spfv := req.FormValue("siapath")
	if spfv == "" {
		siaPath = modules.RootSiaPath()
	} else {
		siaPath, err = modules.NewSiaPath(spfv)
		if err != nil {
			WriteError(w, Error{err.Error()}, http.StatusBadRequest)
			return
		}
	}
	siaPath, err = rebaseInputSiaPath(siaPath)
	if err != nil {
		WriteError(w, Error{err.Error()}, http.StatusBadRequest)
		return
	}

	mount := req.FormValue("mount")
	var opts modules.MountOptions
	if req.FormValue("readonly") != "" {
		readOnly, err := scanBool(req.FormValue("readonly"))
		if err != nil {
			WriteError(w, Error{err.Error()}, http.StatusBadRequest)
			return
		}
		opts.ReadOnly = readOnly
	}
	if err := api.renter.Mount(mount, siaPath, opts); err != nil {
		WriteError(w, Error{err.Error()}, http.StatusBadRequest)
		return
	}
	WriteSuccess(w)
}

// renterFuseUnmountHandlerPOST handles the API call to /renter/fuse/unmount.
func (api *API) renterFuseUnmountHandlerPOST(w http.ResponseWriter, req *http.Request, _ httprouter.Params) {
	err := api.renter.Unmount(req.FormValue("mount"))
	if err != nil {
		WriteError(w, Error{err.Error()}, http.StatusBadRequest)
		return
	}
	WriteSuccess(w)
}

// renterRecoveryScanHandlerPOST handles the API call to /renter/recoveryscan.
func (api *API) renterRecoveryScanHandlerPOST(w http.ResponseWriter, req *http.Request, _ httprouter.Params) {
	if err := api.renter.InitRecoveryScan(); err != nil {
		WriteError(w, Error{err.Error()}, http.StatusBadRequest)
		return
	}
	WriteSuccess(w)
}

// renterRecoveryScanHandlerGET handles the API call to /renter/recoveryscan.
func (api *API) renterRecoveryScanHandlerGET(w http.ResponseWriter, req *http.Request, _ httprouter.Params) {
	scanInProgress, height := api.renter.RecoveryScanStatus()
	WriteJSON(w, RenterRecoveryStatusGET{
		ScanInProgress: scanInProgress,
		ScannedHeight:  height,
	})
}

// renterRenameHandler handles the API call to rename a file entry in the
// renter.
func (api *API) renterRenameHandler(w http.ResponseWriter, req *http.Request, ps httprouter.Params) {
	newSiaPathStr := req.FormValue("newsiapath")
	siaPath, err := modules.NewSiaPath(ps.ByName("siapath"))
	if err != nil {
		WriteError(w, Error{err.Error()}, http.StatusBadRequest)
		return
	}
	newSiaPath, err := modules.NewSiaPath(newSiaPathStr)
	if err != nil {
		WriteError(w, Error{err.Error()}, http.StatusBadRequest)
		return
	}
	siaPath, err = rebaseInputSiaPath(siaPath)
	if err != nil {
		WriteError(w, Error{err.Error()}, http.StatusBadRequest)
		return
	}
	newSiaPath, err = rebaseInputSiaPath(newSiaPath)
	if err != nil {
		WriteError(w, Error{err.Error()}, http.StatusBadRequest)
		return
	}
	err = api.renter.RenameFile(siaPath, newSiaPath)
	if err != nil {
		WriteError(w, Error{err.Error()}, http.StatusBadRequest)
		return
	}
	WriteSuccess(w)
}

// renterFileHandler handles GET requests to the /renter/file/:siapath API endpoint.
func (api *API) renterFileHandlerGET(w http.ResponseWriter, req *http.Request, ps httprouter.Params) {
	// Determine the siapath that hte user wants to get the file from.
	siaPath, err := modules.NewSiaPath(ps.ByName("siapath"))
	if err != nil {
		WriteError(w, Error{err.Error()}, http.StatusBadRequest)
		return
	}

	// Determine whether the user is requesting a user siapath, or a root
	// siapath.
	var root bool
	rootStr := req.FormValue("root")
	if rootStr != "" {
		root, err = strconv.ParseBool(rootStr)
		if err != nil {
			WriteError(w, Error{"unable to parse 'root' arg"}, http.StatusBadRequest)
			return
		}
	}

	// Rebase the users input to the user folder if the user is requesting a
	// user siapath.
	if !root {
		siaPath, err = rebaseInputSiaPath(siaPath)
		if err != nil {
			WriteError(w, Error{err.Error()}, http.StatusBadRequest)
			return
		}
	}

	// Fetch the file.
	file, err := api.renter.File(siaPath)
	if err != nil {
		WriteError(w, Error{err.Error()}, http.StatusBadRequest)
		return
	}

	// If the user requested the user siapath, trim the dir folder so that the
	// output is all centered around the user's folder.
	if !root {
		files, err := trimSiaDirFolderOnFiles(file)
		if err != nil {
			WriteError(w, Error{err.Error()}, http.StatusBadRequest)
			return
		}
		file = files[0]
	}

	WriteJSON(w, RenterFile{
		File: file,
	})
}

// renterFileHandler handles POST requests to the /renter/file/:siapath API endpoint.
func (api *API) renterFileHandlerPOST(w http.ResponseWriter, req *http.Request, ps httprouter.Params) {
	newTrackingPath := req.FormValue("trackingpath")
	stuck := req.FormValue("stuck")
	siaPath, err := modules.NewSiaPath(ps.ByName("siapath"))
	if err != nil {
		WriteError(w, Error{"unable to parse siapath" + err.Error()}, http.StatusBadRequest)
		return
	}
	siaPath, err = rebaseInputSiaPath(siaPath)
	if err != nil {
		WriteError(w, Error{err.Error()}, http.StatusBadRequest)
		return
	}
	// Handle changing the tracking path of a file.
	if newTrackingPath != "" {
		if err := api.renter.SetFileTrackingPath(siaPath, newTrackingPath); err != nil {
			WriteError(w, Error{fmt.Sprintf("unable set tracking path: %v", err)}, http.StatusBadRequest)
			return
		}
	}
	// Handle changing the 'stuck' status of a file.
	if stuck != "" {
		s, err := strconv.ParseBool(stuck)
		if err != nil {
			WriteError(w, Error{"unable to parse 'stuck' arg"}, http.StatusBadRequest)
			return
		}
		if err := api.renter.SetFileStuck(siaPath, s); err != nil {
			WriteError(w, Error{"failed to change file 'stuck' status: " + err.Error()}, http.StatusBadRequest)
			return
		}
	}
	WriteSuccess(w)
}

// renterFilesHandler handles the API call to list all of the files.
func (api *API) renterFilesHandler(w http.ResponseWriter, req *http.Request, _ httprouter.Params) {
	var c bool
	var err error
	if cached := req.FormValue("cached"); cached != "" {
		c, err = strconv.ParseBool(cached)
		if err != nil {
			WriteError(w, Error{"unable to parse 'cached' arg"}, http.StatusBadRequest)
			return
		}
	}
	files, err := api.renter.FileList(modules.UserSiaPath(), true, c)
	if err != nil {
		WriteError(w, Error{err.Error()}, http.StatusBadRequest)
		return
	}
	files, err = trimSiaDirFolderOnFiles(files...)
	if err != nil {
		WriteError(w, Error{err.Error()}, http.StatusInternalServerError)
		return
	}
	WriteJSON(w, RenterFiles{
		Files: files,
	})
}

// renterPricesHandler reports the expected costs of various actions given the
// renter settings and the set of available hosts.
func (api *API) renterPricesHandler(w http.ResponseWriter, req *http.Request, ps httprouter.Params) {
	allowance := modules.Allowance{}
	// Scan the allowance amount. (optional parameter)
	if f := req.FormValue("funds"); f != "" {
		funds, ok := scanAmount(f)
		if !ok {
			WriteError(w, Error{"unable to parse funds"}, http.StatusBadRequest)
			return
		}
		allowance.Funds = funds
	}
	// Scan the number of hosts to use. (optional parameter)
	if h := req.FormValue("hosts"); h != "" {
		var hosts uint64
		if _, err := fmt.Sscan(h, &hosts); err != nil {
			WriteError(w, Error{"unable to parse hosts: " + err.Error()}, http.StatusBadRequest)
			return
		} else if hosts != 0 && hosts < requiredHosts {
			WriteError(w, Error{fmt.Sprintf("insufficient number of hosts, need at least %v but have %v", modules.DefaultAllowance.Hosts, hosts)}, http.StatusBadRequest)
			return
		} else {
			allowance.Hosts = hosts
		}
	}
	// Scan the period. (optional parameter)
	if p := req.FormValue("period"); p != "" {
		var period types.BlockHeight
		if _, err := fmt.Sscan(p, &period); err != nil {
			WriteError(w, Error{"unable to parse period: " + err.Error()}, http.StatusBadRequest)
			return
		}
		allowance.Period = types.BlockHeight(period)
	}
	// Scan the renew window. (optional parameter)
	if rw := req.FormValue("renewwindow"); rw != "" {
		var renewWindow types.BlockHeight
		if _, err := fmt.Sscan(rw, &renewWindow); err != nil {
			WriteError(w, Error{"unable to parse renewwindow: " + err.Error()}, http.StatusBadRequest)
			return
		} else if renewWindow != 0 && types.BlockHeight(renewWindow) < requiredRenewWindow {
			WriteError(w, Error{fmt.Sprintf("renew window is too small, must be at least %v blocks but have %v blocks", requiredRenewWindow, renewWindow)}, http.StatusBadRequest)
			return
		} else {
			allowance.RenewWindow = types.BlockHeight(renewWindow)
		}
	}

	// Check for partially set allowance, which can happen since hosts and renew
	// window can be optional fields. Checking here instead of assigning values
	// above so that an empty allowance can still be submitted
	if !reflect.DeepEqual(allowance, modules.Allowance{}) {
		if allowance.Funds.Cmp(types.ZeroCurrency) == 0 {
			WriteError(w, Error{fmt.Sprint("Allowance not set correctly, `funds` parameter left empty")}, http.StatusBadRequest)
			return
		}
		if allowance.Period == 0 {
			WriteError(w, Error{fmt.Sprint("Allowance not set correctly, `period` parameter left empty")}, http.StatusBadRequest)
			return
		}
		if allowance.Hosts == 0 {
			WriteError(w, Error{fmt.Sprint("Allowance not set correctly, `hosts` parameter left empty")}, http.StatusBadRequest)
			return
		}
		if allowance.RenewWindow == 0 {
			WriteError(w, Error{fmt.Sprint("Allowance not set correctly, `renewwindow` parameter left empty")}, http.StatusBadRequest)
			return
		}
	}

	estimate, a, err := api.renter.PriceEstimation(allowance)
	if err != nil {
		WriteError(w, Error{err.Error()}, http.StatusBadRequest)
		return
	}
	WriteJSON(w, RenterPricesGET{
		RenterPriceEstimation: estimate,
		Allowance:             a,
	})
}

// renterDeleteHandler handles the API call to delete a file entry from the
// renter.
func (api *API) renterDeleteHandler(w http.ResponseWriter, req *http.Request, ps httprouter.Params) {
	siaPath, err := modules.NewSiaPath(ps.ByName("siapath"))
	if err != nil {
		WriteError(w, Error{err.Error()}, http.StatusBadRequest)
		return
	}
	siaPath, err = rebaseInputSiaPath(siaPath)
	if err != nil {
		WriteError(w, Error{err.Error()}, http.StatusBadRequest)
		return
	}
	err = api.renter.DeleteFile(siaPath)
	if err != nil {
		WriteError(w, Error{err.Error()}, http.StatusBadRequest)
		return
	}

	WriteSuccess(w)
}

// renterCancelDownloadHandler handles the API call to cancel a download.
func (api *API) renterCancelDownloadHandler(w http.ResponseWriter, req *http.Request, ps httprouter.Params) {
	// Get the id.
	id := modules.DownloadID(req.FormValue("id"))
	if id == "" {
		WriteError(w, Error{"id not specified"}, http.StatusBadRequest)
		return
	}
	// Get the download from the map and delete it.
	api.downloadMu.Lock()
	cancel, ok := api.downloads[id]
	delete(api.downloads, id)
	api.downloadMu.Unlock()
	if !ok {
		WriteError(w, Error{"download for id not found"}, http.StatusBadRequest)
		return
	}
	// Cancel download and delete it from the map.
	cancel()
	WriteSuccess(w)
}

// renterDownloadHandler handles the API call to download a file.
func (api *API) renterDownloadHandler(w http.ResponseWriter, req *http.Request, ps httprouter.Params) {
	params, err := parseDownloadParameters(w, req, ps)
	if err != nil {
		WriteError(w, Error{err.Error()}, http.StatusBadRequest)
		return
	}
	var id modules.DownloadID
	var start func() error
	if params.Async {
		var cancel func()
		id, start, cancel, err = api.renter.DownloadAsync(params, func(_ error) error {
			api.downloadMu.Lock()
			delete(api.downloads, id)
			api.downloadMu.Unlock()
			return nil
		})
		// Add download to API's map for cancellation.
		if err == nil {
			api.downloadMu.Lock()
			api.downloads[id] = cancel
			api.downloadMu.Unlock()
		}
	} else {
		id, start, err = api.renter.Download(params)
	}
	if err != nil {
		WriteError(w, Error{"download creation failed: " + err.Error()}, http.StatusInternalServerError)
		return
	}
	// Set ID before starting download.
	w.Header().Set("ID", string(id))
	// Start download.
	if err := start(); err != nil {
		WriteError(w, Error{"download failed: " + err.Error()}, http.StatusInternalServerError)
		return
	}
	if params.Httpwriter == nil {
		// `httpresp=true` causes writes to w before this line is run, automatically
		// adding `200 Status OK` code to response. Calling this results in a
		// multiple calls to WriteHeaders() errors.
		WriteSuccess(w)
		return
	}
}

// renterDownloadAsyncHandler handles the API call to download a file asynchronously.
func (api *API) renterDownloadAsyncHandler(w http.ResponseWriter, req *http.Request, ps httprouter.Params) {
	req.ParseForm()
	req.Form.Set("async", "true")
	api.renterDownloadHandler(w, req, ps)
}

// parseDownloadParameters parses the download parameters passed to the
// /renter/download endpoint. Validation of these parameters is done by the
// renter.
func parseDownloadParameters(w http.ResponseWriter, req *http.Request, ps httprouter.Params) (modules.RenterDownloadParameters, error) {
	destination := req.FormValue("destination")

	// The offset and length in bytes.
	offsetparam := req.FormValue("offset")
	lengthparam := req.FormValue("length")

	// Determines whether the response is written to response body.
	httprespparam := req.FormValue("httpresp")

	// Determines whether to return on completion of download or straight away.
	// If httprespparam is present, this parameter is ignored.
	asyncparam := req.FormValue("async")

	// disablelocalfetchparam determines whether downloads will be fetched from
	// disk if available.
	disablelocalfetchparam := req.FormValue("disablelocalfetch")

	// Parse the offset and length parameters.
	var offset, length uint64
	if len(offsetparam) > 0 {
		_, err := fmt.Sscan(offsetparam, &offset)
		if err != nil {
			return modules.RenterDownloadParameters{}, errors.AddContext(err, "could not decode the offset as uint64")
		}
	}
	if len(lengthparam) > 0 {
		_, err := fmt.Sscan(lengthparam, &length)
		if err != nil {
			return modules.RenterDownloadParameters{}, errors.AddContext(err, "could not decode the offset as uint64")
		}
	}

	// Parse the httpresp parameter.
	httpresp, err := scanBool(httprespparam)
	if err != nil {
		return modules.RenterDownloadParameters{}, errors.AddContext(err, "httpresp parameter could not be parsed")
	}

	// Parse the async parameter.
	async, err := scanBool(asyncparam)
	if err != nil {
		return modules.RenterDownloadParameters{}, errors.AddContext(err, "async parameter could not be parsed")
	}

	siaPath, err := modules.NewSiaPath(ps.ByName("siapath"))
	if err != nil {
		return modules.RenterDownloadParameters{}, errors.AddContext(err, "error parsing the siapath")
	}
	siaPath, err = rebaseInputSiaPath(siaPath)
	if err != nil {
		return modules.RenterDownloadParameters{}, err
	}

	var disableLocalFetch bool
	if disablelocalfetchparam != "" {
		disableLocalFetch, err = scanBool(disablelocalfetchparam)
		if err != nil {
			return modules.RenterDownloadParameters{}, errors.AddContext(err, "error parsing the disablelocalfetch flag")
		}
	}

	dp := modules.RenterDownloadParameters{
		Destination:      destination,
		DisableDiskFetch: disableLocalFetch,
		Async:            async,
		Length:           length,
		Offset:           offset,
		SiaPath:          siaPath,
	}
	if httpresp {
		dp.Httpwriter = w
	}

	return dp, nil
}

// renterSialinkHandlerGET accepts a sialink as input and will stream the data
// from the sialink out of the response body as output.
func (api *API) renterSialinkHandlerGET(w http.ResponseWriter, req *http.Request, ps httprouter.Params) {
<<<<<<< HEAD
	// TODO: Add support for offset + len.

	sialink := ps.ByName("sialink")
=======
	sialink := modules.Sialink(ps.ByName("sialink"))
>>>>>>> 56dee642
	metadata, data, err := api.renter.DownloadSialink(sialink)
	if err != nil {
		WriteError(w, Error{fmt.Sprintf("failed to fetch sialink: %v", err)}, http.StatusInternalServerError)
		return
	}
	reader := bytes.NewReader(data)
	http.ServeContent(w, req, metadata.Name, time.Time{}, reader)
}

// renterLinkfileHandlerPOST accepts some data and some metadata and then turns
// that into a sialink, which is returned to the caller.
func (api *API) renterLinkfileHandlerPOST(w http.ResponseWriter, req *http.Request, ps httprouter.Params) {
	// Parse out the intended siapath.
	siaPathStr := ps.ByName("siapath")
<<<<<<< HEAD
	siaPath, err := modules.UserSiaPath().Join(siaPathStr)
=======
	siaPath, err := modules.LinkfileSiaFolder.Join(siaPathStr)
>>>>>>> 56dee642
	if err != nil {
		WriteError(w, Error{"invalid siapath provided: " + err.Error()}, http.StatusBadRequest)
		return
	}

	// Parse the query params.
	queryForm, err := url.ParseQuery(req.URL.RawQuery)
	if err != nil {
		WriteError(w, Error{"failed to parse query params"}, http.StatusBadRequest)
		return
	}

	// Check whether existing file should be overwritten
<<<<<<< HEAD
	overwriteExistingFile := false
	if f := queryForm.Get("overwriteexistingfile"); f != "" {
		overwriteExistingFile, err = strconv.ParseBool(f)
		if err != nil {
			WriteError(w, Error{"unable to parse 'overwriteexistingfile' parameter: " + err.Error()}, http.StatusBadRequest)
=======
	force := false
	if f := queryForm.Get("force"); f != "" {
		force, err = strconv.ParseBool(f)
		if err != nil {
			WriteError(w, Error{"unable to parse 'force' parameter: " + err.Error()}, http.StatusBadRequest)
>>>>>>> 56dee642
			return
		}
	}

<<<<<<< HEAD
	// TODO: Erasure coding params - both for the base file and for the fanout.
=======
	// Check whether the redundancy has been set.
	redundancy := uint8(0)
	if rStr := queryForm.Get("redundancy"); rStr != "" {
		if _, err := fmt.Sscan(rStr, &redundancy); err != nil {
			WriteError(w, Error{"unable to parse redundancy: " + err.Error()}, http.StatusBadRequest)
			return
		}
	}
>>>>>>> 56dee642

	// Call the renter to upload the linkfile and create a sialink.
	name := queryForm.Get("name")
	modeStr := queryForm.Get("mode")
<<<<<<< HEAD
	var mode uint32
	if modeStr == "" {
		mode = modules.DefaultFilePerm
	} else {
		// TODO: parse modeStr instead of using default
		mode = modules.DefaultFilePerm
	}
	lfm := modules.LinkfileMetadata{
		Name: name,
		Mode: mode,
	}
	sialink, err := api.renter.UploadLinkfile(lfm, siaPath, overwriteExistingFile, req.Body)
=======
	var mode os.FileMode
	if modeStr != "" {
		_, err := fmt.Sscanf(modeStr, "%o", &mode)
		if err != nil {
			WriteError(w, Error{fmt.Sprintf("failed to parse file mode: %v", err)}, http.StatusBadRequest)
			return
		}
	}
	createTimeStr := queryForm.Get("createtime")
	var createTime int64
	if createTimeStr != "" {
		_, err := fmt.Sscan(createTimeStr, &createTime)
		if err != nil {
			WriteError(w, Error{fmt.Sprintf("failed to parse file create time: %v", err)}, http.StatusBadRequest)
			return
		}
	}
	lfm := modules.LinkfileMetadata{
		Name:       name,
		Mode:       mode,
		CreateTime: createTime,
	}
	lup := modules.LinkfileUploadParameters{
		SiaPath:             siaPath,
		Force:               force,
		BaseChunkRedundancy: redundancy,

		FileMetadata: lfm,
		Reader:       req.Body,
	}
	sialink, err := api.renter.UploadLinkfile(lup)
>>>>>>> 56dee642
	if err != nil {
		WriteError(w, Error{fmt.Sprintf("failed to upload linkfile: %v", err)}, http.StatusBadRequest)
		return
	}
	WriteJSON(w, RenterLinkfileHandlerPOST{
		Sialink: sialink,
	})
}

// renterStreamHandler handles downloads from the /renter/stream endpoint
func (api *API) renterStreamHandler(w http.ResponseWriter, req *http.Request, ps httprouter.Params) {
	siaPath, err := modules.NewSiaPath(ps.ByName("siapath"))
	if err != nil {
		WriteError(w, Error{err.Error()}, http.StatusBadRequest)
		return
	}
	siaPath, err = rebaseInputSiaPath(siaPath)
	if err != nil {
		WriteError(w, Error{err.Error()}, http.StatusBadRequest)
		return
	}
	disablelocalfetchparam := req.FormValue("disablelocalfetch")
	var disableLocalFetch bool
	if disablelocalfetchparam != "" {
		disableLocalFetch, err = scanBool(disablelocalfetchparam)
		if err != nil {
			err = errors.AddContext(err, "error parsing the disablelocalfetch flag")
			WriteError(w, Error{err.Error()}, http.StatusBadRequest)
			return
		}
	}
	fileName, streamer, err := api.renter.Streamer(siaPath, disableLocalFetch)
	if err != nil {
		WriteError(w, Error{fmt.Sprintf("failed to create download streamer: %v", err)},
			http.StatusInternalServerError)
		return
	}
	defer streamer.Close()
	http.ServeContent(w, req, fileName, time.Time{}, streamer)
}

// renterStreamFromSiaFileHandler handles streaming a file using a zipped
// siafile.
func (api *API) renterStreamFromSiaFileHandler(w http.ResponseWriter, req *http.Request, ps httprouter.Params) {
	// TODO: Need to put safties in place to ensure that someone can't provide a
	// file which is too large. On the other hand, maybe that's something that
	// should be handled by the frontend?
	//
	// TODO: Should we be setting the content length header somewhere?

	// Read the whole request body into memory so that we can try twice - once
	// as a gzipped archive, and once as a normal siafile. NewBuffer takes
	// control of the underlying []byte, so two clean copies need to be made.
	//
	// TODO: I'm sure there's a cleaner way to do this. The only reason we need
	// to read the thing into memory before creating to buffers is because we
	// don't know if it's a gzipped archive or a siafile.
	fullBody, err := ioutil.ReadAll(req.Body)
	if err != nil {
		WriteError(w, Error{err.Error()}, http.StatusBadRequest)
		return
	}
	gzipBuf := bytes.NewReader(fullBody)
	siafileBuf := bytes.NewReader(fullBody)

	// Try gzip in a func.
	gzipErr := func() error {
		// Try to read as a gzipped file.
		gzr, err := gzip.NewReader(gzipBuf)
		if err != nil {
			return err
		}
		defer gzr.Close()
		tr := tar.NewReader(gzr)
		// Get first file in archive.
		header, err := tr.Next()
		if err != nil {
			return err
		}
		// Read the file.
		streamer, _, err := api.renter.StreamerFromSnapshot(tr)
		if err != nil {
			return err
		}
		defer streamer.Close()
		w.Header().Set("Content-Name", strings.TrimSuffix(header.Name, modules.SiaFileExtension))
		http.ServeContent(w, req, header.Name, time.Time{}, streamer)
		return nil
	}()
	if gzipErr != nil {
		streamer, siapath, siafileErr := api.renter.StreamerFromSnapshot(siafileBuf)
		if siafileErr != nil {
			err := errors.Compose(gzipErr, siafileErr)
			WriteError(w, Error{"Failed to parse request body: " + err.Error()}, http.StatusBadRequest)
			return
		}
		defer streamer.Close()
		w.Header().Set("Content-Name", strings.TrimSuffix(siapath.Name(), modules.SiaFileExtension))
		http.ServeContent(w, req, siapath.Name(), time.Time{}, streamer)
	}
}

// renterExportHandler handles the API to export a siafile or siadir as an
// archive to either the http response body or a file.
// TODO: support exporting to disk.
func (api *API) renterExportHandler(w http.ResponseWriter, req *http.Request, ps httprouter.Params) {
	siaPath, err := modules.NewSiaPath(ps.ByName("siapath"))
	if err != nil {
		WriteError(w, Error{err.Error()}, http.StatusBadRequest)
		return
	}
	siaPath, err = rebaseInputSiaPath(siaPath)
	if err != nil {
		WriteError(w, Error{err.Error()}, http.StatusBadRequest)
		return
	}
	// Parse the httpresp parameter.
	httpresp, err := scanBool(req.FormValue("httpresp"))
	if err != nil {
		WriteError(w, Error{"httpresp parameter could not be parsed:" + err.Error()}, http.StatusBadRequest)
		return
	}
	if !httpresp {
		WriteError(w, Error{"httpresp=false is not supported yet"}, http.StatusBadRequest)
		return
	}
	if err := api.renter.Export(w, siaPath); err != nil {
		WriteError(w, Error{"Exporting the file/folder failed:" + err.Error()}, http.StatusBadRequest)
		return
	}
}

// renterUploadHandler handles the API call to upload a file.
func (api *API) renterUploadHandler(w http.ResponseWriter, req *http.Request, ps httprouter.Params) {
	// Get the source path.
	source := req.FormValue("source")
	// Source must be absolute path.
	if !filepath.IsAbs(source) {
		WriteError(w, Error{"source must be an absolute path"}, http.StatusBadRequest)
		return
	}
	// Check whether existing file should be overwritten
	var err error
	force := false
	if f := req.FormValue("force"); f != "" {
		force, err = strconv.ParseBool(f)
		if err != nil {
			WriteError(w, Error{"unable to parse 'force' parameter: " + err.Error()}, http.StatusBadRequest)
			return
		}
	}
	// Parse the erasure coder.
	ec, err := parseErasureCodingParameters(req.FormValue("datapieces"), req.FormValue("paritypieces"))
	if err != nil {
		WriteError(w, Error{"unable to parse erasure code settings" + err.Error()}, http.StatusBadRequest)
		return
	}

	// Call the renter to upload the file.
	siaPath, err := modules.NewSiaPath(ps.ByName("siapath"))
	if err != nil {
		WriteError(w, Error{err.Error()}, http.StatusBadRequest)
		return
	}
	siaPath, err = rebaseInputSiaPath(siaPath)
	if err != nil {
		WriteError(w, Error{err.Error()}, http.StatusBadRequest)
		return
	}
	err = api.renter.Upload(modules.FileUploadParams{
		Source:              source,
		SiaPath:             siaPath,
		ErasureCode:         ec,
		Force:               force,
		DisablePartialChunk: true, // TODO: remove this
	})
	if err != nil {
		WriteError(w, Error{"upload failed: " + err.Error()}, http.StatusInternalServerError)
		return
	}
	WriteSuccess(w)
}

// renterUploadReadyHandler handles the API call to check whether or not the
// renter is ready to upload files
func (api *API) renterUploadReadyHandler(w http.ResponseWriter, req *http.Request, _ httprouter.Params) {
	// Gather params
	dataPiecesStr := req.FormValue("datapieces")
	parityPiecesStr := req.FormValue("paritypieces")

	// Check params
	dataPieces, parityPieces, err := parseDataAndParityPieces(dataPiecesStr, parityPiecesStr)
	if err != nil {
		WriteError(w, Error{"failed to parse query params" + err.Error()}, http.StatusBadRequest)
		return
	}
	// Check if we need to set to defaults
	if dataPieces == 0 && parityPieces == 0 {
		dataPieces = renter.DefaultDataPieces
		parityPieces = renter.DefaultParityPieces
	}
	contractsNeeded := dataPieces + parityPieces

	// Get contracts - compare against data and parity pieces
	contracts := api.parseRenterContracts(false, false, false)
	WriteJSON(w, RenterUploadReadyGet{
		Ready:              len(contracts.ActiveContracts) >= contractsNeeded,
		ContractsNeeded:    contractsNeeded,
		NumActiveContracts: len(contracts.ActiveContracts),
		DataPieces:         dataPieces,
		ParityPieces:       parityPieces,
	})
}

// renterUploadsPauseHandler handles the api call to pause the renter's uploads,
// this includes repairs
func (api *API) renterUploadsPauseHandler(w http.ResponseWriter, req *http.Request, _ httprouter.Params) {
	durationStr := req.FormValue("duration")
	duration := renter.DefaultPauseDuration
	var err error
	if durationStr != "" {
		durationInt, err := strconv.ParseUint(durationStr, 10, 64)
		if err != nil {
			WriteError(w, Error{"failed to parse duration:" + err.Error()}, http.StatusBadRequest)
			return
		}
		duration = time.Second * time.Duration(durationInt)
	}

	err = api.renter.PauseRepairsAndUploads(duration)
	if err != nil {
		WriteError(w, Error{"failed to pause uploads:" + err.Error()}, http.StatusBadRequest)
		return
	}
	WriteSuccess(w)
}

// renterUploadsResumeHandler handles the api call to resume the renter's
// uploads, this includes repairs
func (api *API) renterUploadsResumeHandler(w http.ResponseWriter, _ *http.Request, _ httprouter.Params) {
	err := api.renter.ResumeRepairsAndUploads()
	if err != nil {
		WriteError(w, Error{"failed to resume uploads:" + err.Error()}, http.StatusBadRequest)
		return
	}
	WriteSuccess(w)
}

// renterUploadStreamHandler handles the API call to upload a file using a
// stream.
func (api *API) renterUploadStreamHandler(w http.ResponseWriter, req *http.Request, ps httprouter.Params) {
	// Parse the query params.
	queryForm, err := url.ParseQuery(req.URL.RawQuery)
	if err != nil {
		WriteError(w, Error{"failed to parse query params"}, http.StatusBadRequest)
		return
	}
	// Check whether existing file should be overwritten
	force := false
	if f := queryForm.Get("force"); f != "" {
		force, err = strconv.ParseBool(f)
		if err != nil {
			WriteError(w, Error{"unable to parse 'force' parameter: " + err.Error()}, http.StatusBadRequest)
			return
		}
	}
	// Check whether existing file should be repaired
	repair := false
	if r := queryForm.Get("repair"); r != "" {
		repair, err = strconv.ParseBool(r)
		if err != nil {
			WriteError(w, Error{"unable to parse 'repair' parameter: " + err.Error()}, http.StatusBadRequest)
			return
		}
	}
	// Parse the erasure coder.
	ec, err := parseErasureCodingParameters(queryForm.Get("datapieces"), queryForm.Get("paritypieces"))
	if err != nil && !repair {
		WriteError(w, Error{"unable to parse erasure code settings" + err.Error()}, http.StatusBadRequest)
		return
	}
	if repair && ec != nil {
		WriteError(w, Error{"can't provide erasure code settings when doing a repair"}, http.StatusBadRequest)
		return
	}

	// Call the renter to upload the file.
	siaPath, err := modules.NewSiaPath(ps.ByName("siapath"))
	if err != nil {
		WriteError(w, Error{err.Error()}, http.StatusBadRequest)
		return
	}
	siaPath, err = rebaseInputSiaPath(siaPath)
	if err != nil {
		WriteError(w, Error{err.Error()}, http.StatusBadRequest)
		return
	}
	up := modules.FileUploadParams{
		SiaPath:     siaPath,
		ErasureCode: ec,
		Force:       force,
		Repair:      repair,
		CipherType:  crypto.TypeDefaultRenter,
	}
	err = api.renter.UploadStreamFromReader(up, req.Body)
	if err != nil {
		WriteError(w, Error{"upload failed: " + err.Error()}, http.StatusInternalServerError)
		return
	}
	WriteSuccess(w)
}

// renterValidateSiaPathHandler handles the API call that validates a siapath
func (api *API) renterValidateSiaPathHandler(w http.ResponseWriter, _ *http.Request, ps httprouter.Params) {
	// Try and create a new siapath, this will validate the potential siapath
	_, err := modules.NewSiaPath(ps.ByName("siapath"))
	if err != nil {
		WriteError(w, Error{err.Error()}, http.StatusBadRequest)
		return
	}
	WriteSuccess(w)
}

// renterDirHandlerGET handles the API call to query a directory
func (api *API) renterDirHandlerGET(w http.ResponseWriter, req *http.Request, ps httprouter.Params) {
	var siaPath modules.SiaPath
	var err error

	// Check whether the user is requesting the directory from the root path.
	var root bool
	rootStr := req.FormValue("root")
	if rootStr != "" {
		root, err = strconv.ParseBool(rootStr)
		if err != nil {
			WriteError(w, Error{"unable to parse 'root' arg"}, http.StatusBadRequest)
			return
		}
	}

	str := ps.ByName("siapath")
	if str == "" || str == "/" {
		siaPath = modules.RootSiaPath()
	} else {
		siaPath, err = modules.NewSiaPath(str)
	}
	if err != nil {
		WriteError(w, Error{err.Error()}, http.StatusBadRequest)
		return
	}

	if !root {
		siaPath, err = rebaseInputSiaPath(siaPath)
		if err != nil {
			WriteError(w, Error{err.Error()}, http.StatusBadRequest)
			return
		}
	}

	directories, err := api.renter.DirList(siaPath)
	if err != nil {
		WriteError(w, Error{"failed to get directory contents:" + err.Error()}, http.StatusInternalServerError)
		return
	}

	if !root {
		directories, err = trimSiaDirFolder(directories...)
		if err != nil {
			WriteError(w, Error{err.Error()}, http.StatusBadRequest)
			return
		}
	}

	files, err := api.renter.FileList(siaPath, false, true)
	if err != nil {
		WriteError(w, Error{"failed to get file infos:" + err.Error()}, http.StatusInternalServerError)
		return
	}

	if !root {
		files, err = trimSiaDirFolderOnFiles(files...)
		if err != nil {
			WriteError(w, Error{err.Error()}, http.StatusBadRequest)
			return
		}
	}

	WriteJSON(w, RenterDirectory{
		Directories: directories,
		Files:       files,
	})
	return
}

// renterDirHandlerPOST handles the API call to create, delete and rename a
// directory
func (api *API) renterDirHandlerPOST(w http.ResponseWriter, req *http.Request, ps httprouter.Params) {
	// Parse action
	action := req.FormValue("action")
	if action == "" {
		WriteError(w, Error{"you must set the action you wish to execute"}, http.StatusInternalServerError)
		return
	}
	// Parse mode
	mode := os.FileMode(modules.DefaultDirPerm)
	if m := req.FormValue("mode"); m != "" {
		mode64, err := strconv.ParseUint(m, 10, 32)
		if err != nil {
			WriteError(w, Error{fmt.Sprintf("failed to parse provided mode '%v'", m)}, http.StatusBadRequest)
			return
		}
		mode = os.FileMode(mode64)
	}
	siaPath, err := modules.NewSiaPath(ps.ByName("siapath"))
	if err != nil {
		WriteError(w, Error{err.Error()}, http.StatusBadRequest)
		return
	}
	siaPath, err = rebaseInputSiaPath(siaPath)
	if err != nil {
		WriteError(w, Error{err.Error()}, http.StatusBadRequest)
		return
	}
	if action == "create" {
		// Call the renter to create directory
		err := api.renter.CreateDir(siaPath, mode)
		if err != nil {
			WriteError(w, Error{"failed to create directory: " + err.Error()}, http.StatusInternalServerError)
			return
		}
		WriteSuccess(w)
		return
	}
	if action == "delete" {
		err := api.renter.DeleteDir(siaPath)
		if err != nil {
			WriteError(w, Error{"failed to delete directory: " + err.Error()}, http.StatusInternalServerError)
			return
		}
		WriteSuccess(w)
		return
	}
	if action == "rename" {
		newSiaPath, err := modules.NewSiaPath(req.FormValue("newsiapath"))
		if err != nil {
			WriteError(w, Error{"failed to parse newsiapath: " + err.Error()}, http.StatusBadRequest)
			return
		}
		newSiaPath, err = rebaseInputSiaPath(newSiaPath)
		if err != nil {
			WriteError(w, Error{err.Error()}, http.StatusBadRequest)
			return
		}
		err = api.renter.RenameDir(siaPath, newSiaPath)
		if err != nil {
			WriteError(w, Error{"failed to rename directory: " + err.Error()}, http.StatusInternalServerError)
			return
		}
		WriteSuccess(w)
		return
	}

	// Report that no calls were made
	WriteError(w, Error{"no calls were made, please check your submission and try again"}, http.StatusInternalServerError)
	return
}

// renterContractStatusHandler  handles the API call to check the status of a
// contract monitored by the renter.
func (api *API) renterContractStatusHandler(w http.ResponseWriter, req *http.Request, ps httprouter.Params) {
	var fcID types.FileContractID
	if err := fcID.LoadString(req.FormValue("id")); err != nil {
		WriteError(w, Error{"unable to parse id:" + err.Error()}, http.StatusBadRequest)
		return
	}

	contractStatus, monitoringContract := api.renter.ContractStatus(fcID)
	if !monitoringContract {
		WriteError(w, Error{"renter unaware of contract"}, http.StatusBadRequest)
		return
	}

	WriteJSON(w, contractStatus)
}<|MERGE_RESOLUTION|>--- conflicted
+++ resolved
@@ -1,13 +1,9 @@
 package api
 
 import (
-<<<<<<< HEAD
 	"archive/tar"
 	"bytes"
 	"compress/gzip"
-=======
-	"bytes"
->>>>>>> 56dee642
 	"fmt"
 	"io/ioutil"
 	"net/http"
@@ -256,11 +252,7 @@
 	// RenterLinkfileHandlerPOST is the response that the api returns after the
 	// /renter/linkfile/ POST endpoint has been used.
 	RenterLinkfileHandlerPOST struct {
-<<<<<<< HEAD
-		Sialink string `json:"sialink"`
-=======
 		Sialink modules.Sialink `json:"sialink"`
->>>>>>> 56dee642
 	}
 )
 
@@ -1725,13 +1717,7 @@
 // renterSialinkHandlerGET accepts a sialink as input and will stream the data
 // from the sialink out of the response body as output.
 func (api *API) renterSialinkHandlerGET(w http.ResponseWriter, req *http.Request, ps httprouter.Params) {
-<<<<<<< HEAD
-	// TODO: Add support for offset + len.
-
-	sialink := ps.ByName("sialink")
-=======
 	sialink := modules.Sialink(ps.ByName("sialink"))
->>>>>>> 56dee642
 	metadata, data, err := api.renter.DownloadSialink(sialink)
 	if err != nil {
 		WriteError(w, Error{fmt.Sprintf("failed to fetch sialink: %v", err)}, http.StatusInternalServerError)
@@ -1746,11 +1732,7 @@
 func (api *API) renterLinkfileHandlerPOST(w http.ResponseWriter, req *http.Request, ps httprouter.Params) {
 	// Parse out the intended siapath.
 	siaPathStr := ps.ByName("siapath")
-<<<<<<< HEAD
-	siaPath, err := modules.UserSiaPath().Join(siaPathStr)
-=======
 	siaPath, err := modules.LinkfileSiaFolder.Join(siaPathStr)
->>>>>>> 56dee642
 	if err != nil {
 		WriteError(w, Error{"invalid siapath provided: " + err.Error()}, http.StatusBadRequest)
 		return
@@ -1764,26 +1746,15 @@
 	}
 
 	// Check whether existing file should be overwritten
-<<<<<<< HEAD
-	overwriteExistingFile := false
-	if f := queryForm.Get("overwriteexistingfile"); f != "" {
-		overwriteExistingFile, err = strconv.ParseBool(f)
-		if err != nil {
-			WriteError(w, Error{"unable to parse 'overwriteexistingfile' parameter: " + err.Error()}, http.StatusBadRequest)
-=======
 	force := false
 	if f := queryForm.Get("force"); f != "" {
 		force, err = strconv.ParseBool(f)
 		if err != nil {
 			WriteError(w, Error{"unable to parse 'force' parameter: " + err.Error()}, http.StatusBadRequest)
->>>>>>> 56dee642
-			return
-		}
-	}
-
-<<<<<<< HEAD
-	// TODO: Erasure coding params - both for the base file and for the fanout.
-=======
+			return
+		}
+	}
+
 	// Check whether the redundancy has been set.
 	redundancy := uint8(0)
 	if rStr := queryForm.Get("redundancy"); rStr != "" {
@@ -1792,25 +1763,10 @@
 			return
 		}
 	}
->>>>>>> 56dee642
 
 	// Call the renter to upload the linkfile and create a sialink.
 	name := queryForm.Get("name")
 	modeStr := queryForm.Get("mode")
-<<<<<<< HEAD
-	var mode uint32
-	if modeStr == "" {
-		mode = modules.DefaultFilePerm
-	} else {
-		// TODO: parse modeStr instead of using default
-		mode = modules.DefaultFilePerm
-	}
-	lfm := modules.LinkfileMetadata{
-		Name: name,
-		Mode: mode,
-	}
-	sialink, err := api.renter.UploadLinkfile(lfm, siaPath, overwriteExistingFile, req.Body)
-=======
 	var mode os.FileMode
 	if modeStr != "" {
 		_, err := fmt.Sscanf(modeStr, "%o", &mode)
@@ -1842,7 +1798,6 @@
 		Reader:       req.Body,
 	}
 	sialink, err := api.renter.UploadLinkfile(lup)
->>>>>>> 56dee642
 	if err != nil {
 		WriteError(w, Error{fmt.Sprintf("failed to upload linkfile: %v", err)}, http.StatusBadRequest)
 		return
