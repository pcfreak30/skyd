--- conflicted
+++ resolved
@@ -356,7 +356,6 @@
 	randData = fastrand.Bytes(int(modules.SectorSize))
 	copy(randData, layoutBytes)
 	ParseSkyfileMetadata(randData) // no error check, just want to know it doesn't panic
-<<<<<<< HEAD
 	// No fanout
 	layout.FanoutSize = 0
 	layoutBytes = layout.Encode()
@@ -364,30 +363,6 @@
 	if errors.Contains(err, ErrMalformedBaseSector) {
 		t.Fatal(err)
 	}
-	// Make sure monetization is validated.
-	sm := SkyfileMetadata{
-		Filename: "test",
-		Monetization: &Monetization{
-			License: "", // invalid license
-		},
-	}
-	smBytes, err := json.Marshal(sm)
-	if err != nil {
-		t.Fatal(err)
-	}
-	layout = SkyfileLayout{Version: 1, MetadataSize: uint64(len(smBytes))}
-	layoutBytes = layout.Encode()
-	copy(randData, layoutBytes)
-	baseSector, _ := BuildBaseSector(layoutBytes, nil, smBytes, []byte{})
-	if err != nil {
-		t.Fatal(err)
-	}
-	_, _, _, _, _, err = ParseSkyfileMetadata(baseSector)
-	if !errors.Contains(err, ErrUnknownLicense) {
-		t.Fatal("wrong error:", err)
-	}
-=======
->>>>>>> 3f1ee08e
 
 	// Try a bunch of random data.
 	for i := 0; i < 10e3; i++ {
