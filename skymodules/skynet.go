package skymodules

import (
	"encoding/binary"
	"fmt"
	"io"
	"math"
	"math/big"
	"os"
	"path/filepath"
	"strings"
	"time"

	"github.com/tus/tusd/pkg/handler"
	"gitlab.com/NebulousLabs/errors"
	"gitlab.com/NebulousLabs/fastrand"
	"gitlab.com/SkynetLabs/skyd/build"
	"gitlab.com/SkynetLabs/skyd/skykey"
	"go.sia.tech/siad/crypto"
	"go.sia.tech/siad/modules"
	"go.sia.tech/siad/types"
)

const (
	// DefaultSkynetDefaultPath is the defaultPath value we use when the user
	// hasn't specified one and `index.html` exists in the skyfile.
	DefaultSkynetDefaultPath = "index.html"

	// SkyfileLayoutSize describes the amount of space within the first sector
	// of a skyfile used to describe the rest of the skyfile.
	SkyfileLayoutSize = 99

	// SkynetFeeDivider is the number by which the renter spending is divided to
	// determine the skynet fee to be paid.
	SkynetFeeDivider = 5 // 20%

	// SkyfileVersion establishes the current version for creating skyfiles.
	// The skyfile versions are different from the siafile versions.
	SkyfileVersion = 1

	// layoutKeyDataSize is the size of the key-data field in a skyfileLayout.
	layoutKeyDataSize = 64

	// monetizationLotteryEntropy is the number of bytes generated as entropy
	// for drawing the lottery ticket.
	monetizationLotteryEntropy = 32
)

var (
	// DefaultTryFilesValue is the value of tryfiles we set on each skyfile,
	// if none is specified and defaultpath and disabledefaultpath are also
	// unspecified.
	DefaultTryFilesValue = []string{"index.html"}
)

const (
	// CurrencyUSD the specifier for USD in the monetizer.
	CurrencyUSD = "usd"

	// LicenseMonetization is the first skynet monetization license.
	LicenseMonetization = "CAB-Ra8Zi6jew3w63SJUAKnsBRiZdpmQGLehLJbTd-b_Mg"
)

var (
	// BaseSectorNonceDerivation is the specifier used to derive a nonce for base
	// sector encryption
	BaseSectorNonceDerivation = types.NewSpecifier("BaseSectorNonce")

	// FanoutNonceDerivation is the specifier used to derive a nonce for
	// fanout encryption.
	FanoutNonceDerivation = types.NewSpecifier("FanoutNonce")

	// ExtendedSuffix is the suffix that is added to a skyfile siapath if it is
	// a large file upload
	ExtendedSuffix = "-extended"

	// ErrZeroMonetizer is returned if a caller tries to set a monetizer with 0H
	// payout.
	ErrZeroMonetizer = errors.New("can't provide 0 monetization")

	// ErrInvalidCurrency is returned if an unknown monetization currency is
	// specified.
	ErrInvalidCurrency = errors.New("specified monetization currency is invalid")

	// ErrUnknownLicense is returned if an unknown license is specified.
	ErrUnknownLicense = errors.New("specified license is unknown")

	// ErrZeroBase is returned when trying to pay for a monetized file with a 0
	// base.
	ErrZeroBase = errors.New("can't pay monetizers when the base is 0")

	// ErrZeroConversionRate is returned when trying to pay for a monetized file
	// with a 0 conversion rate.
	ErrZeroConversionRate = fmt.Errorf("can't pay monetizers when the conversion rate for 0")
)

var (
	// SkyfileFormatNotSpecified is the default format for the endpoint when the
	// format isn't specified explicitly.
	SkyfileFormatNotSpecified = SkyfileFormat("")
	// SkyfileFormatConcat returns the skyfiles in a concatenated manner.
	SkyfileFormatConcat = SkyfileFormat("concat")
	// SkyfileFormatTar returns the skyfiles as a .tar.
	SkyfileFormatTar = SkyfileFormat("tar")
	// SkyfileFormatTarGz returns the skyfiles as a .tar.gz.
	SkyfileFormatTarGz = SkyfileFormat("targz")
	// SkyfileFormatZip returns the skyfiles as a .zip.
	SkyfileFormatZip = SkyfileFormat("zip")
)

// SkynetFeePayoutInterval is the time after which the renter pays out the
// accumulated skynet fees.
var SkynetFeePayoutInterval = build.Select(build.Var{
	Dev:      time.Minute * 5,
	Standard: time.Hour * 24,
	Testing:  time.Second * 5,
}).(time.Duration)

// SkynetFeePayoutCheckInterval is the time between the renter's periodic payout
// checks.
var SkynetFeePayoutCheckInterval = build.Select(build.Var{
	Dev:      time.Minute,
	Standard: time.Hour,
	Testing:  time.Second,
}).(time.Duration)

type (
	// SkyfileSubfiles contains the subfiles of a skyfile, indexed by their
	// filename.
	SkyfileSubfiles map[string]SkyfileSubfileMetadata

	// SkyfileUploadParameters establishes the parameters such as the intra-root
	// erasure coding.
	SkyfileUploadParameters struct {
		// SiaPath defines the siapath that the skyfile is going to be uploaded
		// to. Recommended that the skyfile is placed in /var/skynet
		SiaPath SiaPath

		// DryRun allows to retrieve the skylink without actually uploading the
		// file to the Sia network.
		DryRun bool

		// Force determines whether the upload should overwrite an existing
		// siafile at 'SiaPath'. If set to false, an error will be returned if
		// there is already a file or folder at 'SiaPath'. If set to true, any
		// existing file or folder at 'SiaPath' will be deleted and overwritten.
		Force bool

		// Root determines whether the upload should treat the filepath as a
		// path from system root, or if the path should be from /var/skynet.
		Root bool

		// The base chunk is always uploaded with a 1-of-N erasure coding
		// setting, meaning that only the redundancy needs to be configured by
		// the user.
		BaseChunkRedundancy uint8

		// Filename indicates the filename of the skyfile.
		Filename string

		// Mode indicates the file permissions of the skyfile.
		Mode os.FileMode

		// Monetization contains a list of monetization info for the upload. It
		// will be added to the SkyfileMetadata of the uploaded file.
		Monetization *Monetization

		// DefaultPath indicates what content to serve if the user has not
		// specified a path and the user is not trying to download the Skylink
		// as an archive. If left empty, it will be interpreted as "index.html"
		// on download, if the skyfile contains such a file, or the only file in
		// the skyfile, if the skyfile contains a single file.
		DefaultPath string

		// DisableDefaultPath prevents the usage of DefaultPath. As a result no
		// content will be automatically served for the skyfile.
		DisableDefaultPath bool

		// Reader supplies the file data for the skyfile.
		Reader io.Reader

		// SkykeyName is the name of the Skykey that should be used to encrypt
		// the Skyfile.
		SkykeyName string

		// SkykeyID is the ID of Skykey that should be used to encrypt the file.
		SkykeyID skykey.SkykeyID

		// If Encrypt is set to true and one of SkykeyName or SkykeyID was set,
		// a Skykey will be derived from the Master Skykey found under that
		// name/ID to be used for this specific upload.
		FileSpecificSkykey skykey.Skykey

		// TryFiles is an ordered list of files which to serve in case the
		// requested file does not exist.
		TryFiles []string

		// ErrorPages overrides the content we serve for some error codes.
		ErrorPages map[int]string
	}

	// SkyfileMultipartUploadParameters defines the parameters specific to
	// multipart uploads. See SkyfileUploadParameters for a detailed description
	// of the fields.
	SkyfileMultipartUploadParameters struct {
		SiaPath             SiaPath
		Force               bool
		Root                bool
		BaseChunkRedundancy uint8
		Reader              io.Reader

		// Filename indicates the filename of the skyfile.
		Filename string

		// DefaultPath indicates the default file to be opened when opening
		// skyfiles that contain directories. If set to empty string no file
		// will be opened by default.
		DefaultPath string

		// DisableDefaultPath prevents the usage of DefaultPath. As a result no
		// content will be automatically served for the skyfile.
		DisableDefaultPath bool

		// TryFiles specifies an ordered list of files to serve, in case the
		// requested file does not exist.
		TryFiles []string

		// ErrorPages overrides the content served for the specified error
		// codes.
		ErrorPages map[int]string

		// ContentType indicates the media of the data supplied by the reader.
		ContentType string

		// Monetization contains a list of monetization info for the upload. It
		// will be added to the SkyfileMetadata of the uploaded file.
		Monetization *Monetization
	}

	// SkyfilePinParameters defines the parameters specific to pinning a
	// skylink. See SkyfileUploadParameters for a detailed description of the
	// fields.
	SkyfilePinParameters struct {
		SiaPath             SiaPath `json:"siapath"`
		Force               bool    `json:"force"`
		Root                bool    `json:"root"`
		BaseChunkRedundancy uint8   `json:"basechunkredundancy"`
	}

	// SkyfileMetadata is all of the metadata that gets placed into the first
	// 4096 bytes of the skyfile, and is used to set the metadata of the file
	// when writing back to disk. The data is json-encoded when it is placed
	// into the leading bytes of the skyfile, meaning that this struct can be
	// extended without breaking compatibility.
	SkyfileMetadata struct {
		Filename           string          `json:"filename"`
		Length             uint64          `json:"length"`
		Mode               os.FileMode     `json:"mode,omitempty"`
		Subfiles           SkyfileSubfiles `json:"subfiles,omitempty"`
		DefaultPath        string          `json:"defaultpath,omitempty"`
		DisableDefaultPath bool            `json:"disabledefaultpath,omitempty"`
		Monetization       *Monetization   `json:"monetization,omitempty"`
		TryFiles           []string        `json:"tryfiles,omitempty"`
		ErrorPages         map[int]string  `json:"errorpages,omitempty"`
	}

	// SkynetPortal contains information identifying a Skynet portal.
	SkynetPortal struct {
		Address modules.NetAddress `json:"address"` // the IP or domain name of the portal. Must be a valid network address
		Public  bool               `json:"public"`  // indicates whether the portal can be accessed publicly or not

	}

	// Monetization contains the monetization information for a skyfile.
	Monetization struct {
		Monetizers []Monetizer `json:"monetizers"`
		License    string      `json:"license"`
	}

	// Monetizer refers to a single content provider being paid.
	Monetizer struct {
		Address  types.UnlockHash `json:"address"`
		Amount   types.Currency   `json:"amount"`
		Currency string           `json:"currency"`
	}

	// SkynetTUSDataStore is the combined interface of all TUS interfaces that
	// the renter implements for skynet.
	SkynetTUSDataStore interface {
		handler.DataStore
<<<<<<< HEAD
		handler.ConcaterDataStore
=======
		handler.Locker
>>>>>>> 71862cb4

		// Skylink returns the Skylink for an upload with a given ID.  If the
		// upload can't be found or isn't finished, "false" will be returned
		// alongside an empty string.
		Skylink(id string) (Skylink, bool)
	}

	// RegistryEntryHealth contains information about a registry entry's
	// health on the network.
	RegistryEntryHealth struct {
		NumBestEntries        uint64 `json:"numbestentries"`
		NumBestPrimaryEntries uint64 `json:"numbestprimaryentries"`
		NumEntries            uint64 `json:"numentries"`
		RevisionNumber        uint64 `json:"revisionnumber"`
	}
)

// ForPath returns a subset of the SkyfileMetadata that contains all of the
// subfiles for the given path. The path can lead to both a directory or a file.
// Note that this method will return the subfiles with offsets relative to the
// given path, so if a directory is requested, the subfiles in that directory
// will start at offset 0, relative to the path.
func (sm SkyfileMetadata) ForPath(path string) (SkyfileMetadata, bool, uint64, uint64) {
	// All paths must be absolute.
	path = EnsurePrefix(path, "/")
	metadata := SkyfileMetadata{
		Filename:     path,
		Monetization: sm.Monetization,
		Subfiles:     make(SkyfileSubfiles),
		TryFiles:     sm.TryFiles,
		ErrorPages:   sm.ErrorPages,
	}

	// Try to find an exact match
	var isFile bool
	for _, sf := range sm.Subfiles {
		if EnsurePrefix(sf.Filename, "/") == path {
			isFile = true
			metadata.Subfiles[sf.Filename] = sf
			break
		}
	}

	// If there is no exact match look for directories.
	pathDir := EnsureSuffix(path, "/")
	if len(metadata.Subfiles) == 0 {
		for _, sf := range sm.Subfiles {
			// Check if the given file's path starts with `pathDir`.
			if strings.HasPrefix(EnsurePrefix(sf.Filename, "/"), pathDir) {
				metadata.Subfiles[sf.Filename] = sf
			}
		}
	}
	offset := metadata.offset()
	if offset > 0 {
		for _, sf := range metadata.Subfiles {
			sf.Offset -= offset
			metadata.Subfiles[sf.Filename] = sf
		}
	}
	// Set the metadata length by summing up the length of the subfiles.
	for _, file := range metadata.Subfiles {
		metadata.Length += file.Len
	}
	// Adjust the monetization using the ratio between the previous total length
	// and the new one.
	if sm.Monetization != nil {
		// Deep copy parent monetization.
		var md Monetization
		md = *sm.Monetization
		md.Monetizers = append([]Monetizer{}, sm.Monetization.Monetizers...)
		// Adjust individual monetizers.
		for i, m := range md.Monetizers {
			m.Amount = m.Amount.Mul64(metadata.Length).Div64(sm.Length)
			md.Monetizers[i] = m
		}
		// Assign to metadata.
		metadata.Monetization = &md
	}
	return metadata, isFile, offset, metadata.size()
}

// ContentType returns the Content Type of the data. We only return a
// content-type if it has exactly one subfile. As that is the only case where we
// can be sure of it.
func (sm SkyfileMetadata) ContentType() string {
	if len(sm.Subfiles) == 1 {
		for _, sf := range sm.Subfiles {
			return sf.ContentType
		}
	}
	return ""
}

// EffectiveDefaultPath returns the default path based not only on what value is
// set in the metadata struct but also on disabledefaultpath, the number of
// subfiles, etc.
func (sm SkyfileMetadata) EffectiveDefaultPath() string {
	if sm.DisableDefaultPath {
		return ""
	}
	if sm.DefaultPath == "" {
		// If `defaultpath` and `disabledefaultpath` are not set and the
		// skyfile has a single subfile we automatically default to it.
		if len(sm.Subfiles) == 1 {
			for filename := range sm.Subfiles {
				return EnsurePrefix(filename, "/")
			}
		}
		// If the `defaultpath` is not set but the skyfiles has an `/index.html`
		// subfile then we automatically default to that.
		if _, exists := sm.Subfiles[DefaultSkynetDefaultPath]; exists {
			return EnsurePrefix(DefaultSkynetDefaultPath, "/")
		}
	}
	return sm.DefaultPath
}

// IsDirectory returns true if the SkyfileMetadata represents a directory.
func (sm SkyfileMetadata) IsDirectory() bool {
	if len(sm.Subfiles) > 1 {
		return true
	}
	if len(sm.Subfiles) == 1 {
		var name string
		for _, sf := range sm.Subfiles {
			name = sf.Filename
			break
		}
		if sm.Filename != name {
			return true
		}
	}
	return false
}

// ServePath takes a requested path and determines what path should be served
// based on the existence of the requested path, defaultpath, tryfiles, etc.
func (sm SkyfileMetadata) ServePath(path string) string {
	// If there's a single subfile in the skyfile we want to serve it. We don't
	// even need to check the tryfiles.
	if path == "/" && len(sm.Subfiles) == 1 && !sm.DisableDefaultPath {
		for filename := range sm.Subfiles {
			return EnsurePrefix(filename, "/")
		}
	}

	// If there are tryfiles, determine the servePath based on those.
	if len(sm.TryFiles) > 0 {
		return sm.determinePathBasedOnTryfiles(path)
	}

	// Check the defaultpath to determine the servePath.
	defaultPath := sm.EffectiveDefaultPath()
	if defaultPath != "" && path == "/" {
		_, exists := sm.Subfiles[strings.TrimPrefix(defaultPath, "/")]
		if exists {
			return EnsurePrefix(defaultPath, "/")
		}
	}
	return path
}

// size returns the total size, which is the sum of the length of all subfiles.
func (sm SkyfileMetadata) size() uint64 {
	var total uint64
	for _, sf := range sm.Subfiles {
		total += sf.Len
	}
	return total
}

// offset returns the offset of the subfile with the smallest offset.
func (sm SkyfileMetadata) offset() uint64 {
	if len(sm.Subfiles) == 0 {
		return 0
	}
	var min uint64 = math.MaxUint64
	for _, sf := range sm.Subfiles {
		if sf.Offset < min {
			min = sf.Offset
		}
	}
	return min
}

// determinePathBasedOnTryfiles determines if we should serve a different path
// based on the given metadata.
func (sm SkyfileMetadata) determinePathBasedOnTryfiles(path string) string {
	if sm.Subfiles == nil {
		return path
	}
	file := strings.Trim(path, "/")
	if _, exists := sm.Subfiles[file]; !exists {
		for _, tf := range sm.TryFiles {
			// If we encounter an absolute-path tryfile, and it exists, we stop
			// searching.
			_, exists = sm.Subfiles[strings.Trim(tf, "/")]
			if strings.HasPrefix(tf, "/") && exists {
				return tf
			}
			// Assume the request is for a directory and check if a
			// tryfile matches.
			potentialFilename := strings.Trim(strings.TrimSuffix(file, "/")+EnsurePrefix(tf, "/"), "/")
			if _, exists = sm.Subfiles[potentialFilename]; exists {
				return EnsurePrefix(potentialFilename, "/")
			}
		}
	}
	return path
}

// SkyfileLayout explains the layout information that is used for storing data
// inside of the skyfile. The SkyfileLayout always appears as the first bytes
// of the leading chunk.
type SkyfileLayout struct {
	Version            uint8
	Filesize           uint64
	MetadataSize       uint64
	FanoutSize         uint64
	FanoutDataPieces   uint8
	FanoutParityPieces uint8
	CipherType         crypto.CipherType
	KeyData            [layoutKeyDataSize]byte // keyData is incompatible with ciphers that need keys larger than 64 bytes
}

// Decode will take a []byte and load the layout from that []byte.
func (sl *SkyfileLayout) Decode(b []byte) {
	offset := 0
	sl.Version = b[offset]
	offset++
	sl.Filesize = binary.LittleEndian.Uint64(b[offset:])
	offset += 8
	sl.MetadataSize = binary.LittleEndian.Uint64(b[offset:])
	offset += 8
	sl.FanoutSize = binary.LittleEndian.Uint64(b[offset:])
	offset += 8
	sl.FanoutDataPieces = b[offset]
	offset++
	sl.FanoutParityPieces = b[offset]
	offset++
	copy(sl.CipherType[:], b[offset:])
	offset += len(sl.CipherType)
	copy(sl.KeyData[:], b[offset:])
	offset += len(sl.KeyData)

	// Sanity check. If this check fails, decode() does not match the
	// SkyfileLayoutSize.
	if offset != SkyfileLayoutSize {
		build.Critical("layout size does not match the amount of data decoded")
	}
}

// DecodeFanoutIntoChunks will take the fanout bytes from a skyfile and decode
// them in to chunks.
func (sl *SkyfileLayout) DecodeFanoutIntoChunks(fanoutBytes []byte) ([][]crypto.Hash, error) {
	// There is no fanout if there are no fanout settings.
	if len(fanoutBytes) == 0 {
		return nil, nil
	}

	// Special case: if the data of the file is using 1-of-N erasure coding,
	// each piece will be identical, so the fanout will only have encoded a
	// single piece for each chunk.
	var piecesPerChunk uint64
	var chunkRootsSize uint64
	if sl.FanoutDataPieces == 1 && sl.CipherType == crypto.TypePlain {
		piecesPerChunk = 1
		chunkRootsSize = crypto.HashSize
	} else {
		// This is the case where the file data is not 1-of-N. Every piece is
		// different, so every piece must get enumerated.
		piecesPerChunk = uint64(sl.FanoutDataPieces) + uint64(sl.FanoutParityPieces)
		chunkRootsSize = crypto.HashSize * piecesPerChunk
	}
	// Sanity check - the fanout bytes should be an even number of chunks.
	if uint64(len(fanoutBytes))%chunkRootsSize != 0 {
		return nil, errors.New("the fanout bytes do not contain an even number of chunks")
	}
	numChunks := uint64(len(fanoutBytes)) / chunkRootsSize

	// Decode the fanout data into the list of chunks for the
	// fanoutStreamBufferDataSource.
	chunks := make([][]crypto.Hash, 0, numChunks)
	for i := uint64(0); i < numChunks; i++ {
		chunk := make([]crypto.Hash, piecesPerChunk)
		for j := uint64(0); j < piecesPerChunk; j++ {
			fanoutOffset := (i * chunkRootsSize) + (j * crypto.HashSize)
			copy(chunk[j][:], fanoutBytes[fanoutOffset:])
		}
		chunks = append(chunks, chunk)
	}
	return chunks, nil
}

// Encode will return a []byte that has compactly encoded all of the layout
// data.
func (sl SkyfileLayout) Encode() []byte {
	b := make([]byte, SkyfileLayoutSize)
	offset := 0
	b[offset] = sl.Version
	offset++
	binary.LittleEndian.PutUint64(b[offset:], sl.Filesize)
	offset += 8
	binary.LittleEndian.PutUint64(b[offset:], sl.MetadataSize)
	offset += 8
	binary.LittleEndian.PutUint64(b[offset:], sl.FanoutSize)
	offset += 8
	b[offset] = sl.FanoutDataPieces
	offset++
	b[offset] = sl.FanoutParityPieces
	offset++
	copy(b[offset:], sl.CipherType[:])
	offset += len(sl.CipherType)
	copy(b[offset:], sl.KeyData[:])
	offset += len(sl.KeyData)

	// Sanity check. If this check fails, encode() does not match the
	// SkyfileLayoutSize.
	if offset != SkyfileLayoutSize {
		build.Critical("layout size does not match the amount of data encoded")
	}
	return b
}

// SkyfileSubfileMetadata is all of the metadata that belongs to a subfile in a
// skyfile. Most importantly it contains the offset at which the subfile is
// written and its length. Its filename can potentially include a '/' character
// as nested files and directories are allowed within a single Skyfile, but it
// is not allowed to contain ./, ../, be empty, or start with a forward slash.
type SkyfileSubfileMetadata struct {
	FileMode    os.FileMode `json:"mode,omitempty,siamismatch"` // different json name for compat reasons
	Filename    string      `json:"filename,omitempty"`
	ContentType string      `json:"contenttype,omitempty"`
	Offset      uint64      `json:"offset,omitempty"`
	Len         uint64      `json:"len,omitempty"`
}

// IsDir implements the os.FileInfo interface for SkyfileSubfileMetadata.
func (sm SkyfileSubfileMetadata) IsDir() bool {
	return false
}

// Mode implements the os.FileInfo interface for SkyfileSubfileMetadata.
func (sm SkyfileSubfileMetadata) Mode() os.FileMode {
	return sm.FileMode
}

// ModTime implements the os.FileInfo interface for SkyfileSubfileMetadata.
func (sm SkyfileSubfileMetadata) ModTime() time.Time {
	return time.Time{} // no modtime available
}

// Name implements the os.FileInfo interface for SkyfileSubfileMetadata.
func (sm SkyfileSubfileMetadata) Name() string {
	return filepath.Base(sm.Filename)
}

// Size implements the os.FileInfo interface for SkyfileSubfileMetadata.
func (sm SkyfileSubfileMetadata) Size() int64 {
	return int64(sm.Len)
}

// Sys implements the os.FileInfo interface for SkyfileSubfileMetadata.
func (sm SkyfileSubfileMetadata) Sys() interface{} {
	return nil
}

// SkyfileFormat is the file format the API uses to return a Skyfile as.
type SkyfileFormat string

// Extension returns the extension for the format
func (sf SkyfileFormat) Extension() string {
	switch sf {
	case SkyfileFormatZip:
		return ".zip"
	case SkyfileFormatTar:
		return ".tar"
	case SkyfileFormatTarGz:
		return ".tar.gz"
	default:
		return ""
	}
}

// IsArchive returns true if the format is an archive.
func (sf SkyfileFormat) IsArchive() bool {
	return sf == SkyfileFormatTar ||
		sf == SkyfileFormatTarGz ||
		sf == SkyfileFormatZip
}

// ComputeMonetizationPayout is a helper function to decide how much money to
// pay out to a monetizer depending on a given amount and base. The amount is
// the amount the monetizer should be paid for a single access of their
// resource. The base is the actual amount the monetizer is paid with 1 txn. So
// if a monetizer wants $5 and the base is $5, they will be paid out the base.
// If they want $6 and the base is $5, they will receive $6. If the amount is $1
// and the base is $10, the monetizer has a 10% chance of being paid $10.
func ComputeMonetizationPayout(amt, base types.Currency) types.Currency {
	payout, err := computeMonetizationPayout(amt, base, fastrand.Reader)
	if err != nil {
		panic("computeMonetizationPayout should never fail with a fastrand.Reader")
	}
	return payout
}

// IsSkynetDir is a helper that tells if the siapath is in the Skynet Folder
func IsSkynetDir(sp SiaPath) bool {
	return strings.HasPrefix(sp.String(), SkynetFolder.String())
}

// PayMonetizers is a helper method for paying out monetizers.
func PayMonetizers(w modules.SiacoinSenderMulti, monetization *Monetization, downloadedData, totalData uint64, conversionRates map[string]types.Currency, monetizationBase types.Currency) error {
	return payMonetizers(w, monetization, downloadedData, totalData, conversionRates, monetizationBase, fastrand.Reader)
}

// payMonetizers is a helper method for paying out monetizers.
func payMonetizers(w modules.SiacoinSenderMulti, monetization *Monetization, downloadedData, totalData uint64, conversionRates map[string]types.Currency, monetizationBase types.Currency, rand io.Reader) error {
	// If there is no monetization, there is nothing for us to do.
	if monetization == nil {
		return nil
	}
	// If no data was downloaded, there is nothing to pay for.
	if downloadedData == 0 {
		return nil
	}
	// If there are no monetizers, there is nothing to do.
	if len(monetization.Monetizers) == 0 {
		return nil
	}
	// There are monetizers, but the base is 0.
	if monetizationBase.IsZero() {
		return ErrZeroBase
	}
	// Pay out monetizers.
	var payouts []types.SiacoinOutput
	for _, monetizer := range monetization.Monetizers {
		// Check conversion rate.
		conversion, valid := conversionRates[monetizer.Currency]
		if !valid {
			return ErrInvalidCurrency
		}
		// Check if the conversion rate is zero.
		if conversion.IsZero() {
			return errors.AddContext(ErrZeroConversionRate, monetizer.Currency)
		}
		// Convert money to SC.
		sc := monetizer.Amount.Mul(conversion).Div(types.SiacoinPrecision)

		// Adjust money to percentage of downloaded content. Unless we download
		// a 0 byte file.
		if totalData > 0 {
			sc = sc.Mul64(downloadedData).Div64(totalData)
		}

		// Figure out how much to pay.
		payout, err := computeMonetizationPayout(sc, monetizationBase, rand)
		if err != nil {
			return err
		}

		// Ignore 0 payouts.
		if payout.IsZero() {
			continue
		}
		payouts = append(payouts, types.SiacoinOutput{
			Value:      payout,
			UnlockHash: monetizer.Address,
		})
	}
	// If no payouts remain, there is nothing to do.
	if len(payouts) == 0 {
		return nil
	}
	// Send money.
	_, err := w.SendSiacoinsMulti(payouts)
	return err
}

// computeMonetizationPayout is a helper function to decide how much money to
// pay out to a monetizer depending on a given amount and base. The amount is
// the amount the monetizer should be paid for a single access of their
// resource. The base is the actual amount the monetizer is paid with 1 txn. So
// if a monetizer wants $5 and the base is $5, they will be paid out the base.
// If they want $6 and the base is $5, they will receive $6. If the amount is $1
// and the base is $10, the monetizer has a 10% chance of being paid $10.
func computeMonetizationPayout(amt, base types.Currency, rand io.Reader) (types.Currency, error) {
	// If the amt is 0, we don't pay out.
	if amt.IsZero() {
		return types.ZeroCurrency, nil
	}

	// The base should never be zero.
	if base.IsZero() {
		build.Critical("computeMonetizationPayout called with 0 base")
		return types.ZeroCurrency, nil
	}

	// If the amount is >= than the base, we pay out the amount.
	if amt.Cmp(base) >= 0 {
		return amt, nil
	}

	// We need to generate a large random number n.
	nBytes := make([]byte, monetizationLotteryEntropy)
	_, err := io.ReadFull(rand, nBytes)
	if err != nil {
		return types.ZeroCurrency, err
	}
	n := new(big.Int).SetBytes(nBytes)

	// Adjust it to be in the range [0 , base).
	n = n.Mod(n, base.Big())

	// If n < amt, you get the base.
	if n.Cmp(amt.Big()) < 0 {
		return base, nil
	}
	return types.ZeroCurrency, nil
}

// RegistryEntry is a complete registry entry including the pubkey needed to
// verify it.
type RegistryEntry struct {
	modules.SignedRegistryValue
	PubKey types.SiaPublicKey
}

// Verify verifies the entry.
func (re RegistryEntry) Verify() error {
	return re.SignedRegistryValue.Verify(re.PubKey.ToPublicKey())
}

// NewRegistryEntry creates a new RegistryEntry.
func NewRegistryEntry(spk types.SiaPublicKey, srv modules.SignedRegistryValue) RegistryEntry {
	return RegistryEntry{
		SignedRegistryValue: srv,
		PubKey:              spk,
	}
}<|MERGE_RESOLUTION|>--- conflicted
+++ resolved
@@ -288,11 +288,8 @@
 	// the renter implements for skynet.
 	SkynetTUSDataStore interface {
 		handler.DataStore
-<<<<<<< HEAD
 		handler.ConcaterDataStore
-=======
 		handler.Locker
->>>>>>> 71862cb4
 
 		// Skylink returns the Skylink for an upload with a given ID.  If the
 		// upload can't be found or isn't finished, "false" will be returned
