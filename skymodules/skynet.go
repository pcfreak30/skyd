--- conflicted
+++ resolved
@@ -283,24 +283,6 @@
 	// SkynetTUSUpload is the interface for a TUS upload in the
 	// SkynetTUSUploadStore.
 	SkynetTUSUpload interface {
-<<<<<<< HEAD
-		Skylink() (Skylink, bool)
-
-		GetInfo(ctx context.Context) (handler.FileInfo, error)
-		IsSmallUpload(ctx context.Context) (bool, error)
-		PruneInfo(ctx context.Context) (id string, sp SiaPath, err error)
-
-		UploadParams(ctx context.Context) (SkyfileUploadParameters, FileUploadParams, error)
-
-		CommitWriteChunkSmallFile(newOffset int64, newLastWrite time.Time, smallUploadData []byte) error
-		CommitWriteChunk(newOffset int64, newLastWrite time.Time, smallFile bool, fanout []byte) error
-		CommitFinishUpload(skylink Skylink) error
-		CommitFinishPartialUpload() error
-
-		Fanout(ctx context.Context) ([]byte, error)
-		SkyfileMetadata(ctx context.Context) ([]byte, error)
-		SmallUploadData(ctx context.Context) ([]byte, error)
-=======
 		// Skylink returns the upload's skylink if available already.
 		Skylink() (Skylink, bool)
 
@@ -344,22 +326,12 @@
 		// SmallFileData returns the data to upload for a small file
 		// upload.
 		SmallFileData(ctx context.Context) ([]byte, error)
->>>>>>> 23794c99
 	}
 
 	// SkynetTUSUploadStore defines an interface for a storage backend that is
 	// capable of storing upload information as well as locking uploads and pruning
 	// them.
 	SkynetTUSUploadStore interface {
-<<<<<<< HEAD
-		ToPrune() ([]SkynetTUSUpload, error)
-		Prune(string) error
-		CreateUpload(fi handler.FileInfo, sp SiaPath, fileName string, baseChunkRedundancy uint8, fanoutDataPieces, fanoutParityPieces int, sm []byte, force bool, ct crypto.CipherType) (SkynetTUSUpload, error)
-		GetUpload(ctx context.Context, id string) (SkynetTUSUpload, error)
-
-		io.Closer
-		handler.Locker
-=======
 		// ToPrune returns the uploads which should be pruned from skyd
 		// and the store.
 		ToPrune() ([]SkynetTUSUpload, error)
@@ -378,7 +350,6 @@
 		handler.Locker
 
 		io.Closer
->>>>>>> 23794c99
 	}
 )
 
