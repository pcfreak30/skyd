--- conflicted
+++ resolved
@@ -334,7 +334,14 @@
 	return validateAndParseV1Bitfield(sl.bitfield)
 }
 
-<<<<<<< HEAD
+// RegistryEntryID returns the RegistryEntryID of a v2 skylink.
+func (sl Skylink) RegistryEntryID() modules.RegistryEntryID {
+	if sl.Version() != 2 {
+		build.Critical("RegistryEntryID should only be called on v2 skylink")
+	}
+	return modules.RegistryEntryID(sl.merkleRoot)
+}
+
 // SiaPath return a SiaPath derived from the Skylink.
 //
 // NOTE: There is no guarantee that the SiaPath is the current SiaPath for for
@@ -346,14 +353,6 @@
 	// aa/aa/remaingbytes
 	siaPathStr := filepath.Join(str[:2], str[2:4], str[4:])
 	return NewSiaPath(siaPathStr)
-=======
-// RegistryEntryID returns the RegistryEntryID of a v2 skylink.
-func (sl Skylink) RegistryEntryID() modules.RegistryEntryID {
-	if sl.Version() != 2 {
-		build.Critical("RegistryEntryID should only be called on v2 skylink")
-	}
-	return modules.RegistryEntryID(sl.merkleRoot)
->>>>>>> 606d4169
 }
 
 // String converts Skylink to a string.
