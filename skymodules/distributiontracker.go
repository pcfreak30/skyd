package skymodules

// distributiontracker.go creates a generic tool for tracking the performance of
// some function over time. It keeps a distribution of data points that has a
// time based exponential decay. At any point, the pXX can be requested. For
// example, requesting the p99 will tell you the smallest duration that is
// greater than 99% of all data points. Any float value can be requested between
// 0 and 1.
//
// The distribution tracker has been designed to be high performance, low memory
// overhead, and able to cover a range of values starting at 4ms and going up to
// over an hour. The distribution tracker is bucketed rather than continuous,
// which means the return values won't always be accurate, however they will
// always be accurate to within 4% as long as the result is under 1 hour total
// in duration.
//
// NOTE: There are a handful of hardcoded numbers in this file. This is because
// they have some tricky mathematical relationships to make the bucket ordering
// really nice, and I couldn't find a good way to make them generic. These
// relationships may also enable some performance optimizations in the future
// that wouldn't be possible with generic values.

import (
	"fmt"
	"reflect"
	"sync"
	"time"

	"gitlab.com/SkynetLabs/skyd/build"
)

const (
	// distributionTrackerInitialStepSize defines the step size that we use for
	// the first bucketsPerStepChange buckets of a distribution. This means that
	// this is the smallest timing that is supported by the distribution. The
	// highest value supported by the distribution is about 1 million times
	// larger.
	//
	// Decreasing this will give better granularity on things that take very
	// little time, but will also proportionally reduce the maximum amount of
	// time that can be measured. For every time you decrease this value by a
	// factor of 4, you should increase the distributionTrackerNumIncrements by
	// '1' to maintain the same upper bound on the time.
	distributionTrackerInitialStepSize = 4 * time.Millisecond

	// distributionTrackerNumIncrements defines the number of times the stats
	// get incremented.
	distributionTrackerNumIncrements = 7
)

// NOTE: These consts are interconnected, do not change them.
// distriubtionTrackerInitialBuckets needs to be a power of 2,
// distriubtionTrackerStepChangeMultiple needs to be a power of 2, and
// distriubtionTrackerBucketsPerStepChange needs to be:
// 		distributionTrackerInitialBuckets - (distributionTrackerInitialBuckets/distributionTrackerStepChangeMultiple)
const (
	// bucketsPerStepChange defines the number of buckets that are used in the
	// first step. It has a mathematical relationship to
	// distributoinTrackerBucketsPerStepChange, because we want every step range
	// to cover the same amount of new ground, but the first step range has no
	// history. By adding an extra few buckets at the beginning, we can give it
	// that history and bootstrap the data structure.
	distributionTrackerInitialBuckets = 64

	// distributionTrackerBucketsPerStepChange defines the number of buckets per
	// step change. Increasing this number will give better granularity at each
	// step range at the cost of more memory and more computation.
	distributionTrackerBucketsPerStepChange = 48

	// distributionTrackerStepChangeMultiple defines the multiple that is used
	// when a step change is applied. A larger multiple means the data structure
	// can cover a greater range of data in fewer buckets at the cost of
	// granularity. This saves computation and memory.
	distributionTrackerStepChangeMultiple = 4

	// distributionTrackerTotalBuckets is a shortcut defining one of the
	// commonly used relationships between the other consts.
	distributionTrackerTotalBuckets = distributionTrackerInitialBuckets + distributionTrackerBucketsPerStepChange*distributionTrackerNumIncrements
)

type (
	// Distribution tracks the distribution of durations for a particular half
	// life.
	//
	// NOTE: This struct is not thread safe, thread safety is derived from the
	// parent object.
	//
	// NOTE: If you extend this struct, take the changes into account in the
	// 'Clone' method.
	Distribution struct {
		// Decay is applied to the distribution.
		*GenericDecay

		// Buckets that represent the distribution. The first
		// bucketsPerStepChange buckets start at 4ms and are 4ms spaced apart.
		// The next 48 buckets are spaced 16ms apart, then the next 48 are
		// spaced 64ms apart, the spacings multiplying by 4 every 48 buckets.
		// The final bucket is just over an hour, anything over will be put into
		// that bucket as well.
		timings [64 + 48*distributionTrackerNumIncrements]float64
	}

	// DistributionTracker will track the performance distribution of a series
	// of operations over a set of time ranges. Each time range corresponds to a
	// different half life. A common choice is to track the half lives for {15
	// minutes, 24 hours, Lifetime}.
	DistributionTracker struct {
		distributions []*Distribution

		mu sync.Mutex
	}

	// DistributionTrackerStats houses a set of fields that get returned by the
	// DistributionTracker which display the values of the underlying
	// distributions.
	DistributionTrackerStats struct {
		Nines      [][]time.Duration
		DataPoints []float64
	}
)

// durationForIndex converts the index of a timing bucket into a timing.
func durationForIndex(index int) time.Duration {
	if index < 0 || index > distributionTrackerTotalBuckets-1 {
		build.Critical("distribution duration index out of bounds:", index)
	}

	stepSize := distributionTrackerInitialStepSize
	if index <= distributionTrackerInitialBuckets {
		return stepSize * time.Duration(index)
	}
	prevMax := stepSize * distributionTrackerInitialBuckets
	for i := distributionTrackerInitialBuckets; i <= distributionTrackerTotalBuckets; i += distributionTrackerBucketsPerStepChange {
		stepSize *= distributionTrackerStepChangeMultiple
		if index < i+distributionTrackerBucketsPerStepChange {
			return stepSize*time.Duration(index-i) + prevMax
		}
		prevMax *= distributionTrackerStepChangeMultiple
	}

	// The final bucket value.
	return prevMax
}

// indexForDuration converts the given duration to a bucket index. Alongside the
// index it also returns a float that represents the fraction of the bucket that
// is included by the given duration.
//
// e.g. if we are dealing with 4ms buckets and a duration of 1ms is passed, the
// return values would be 0 and 0.25, indicating the duration corresponds with
// bucket at index 0, and the given duration included 25% of that bucket.
func indexForDuration(duration time.Duration) (int, float64) {
	if duration < 0 {
		build.Critical("negative duration")
		return -1, 0
	}

	// check if it falls in the initial buckets
	stepSize := distributionTrackerInitialStepSize
	max := stepSize * distributionTrackerInitialBuckets
	if duration < max {
		index := duration / stepSize
		fraction := float64(duration%stepSize) / float64(stepSize)
		return int(index), fraction
	}

	// range over all buckets and see whether the given duration falls into it
	for i := distributionTrackerInitialBuckets; i < distributionTrackerTotalBuckets; i += distributionTrackerBucketsPerStepChange {
		stepSize *= distributionTrackerStepChangeMultiple
		max *= distributionTrackerStepChangeMultiple
		if duration < max {
			index := int(duration/stepSize) + i - distributionTrackerInitialBuckets/distributionTrackerStepChangeMultiple
			fraction := float64(duration%stepSize) / float64(stepSize)
			return int(index), fraction
		}
	}

	// if we haven't found the index, return the last one
	return distributionTrackerTotalBuckets - 1, 1
}

<<<<<<< HEAD
// addDecay will decay the distribution.
=======
// addDecay will decay the data in the distribution.
>>>>>>> 10bb01cc
func (d *Distribution) addDecay() {
	d.Decay(func(decay float64) {
		for i := 0; i < len(d.timings); i++ {
			d.timings[i] *= decay
		}
	})
}

// AddDataPoint will add a sampled time to the distribution, performing a decay
// operation if needed.
func (d *Distribution) AddDataPoint(dur time.Duration) {
	// Check for negative inputs.
	if dur < 0 {
		build.Critical("cannot call AddDataPoint with negatime timestamp")
		return
	}
	d.addDecay()

	// Determine which bucket to add this datapoint to.
	index, _ := indexForDuration(dur)

	// Add the datapoint
	d.timings[index]++
}

// ChanceAfter returns the chance we find a data point after the given duration.
func (d *Distribution) ChanceAfter(dur time.Duration) float64 {
	// Check for negative inputs.
	if dur < 0 {
		build.Critical("cannot call ChanceAfter with negatime duration")
		return 0
	}

	// Get the total data points. If no data was collected we return 0.
	total := d.DataPoints()
	if total == 0 {
		return 0
	}

	// Get the amount of data points up until the bucket index.
	count := float64(0)
	index, fraction := indexForDuration(dur)
	for i := 0; i < index; i++ {
		count += d.timings[i]
	}

	// Add the fraction of the data points in the bucket at index.
	count += fraction * d.timings[index]

	// Calculate the chance
	chance := count / total
	return chance
}

// Clone returns a deep copy of the distribution.
func (d *Distribution) Clone() *Distribution {
	c := &Distribution{GenericDecay: d.GenericDecay.Clone()}
	for i, b := range d.timings {
		c.timings[i] = b
	}

	// sanity check using reflect package, only executed in testing
	if build.Release == "testing" {
		if !reflect.DeepEqual(d, c) {
			build.Critical("cloned distribution not equal")
		}
	}

	return c
}

// DataPoints returns the total number of data points contained within the
// distribution.
func (d *Distribution) DataPoints() float64 {
	// Decay is not applied automatically. If it has been a while since the last
	// datapoint was added, decay should be applied so that the rates are
	// correct.
	d.addDecay()

	var total float64
	for i := 0; i < len(d.timings); i++ {
		total += d.timings[i]
	}
	return total
}

// DurationForIndex converts the index of a bucket into a duration.
func (d *Distribution) DurationForIndex(index int) time.Duration {
	return durationForIndex(index)
}

// ExpectedDuration returns the estimated duration based upon the current
// distribution.
func (d *Distribution) ExpectedDuration() time.Duration {
	// Get the total data points.
	total := d.DataPoints()
	if total == 0 {
		// No data collected, just return the worst case.
		return durationForIndex(len(d.timings) - 1)
	}

	// Across all buckets, multiply the pct chance times the bucket's duration.
	// The sum is the expected duration.
	var expected float64
	for i := 0; i < len(d.timings); i++ {
		pct := d.timings[i] / total
		expected += pct * float64(durationForIndex(i))
	}
	return time.Duration(expected)
}

// MergeWith merges the given distribution according to a certain weight.
func (d *Distribution) MergeWith(other *Distribution, weight float64) {
	// validate the given distribution
	if d.staticHalfLife != other.staticHalfLife {
		build.Critical(fmt.Sprintf("only distributions with equal half lives should be merged, %v != %v", d.staticHalfLife, other.staticHalfLife))
		return
	}

	// validate the weight
	if weight <= 0 || weight > 1 {
		build.Critical(fmt.Sprintf("unexpected weight %v", weight))
		return
	}

	// loop all other timings and append them taking into account the given
	// weight
	for bi, b := range other.timings {
		d.timings[bi] += b * weight
	}
}

// NumBuckets returns the total number of buckets in the distribution
func (d *Distribution) NumBuckets() int {
	return len(d.timings)
}

// PStat will return the timing at which the percentage of requests is lower
// than the provided p. P must be greater than 0 and less than 1.
//
// A bad input will return 0.
func (d *Distribution) PStat(p float64) time.Duration {
	// Check for an error value.
	if p <= 0 || p >= 1 {
		build.Critical("PStat needs to be called with a value inside of the range 0 to 1, used:", p)
		return 0
	}

	// Get the total.
	var total float64
	for i := 0; i < len(d.timings); i++ {
		total += d.timings[i]
	}
	if total == 0 {
		// No data collected, just return the worst case.
		return durationForIndex(distributionTrackerTotalBuckets - 1)
	}

	// Count up until we reach p.
	var run float64
	var index int
	for run/total < p && index < distributionTrackerTotalBuckets-1 {
		run += d.timings[index]
		index++
	}

	// Convert i into a duration.
	return durationForIndex(index)
}

// Shift shifts the distribution by a certain duration. The shift operation will
// essentially ignore all data points up until the duration with which we're
// shifting. If that duration does not perfectly align with the distribution's
// buckets, we smear the fractionalised value over the buckets preceding the
// bucket that corresponds with the given duration.
func (d *Distribution) Shift(dur time.Duration) {
	// Check for negative inputs.
	if dur < 0 {
		build.Critical("cannot call Shift with negatime duration")
		return
	}

<<<<<<< HEAD
	// Determine the index of the bucket for given duration, we want to nullify
	// all buckets up until that index.
	index, fraction := indexForDuration(dur)
	for i := 0; i < index; i++ {
		d.timings[i] = 0
	}

	// Get the value at index
	value := d.timings[index]

	keep := (1 - fraction) * value
	remainder := fraction * value
	smear := remainder / float64(index)

	d.timings[index] = keep
	for i := 0; i < index; i++ {
		d.timings[i] = smear
	}
}

// HalfLife returns this distribution's half file.
func (d *Distribution) HalfLife() time.Duration {
	return d.staticHalfLife
=======
	// Get the value at index
	index, fraction := indexForDuration(dur)
	value := d.timings[index]

	// Calculate the fraction we want to keep and update the bucket
	keep := (1 - fraction) * value
	d.timings[index] = keep

	// If we're at index 0 we are done because there's no buckets preceding it.
	if index == 0 {
		return
	}

	// Otherwise we calculate the remainder and smear it over all buckets
	// up until we reach index
	remainder := fraction * value
	smear := remainder / float64(index)
	for i := 0; i < index; i++ {
		d.timings[i] = smear
	}
>>>>>>> 10bb01cc
}

// AddDataPoint will add a data point to each of the distributions in the
// tracker.
func (dt *DistributionTracker) AddDataPoint(dur time.Duration) {
	dt.mu.Lock()
	defer dt.mu.Unlock()

	for _, tr := range dt.distributions {
		tr.AddDataPoint(dur)
	}
}

// Percentiles returns the percentiles for 4 timings for each distribution in
// the tracker:
//	 + the p90
//	 + the p99
//	 + the p999
//	 + the p9999
func (dt *DistributionTracker) Percentiles() [][]time.Duration {
	dt.mu.Lock()
	defer dt.mu.Unlock()

	timings := make([][]time.Duration, len(dt.distributions))
	for i := 0; i < len(timings); i++ {
		timings[i] = make([]time.Duration, 4)
		timings[i][0] = dt.distributions[i].PStat(.9)
		timings[i][1] = dt.distributions[i].PStat(.99)
		timings[i][2] = dt.distributions[i].PStat(.999)
		timings[i][3] = dt.distributions[i].PStat(.9999)
	}
	return timings
}

// DataPoints returns the total number of items represented in each
// distribution.
func (dt *DistributionTracker) DataPoints() []float64 {
	dt.mu.Lock()
	defer dt.mu.Unlock()

	var totals []float64
	for _, d := range dt.distributions {
		totals = append(totals, d.DataPoints())
	}
	return totals
}

// Distribution returns the distribution at the requested index. If the given
// index is not within bounds it returns nil.
func (dt *DistributionTracker) Distribution(index int) *Distribution {
	dt.mu.Lock()
	defer dt.mu.Unlock()

	if index < 0 || index >= len(dt.distributions) {
		build.Critical("unexpected distribution index")
		return nil
	}
	return dt.distributions[index].Clone()
}

// Stats returns a full suite of statistics about the distributions in the
// tracker.
func (dt *DistributionTracker) Stats() *DistributionTrackerStats {
	return &DistributionTrackerStats{
		Nines:      dt.Percentiles(),
		DataPoints: dt.DataPoints(),
	}
}

// NewDistribution will create a distribution with the provided half life.
func NewDistribution(halfLife time.Duration) *Distribution {
	return &Distribution{
		GenericDecay: NewDecay(halfLife),
	}
}

// NewDistributionTrackerStandard returns a standard distribution tracker, which
// tracks data points over distributions with half lives of 15 minutes, 24
// hours, and 30 days.
func NewDistributionTrackerStandard() *DistributionTracker {
	return &DistributionTracker{
		distributions: []*Distribution{
			NewDistribution(15 * time.Minute),
			NewDistribution(24 * time.Hour),
			NewDistribution(30 * 24 * time.Hour),
		},
	}
}<|MERGE_RESOLUTION|>--- conflicted
+++ resolved
@@ -179,11 +179,7 @@
 	return distributionTrackerTotalBuckets - 1, 1
 }
 
-<<<<<<< HEAD
-// addDecay will decay the distribution.
-=======
 // addDecay will decay the data in the distribution.
->>>>>>> 10bb01cc
 func (d *Distribution) addDecay() {
 	d.Decay(func(decay float64) {
 		for i := 0; i < len(d.timings); i++ {
@@ -366,31 +362,6 @@
 		return
 	}
 
-<<<<<<< HEAD
-	// Determine the index of the bucket for given duration, we want to nullify
-	// all buckets up until that index.
-	index, fraction := indexForDuration(dur)
-	for i := 0; i < index; i++ {
-		d.timings[i] = 0
-	}
-
-	// Get the value at index
-	value := d.timings[index]
-
-	keep := (1 - fraction) * value
-	remainder := fraction * value
-	smear := remainder / float64(index)
-
-	d.timings[index] = keep
-	for i := 0; i < index; i++ {
-		d.timings[i] = smear
-	}
-}
-
-// HalfLife returns this distribution's half file.
-func (d *Distribution) HalfLife() time.Duration {
-	return d.staticHalfLife
-=======
 	// Get the value at index
 	index, fraction := indexForDuration(dur)
 	value := d.timings[index]
@@ -411,7 +382,11 @@
 	for i := 0; i < index; i++ {
 		d.timings[i] = smear
 	}
->>>>>>> 10bb01cc
+}
+
+// HalfLife returns this distribution's half file.
+func (d *Distribution) HalfLife() time.Duration {
+	return d.staticHalfLife
 }
 
 // AddDataPoint will add a data point to each of the distributions in the
