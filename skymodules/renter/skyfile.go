--- conflicted
+++ resolved
@@ -692,11 +692,7 @@
 	}
 
 	// Create the data source and add it to the stream buffer set.
-<<<<<<< HEAD
-	dataSource, err := r.skylinkDataSource(link, timeout, pricePerMS, &dst.skylinkDataSourceTrace)
-=======
-	dataSource, err := r.managedSkylinkDataSource(link, timeout, pricePerMS)
->>>>>>> 01036216
+	dataSource, err := r.managedSkylinkDataSource(link, timeout, pricePerMS, &dst.skylinkDataSourceTrace)
 	if err != nil {
 		return skymodules.SkyfileLayout{}, skymodules.SkyfileMetadata{}, nil, errors.AddContext(err, "unable to create data source for skylink")
 	}
@@ -795,15 +791,11 @@
 	}
 
 	// Create the data source and add it to the stream buffer set.
-<<<<<<< HEAD
 	//
 	// NOTE: tracing elements aren't really used here, need to set up a
 	// PinSkylink tracer, which is not high priority at this time.
 	dst := r.NewDownloadSkylinkTrace()
-	dataSource, err := r.skylinkDataSource(skylink, timeout, pricePerMS, &dst.skylinkDataSourceTrace)
-=======
-	dataSource, err := r.managedSkylinkDataSource(skylink, timeout, pricePerMS)
->>>>>>> 01036216
+	dataSource, err := r.managedSkylinkDataSource(skylink, timeout, pricePerMS, &dst.skylinkDataSourceTrace)
 	if err != nil {
 		return errors.AddContext(err, "unable to create data source for skylink")
 	}
