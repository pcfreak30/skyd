package renter

// skyfile.go provides the tools for creating and uploading skyfiles, and then
// receiving the associated skylinks to recover the files. The skyfile is the
// fundamental data structure underpinning Skynet.
//
// The primary trick of the skyfile is that the initial data is stored entirely
// in a single sector which is put on the Sia network using 1-of-N redundancy.
// Every replica has an identical Merkle root, meaning that someone attempting
// to fetch the file only needs the Merkle root and then some way to ask hosts
// on the network whether they have access to the Merkle root.
//
// That single sector then contains all of the other information that is
// necessary to recover the rest of the file. If the file is small enough, the
// entire file will be stored within the single sector. If the file is larger,
// the Merkle roots that are needed to download the remaining data get encoded
// into something called a 'fanout'. While the base chunk is required to use
// 1-of-N redundancy, the fanout chunks can use more sophisticated redundancy.
//
// The 1-of-N redundancy requirement really stems from the fact that Skylinks
// are only 34 bytes of raw data, meaning that there's only enough room in a
// Skylink to encode a single root. The fanout however has much more data to
// work with, meaning there is space to describe much fancier redundancy schemes
// and data fetching patterns.
//
// Skyfiles also contain some metadata which gets encoded as json. The
// intention is to allow uploaders to put any arbitrary metadata fields into
// their file and know that users will be able to see that metadata after
// downloading. A couple of fields such as the mode of the file are supported at
// the base level by Sia.

import (
	"bytes"
	"context"
	"fmt"
	"io"
	"time"

	"gitlab.com/skynetlabs/skyd/build"
	"gitlab.com/skynetlabs/skyd/fixtures"

	"gitlab.com/NebulousLabs/Sia/crypto"
	"gitlab.com/NebulousLabs/Sia/modules"
	"gitlab.com/NebulousLabs/Sia/types"
	"gitlab.com/NebulousLabs/errors"
	"gitlab.com/skynetlabs/skyd/skykey"
	"gitlab.com/skynetlabs/skyd/skymodules"
	"gitlab.com/skynetlabs/skyd/skymodules/renter/filesystem"
)

var (
	// SkyfileDefaultBaseChunkRedundancy establishes the default redundancy for
	// the base chunk of a skyfile.
	SkyfileDefaultBaseChunkRedundancy = build.Select(build.Var{
		Dev:      uint8(2),
		Standard: uint8(10),
		Testing:  uint8(2),
	}).(uint8)
)

var (
	// ErrEncryptionNotSupported is the error returned when Skykey encryption is
	// not supported for a Skynet action.
	ErrEncryptionNotSupported = errors.New("skykey encryption not supported")

	// ErrInvalidMetadata is the error returned when the metadata is not valid.
	ErrInvalidMetadata = errors.New("metadata is invalid")

	// ErrMetadataTooBig is the error returned when the metadata exceeds a
	// sectorsize.
	ErrMetadataTooBig = errors.New("metadata exceeds sectorsize")

	// ErrSkylinkBlocked is the error returned when a skylink is blocked
	ErrSkylinkBlocked = errors.New("skylink is blocked")
)

// skyfileEstablishDefaults will set any zero values in the lup to be equal to
// the desired defaults.
func skyfileEstablishDefaults(lup *skymodules.SkyfileUploadParameters) {
	if lup.BaseChunkRedundancy == 0 {
		lup.BaseChunkRedundancy = SkyfileDefaultBaseChunkRedundancy
	}
}

// fileUploadParams will create an erasure coder and return the FileUploadParams
// to use when uploading using the provided parameters.
func fileUploadParams(siaPath skymodules.SiaPath, dataPieces, parityPieces int, force bool, ct crypto.CipherType) (skymodules.FileUploadParams, error) {
	// Create the erasure coder
	ec, err := skymodules.NewRSSubCode(dataPieces, parityPieces, crypto.SegmentSize)
	if err != nil {
		return skymodules.FileUploadParams{}, errors.AddContext(err, "unable to create erasure coder")
	}

	// Return the FileUploadParams
	return skymodules.FileUploadParams{
		SiaPath:             siaPath,
		ErasureCode:         ec,
		Force:               force,
		DisablePartialChunk: true,  // must be set to true - partial chunks change, content addressed files must not change.
		Repair:              false, // indicates whether this is a repair operation
		CipherType:          ct,
	}, nil
}

// baseSectorUploadParamsFromSUP will derive the FileUploadParams to use when
// uploading the base chunk siafile of a skyfile using the skyfile's upload
// parameters.
func baseSectorUploadParamsFromSUP(sup skymodules.SkyfileUploadParameters) (skymodules.FileUploadParams, error) {
	// Establish defaults
	skyfileEstablishDefaults(&sup)

	// Create parameters to upload the file with 1-of-N erasure coding and no
	// encryption. This should cause all of the pieces to have the same Merkle
	// root, which is critical to making the file discoverable to viewnodes and
	// also resilient to host failures.
	return fileUploadParams(sup.SiaPath, 1, int(sup.BaseChunkRedundancy)-1, sup.Force, crypto.TypePlain)
}

// streamerFromReader wraps a bytes.Reader to give it a Close() method, which
// allows it to satisfy the skymodules.Streamer interface.
type streamerFromReader struct {
	*bytes.Reader
}

// Close is a no-op because a bytes.Reader doesn't need to be closed.
func (sfr *streamerFromReader) Close() error {
	return nil
}

// StreamerFromSlice returns a skymodules.Streamer given a slice. This is
// non-trivial because a bytes.Reader does not implement Close.
func StreamerFromSlice(b []byte) skymodules.Streamer {
	reader := bytes.NewReader(b)
	return &streamerFromReader{
		Reader: reader,
	}
}

// CreateSkylinkFromSiafile creates a skyfile from a siafile. This requires
// uploading a new skyfile which contains fanout information pointing to the
// siafile data. The SiaPath provided in 'sup' indicates where the new base
// sector skyfile will be placed, and the siaPath provided as its own input is
// the siaPath of the file that is being used to create the skyfile.
func (r *Renter) CreateSkylinkFromSiafile(sup skymodules.SkyfileUploadParameters, siaPath skymodules.SiaPath) (_ skymodules.Skylink, err error) {
	// Encryption is not supported for SiaFile conversion.
	if encryptionEnabled(&sup) {
		return skymodules.Skylink{}, errors.AddContext(ErrEncryptionNotSupported, "unable to convert siafile")
	}
	// Set reasonable default values for any sup fields that are blank.
	skyfileEstablishDefaults(&sup)

	// Grab the filenode for the provided siapath.
	fileNode, err := r.staticFileSystem.OpenSiaFile(siaPath)
	if err != nil {
		return skymodules.Skylink{}, errors.AddContext(err, "unable to open siafile")
	}
	defer func() {
		err = errors.Compose(err, fileNode.Close())
	}()

	// Override the metadata with the info from the fileNode.
	metadata := skymodules.SkyfileMetadata{
		Filename:     siaPath.Name(),
		Mode:         fileNode.Mode(),
		Monetization: sup.Monetization,
		Length:       fileNode.Size(),
	}

	// Generate the fanoutBytes
	dataPieces := fileNode.ErasureCode().MinPieces()
	cipherType := fileNode.Metadata().StaticMasterKeyType
	onlyOnePieceNeeded := dataPieces == 1 && cipherType == crypto.TypePlain
	fanoutBytes, err := skyfileEncodeFanoutFromFileNode(fileNode, onlyOnePieceNeeded)
	if err != nil {
		return skymodules.Skylink{}, errors.AddContext(err, "unable to generate the fanout bytes")
	}

	return r.managedCreateSkylinkFromFileNode(sup, metadata, fileNode, fanoutBytes)
}

// managedCreateSkylinkFromFileNode creates a skylink from a file node.
//
// The name needs to be passed in explicitly because a file node does not track
// its own name, which allows the file to be renamed concurrently without
// causing any race conditions.
func (r *Renter) managedCreateSkylinkFromFileNode(sup skymodules.SkyfileUploadParameters, skyfileMetadata skymodules.SkyfileMetadata, fileNode *filesystem.FileNode, fanoutBytes []byte) (skymodules.Skylink, error) {
	// Check if the given metadata is valid
	err := skymodules.ValidateSkyfileMetadata(skyfileMetadata)
	if err != nil {
		return skymodules.Skylink{}, errors.Compose(ErrInvalidMetadata, err)
	}

	// Check if any of the skylinks associated with the siafile are blocked
	if r.isFileNodeBlocked(fileNode) {
		// Skylink is blocked, return error and try and delete file
		return skymodules.Skylink{}, errors.Compose(ErrSkylinkBlocked, r.DeleteFile(sup.SiaPath))
	}

	// Check that the encryption key and erasure code is compatible with the
	// skyfile format. This is intentionally done before any heavy computation
	// to catch errors early on.
	var sl skymodules.SkyfileLayout
	masterKey := fileNode.MasterKey()
	if len(masterKey.Key()) > len(sl.KeyData) {
		return skymodules.Skylink{}, errors.New("cipher key is not supported by the skyfile format")
	}
	ec := fileNode.ErasureCode()
	if ec.Type() != skymodules.ECReedSolomonSubShards64 {
		return skymodules.Skylink{}, errors.New("siafile has unsupported erasure code type")
	}

	// Marshal the metadata.
	metadataBytes, err := skymodules.SkyfileMetadataBytes(skyfileMetadata)
	if err != nil {
		return skymodules.Skylink{}, errors.AddContext(err, "error retrieving skyfile metadata bytes")
	}

	// Check the header size.
	headerSize := uint64(skymodules.SkyfileLayoutSize + len(metadataBytes) + len(fanoutBytes))
	if headerSize > modules.SectorSize {
		return skymodules.Skylink{}, errors.AddContext(ErrMetadataTooBig, fmt.Sprintf("skyfile does not fit in leading chunk - metadata size plus fanout size must be less than %v bytes, metadata size is %v bytes and fanout size is %v bytes", modules.SectorSize-skymodules.SkyfileLayoutSize, len(metadataBytes), len(fanoutBytes)))
	}

	// Assemble the first chunk of the skyfile.
	sl = skymodules.SkyfileLayout{
		Version:            skymodules.SkyfileVersion,
		Filesize:           fileNode.Size(),
		MetadataSize:       uint64(len(metadataBytes)),
		FanoutSize:         uint64(len(fanoutBytes)),
		FanoutDataPieces:   uint8(ec.MinPieces()),
		FanoutParityPieces: uint8(ec.NumPieces() - ec.MinPieces()),
		CipherType:         masterKey.Type(),
	}
	// If we're uploading in plaintext, we put the key in the baseSector
	if !encryptionEnabled(&sup) {
		copy(sl.KeyData[:], masterKey.Key())
	}

	// Create the base sector.
	baseSector, fetchSize := skymodules.BuildBaseSector(sl.Encode(), fanoutBytes, metadataBytes, nil)

	// Encrypt the base sector if necessary.
	if encryptionEnabled(&sup) {
		err = encryptBaseSectorWithSkykey(baseSector, sl, sup.FileSpecificSkykey)
		if err != nil {
			return skymodules.Skylink{}, errors.AddContext(err, "Failed to encrypt base sector for upload")
		}
	}

	// Create the skylink.
	baseSectorRoot := crypto.MerkleRoot(baseSector)
	skylink, err := skymodules.NewSkylinkV1(baseSectorRoot, 0, fetchSize)
	if err != nil {
		return skymodules.Skylink{}, errors.AddContext(err, "unable to build skylink")
	}
	if sup.DryRun {
		return skylink, nil
	}

	// Check if the new skylink is blocked
	if r.staticSkynetBlocklist.IsBlocked(skylink) {
		// Skylink is blocked, return error and try and delete file
		return skymodules.Skylink{}, errors.Compose(ErrSkylinkBlocked, r.DeleteFile(sup.SiaPath))
	}

	// Add the skylink to the siafiles.
	err = fileNode.AddSkylink(skylink)
	if err != nil {
		return skylink, errors.AddContext(err, "unable to add skylink to the sianodes")
	}

	// Upload the base sector.
	err = r.managedUploadBaseSector(sup, baseSector, skylink)
	if err != nil {
		return skymodules.Skylink{}, errors.AddContext(err, "Unable to upload base sector for file node. ")
	}

	return skylink, errors.AddContext(err, "unable to add skylink to the sianodes")
}

// managedPopulateFileNodeFromReader takes the fileNode and a reader and returns
// a populated filenode without uploading any data. It is used to perform a
// dry-run of a skyfile upload.
func (r *Renter) managedPopulateFileNodeFromReader(fileNode *filesystem.FileNode, reader skymodules.ChunkReader) error {
	// Extract some helper variables
	hpk := types.SiaPublicKey{} // blank host key
	csize := fileNode.ChunkSize()

	for chunkIndex := uint64(0); ; chunkIndex++ {
		// Allocate data pieces and fill them with data from r.
		dataEncoded, total, errRead := reader.ReadChunk()
		if errors.Contains(errRead, io.EOF) {
			return nil
		}
		if errRead != nil {
			return errRead
		}
		// If no more data is read from the stream we are done.
		if total == 0 {
			return nil // done
		}

		// Grow the SiaFile to the right size.
		err := fileNode.SiaFile.GrowNumChunks(chunkIndex + 1)
		if err != nil {
			return err
		}

		for pieceIndex, dataPieceEnc := range dataEncoded {
			if err := fileNode.SiaFile.AddPiece(hpk, chunkIndex, uint64(pieceIndex), crypto.MerkleRoot(dataPieceEnc)); err != nil {
				return err
			}
		}

		adjustedSize := fileNode.Size() - csize + total
		if err := fileNode.SetFileSize(adjustedSize); err != nil {
			return errors.AddContext(err, "failed to adjust FileSize")
		}
	}
}

// Blocklist returns the merkleroots that are on the blocklist
func (r *Renter) Blocklist() ([]crypto.Hash, error) {
	err := r.tg.Add()
	if err != nil {
		return []crypto.Hash{}, err
	}
	defer r.tg.Done()
	return r.staticSkynetBlocklist.Blocklist(), nil
}

// UpdateSkynetBlocklist updates the list of hashed merkleroots that are blocked
func (r *Renter) UpdateSkynetBlocklist(additions, removals []crypto.Hash) error {
	err := r.tg.Add()
	if err != nil {
		return err
	}
	defer r.tg.Done()
	return r.staticSkynetBlocklist.UpdateBlocklist(additions, removals)
}

// Portals returns the list of known skynet portals.
func (r *Renter) Portals() ([]skymodules.SkynetPortal, error) {
	err := r.tg.Add()
	if err != nil {
		return []skymodules.SkynetPortal{}, err
	}
	defer r.tg.Done()
	return r.staticSkynetPortals.Portals(), nil
}

// UpdateSkynetPortals updates the list of known Skynet portals that are listed.
func (r *Renter) UpdateSkynetPortals(additions []skymodules.SkynetPortal, removals []modules.NetAddress) error {
	err := r.tg.Add()
	if err != nil {
		return err
	}
	defer r.tg.Done()
	return r.staticSkynetPortals.UpdatePortals(additions, removals)
}

// managedUploadBaseSector will take the raw baseSector bytes and upload them,
// returning the resulting merkle root, and the fileNode of the siafile that is
// tracking the base sector.
func (r *Renter) managedUploadBaseSector(sup skymodules.SkyfileUploadParameters, baseSector []byte, skylink skymodules.Skylink) (err error) {
	uploadParams, err := baseSectorUploadParamsFromSUP(sup)
	if err != nil {
		return errors.AddContext(err, "failed to create siafile upload parameters")
	}

	// Turn the base sector into a reader
	reader := bytes.NewReader(baseSector)

	// Perform the actual upload.
	fileNode, err := r.callUploadStreamFromReader(uploadParams, reader)
	if err != nil {
		return errors.AddContext(err, "failed to stream upload small skyfile")
	}
	defer func() {
		err = errors.Compose(err, fileNode.Close())
	}()

	// Add the skylink to the Siafile.
	err = fileNode.AddSkylink(skylink)
	return errors.AddContext(err, "unable to add skylink to siafile")
}

// managedUploadSkyfile uploads a file and returns the skylink and whether or
// not it was a large file.
func (r *Renter) managedUploadSkyfile(sup skymodules.SkyfileUploadParameters, reader skymodules.SkyfileUploadReader) (skymodules.Skylink, error) {
	// see if we can fit the entire upload in a single chunk
	buf := make([]byte, modules.SectorSize)
	numBytes, err := io.ReadFull(reader, buf)
	buf = buf[:numBytes] // truncate the buffer

	// if we've reached EOF, we can safely fetch the metadata and calculate the
	// actual header size, if that fits in a single sector we can upload the
	// Skyfile as a small file
	if errors.Contains(err, io.EOF) || errors.Contains(err, io.ErrUnexpectedEOF) {
		// get the skyfile metadata from the reader
		metadata, err := reader.SkyfileMetadata(r.tg.StopCtx())
		if err != nil {
			return skymodules.Skylink{}, errors.AddContext(err, "unable to get skyfile metadata")
		}

		// check whether it's valid
		err = skymodules.ValidateSkyfileMetadata(metadata)
		if err != nil {
			return skymodules.Skylink{}, errors.Compose(ErrInvalidMetadata, err)
		}
		// marshal the skyfile metadata into bytes
		metadataBytes, err := skymodules.SkyfileMetadataBytes(metadata)
		if err != nil {
			return skymodules.Skylink{}, errors.AddContext(err, "unable to get skyfile metadata bytes")
		}

		// verify if it fits in a single chunk
		headerSize := uint64(skymodules.SkyfileLayoutSize + len(metadataBytes))
		if uint64(numBytes)+headerSize <= modules.SectorSize {
			return r.managedUploadSkyfileSmallFile(sup, metadataBytes, buf)
		}
	}

	// if we reach this point it means either we have not reached the EOF or the
	// data combined with the header exceeds a single sector, we add the data we
	// already read and upload as a large file
	reader.AddReadBuffer(buf)
	return r.managedUploadSkyfileLargeFile(sup, reader)
}

// managedUploadSkyfileSmallFile uploads a file that fits entirely in the
// leading chunk of a skyfile to the Sia network and returns the skylink that
// can be used to access the file.
func (r *Renter) managedUploadSkyfileSmallFile(sup skymodules.SkyfileUploadParameters, metadataBytes, fileBytes []byte) (skymodules.Skylink, error) {
	sl := skymodules.SkyfileLayout{
		Version:      skymodules.SkyfileVersion,
		Filesize:     uint64(len(fileBytes)),
		MetadataSize: uint64(len(metadataBytes)),
		// No fanout is set yet.
		// If encryption is set in the upload params, this will be overwritten.
		CipherType: crypto.TypePlain,
	}

	// Create the base sector. This is done as late as possible so that any
	// errors are caught before a large block of memory is allocated.
	baseSector, fetchSize := skymodules.BuildBaseSector(sl.Encode(), nil, metadataBytes, fileBytes) // 'nil' because there is no fanout

	if encryptionEnabled(&sup) {
		err := encryptBaseSectorWithSkykey(baseSector, sl, sup.FileSpecificSkykey)
		if err != nil {
			return skymodules.Skylink{}, errors.AddContext(err, "Failed to encrypt base sector for upload")
		}
	}

	// Create the skylink.
	baseSectorRoot := crypto.MerkleRoot(baseSector) // Should be identical to the sector roots for each sector in the siafile.
	skylink, err := skymodules.NewSkylinkV1(baseSectorRoot, 0, fetchSize)
	if err != nil {
		return skymodules.Skylink{}, errors.AddContext(err, "failed to build the skylink")
	}

	// If this is a dry-run, we do not need to upload the base sector
	if sup.DryRun {
		return skylink, nil
	}

	// Upload the base sector.
	err = r.managedUploadBaseSector(sup, baseSector, skylink)
	if err != nil {
		return skymodules.Skylink{}, errors.AddContext(err, "failed to upload base sector")
	}
	return skylink, nil
}

// managedUploadSkyfileLargeFile will accept a fileReader containing all of the
// data to a large siafile and upload it to the Sia network using
// 'callUploadStreamFromReader'. The final skylink is created by calling
// 'CreateSkylinkFromSiafile' on the resulting siafile.
func (r *Renter) managedUploadSkyfileLargeFile(sup skymodules.SkyfileUploadParameters, fileReader skymodules.SkyfileUploadReader) (skymodules.Skylink, error) {
	// Create the siapath for the skyfile extra data. This is going to be the
	// same as the skyfile upload siapath, except with a suffix.
	siaPath, err := skymodules.NewSiaPath(sup.SiaPath.String() + skymodules.ExtendedSuffix)
	if err != nil {
		return skymodules.Skylink{}, errors.AddContext(err, "unable to create SiaPath for large skyfile extended data")
	}

	// Create the FileUploadParams
	fup, err := fileUploadParams(siaPath, skymodules.RenterDefaultDataPieces, skymodules.RenterDefaultParityPieces, sup.Force, crypto.TypePlain)
	if err != nil {
		return skymodules.Skylink{}, errors.AddContext(err, "unable to create FileUploadParams for large file")
	}

	// Generate a Cipher Key for the FileUploadParams.
	err = generateCipherKey(&fup, sup)
	if err != nil {
		return skymodules.Skylink{}, errors.AddContext(err, "unable to create Cipher key for FileUploadParams")
	}

	// Check the upload params first and create a fileNode.
	fileNode, err := r.managedInitUploadStream(fup)
	if err != nil {
		return skymodules.Skylink{}, err
	}

	// Defer closing the file
	defer func() {
		err := fileNode.Close()
		if err != nil {
			r.staticLog.Printf("Could not close node, err: %s\n", err.Error())
		}
	}()

	// Figure out how to create the fanout. If only one piece is needed, we
	// create it from the node directly after the upload.
	cipherType := fileNode.MasterKey().Type()
	dataPieces := fileNode.ErasureCode().MinPieces()
	onlyOnePieceNeeded := dataPieces == 1 && cipherType == crypto.TypePlain

	// Wrap the reader in a FanoutChunkReader.
	cr := NewFanoutChunkReader(fileReader, fileNode.ErasureCode(), onlyOnePieceNeeded, fileNode.MasterKey())
	if sup.DryRun {
		// In case of a dry-run we don't want to perform the actual upload,
		// instead we create a filenode that contains all of the data pieces and
		// their merkle roots.
		err = r.managedPopulateFileNodeFromReader(fileNode, cr)
	} else {
		// Upload the file using a streamer.
<<<<<<< HEAD
		_, err = r.callUploadStreamFromReaderWithFileNode(fileNode, tr, 0)
=======
		err = r.callUploadStreamFromReaderWithFileNode(fileNode, cr)
>>>>>>> a707d099
	}
	if err != nil {
		return skymodules.Skylink{}, errors.AddContext(err, "failed to upload file")
	}

	// If there was no reader then the fanout creation failed. We need to create
	// the fanout from the fileNode in that case.
	var fanout []byte
	if fileReader != nil {
		fanout = cr.Fanout()
	} else {
		fanout, err = skyfileEncodeFanoutFromFileNode(fileNode, onlyOnePieceNeeded)
	}
	if err != nil {
		return skymodules.Skylink{}, errors.AddContext(err, "failed to compute fanout")
	}

	// Get the SkyfileMetadata from the reader object.
	metadata, err := fileReader.SkyfileMetadata(r.tg.StopCtx())
	if err != nil {
		return skymodules.Skylink{}, errors.AddContext(err, "unable to get skyfile metadata")
	}

	// Convert the new siafile we just uploaded into a skyfile using the
	// convert function.
	skylink, err := r.managedCreateSkylinkFromFileNode(sup, metadata, fileNode, fanout)
	if err != nil {
		return skymodules.Skylink{}, errors.AddContext(err, "unable to create skylink from filenode")
	}
	return skylink, nil
}

// DownloadByRoot will fetch data using the merkle root of that data. This uses
// all of the async worker primitives to improve speed and throughput.
func (r *Renter) DownloadByRoot(root crypto.Hash, offset, length uint64, timeout time.Duration, pricePerMS types.Currency) ([]byte, error) {
	if err := r.tg.Add(); err != nil {
		return nil, err
	}
	defer r.tg.Done()

	// Check if the merkleroot is blocked
	if r.staticSkynetBlocklist.IsHashBlocked(crypto.HashObject(root)) {
		return nil, ErrSkylinkBlocked
	}

	// Create the context
	ctx := r.tg.StopCtx()
	if timeout > 0 {
		var cancel context.CancelFunc
		ctx, cancel = context.WithTimeout(r.tg.StopCtx(), timeout)
		defer cancel()
	}

	// Fetch the data
	data, err := r.managedDownloadByRoot(ctx, root, offset, length, pricePerMS)
	if errors.Contains(err, ErrProjectTimedOut) {
		err = errors.AddContext(err, fmt.Sprintf("timed out after %vs", timeout.Seconds()))
	}
	return data, err
}

// DownloadSkylink will take a link and turn it into the metadata and data of a
// download.
func (r *Renter) DownloadSkylink(link skymodules.Skylink, timeout time.Duration, pricePerMS types.Currency) (skymodules.SkyfileLayout, skymodules.SkyfileMetadata, skymodules.Streamer, error) {
	if err := r.tg.Add(); err != nil {
		return skymodules.SkyfileLayout{}, skymodules.SkyfileMetadata{}, nil, err
	}
	defer r.tg.Done()

	// Check if link is blocked
	if r.staticSkynetBlocklist.IsBlocked(link) {
		return skymodules.SkyfileLayout{}, skymodules.SkyfileMetadata{}, nil, ErrSkylinkBlocked
	}

	// Download the data
	layout, metadata, streamer, err := r.managedDownloadSkylink(link, timeout, pricePerMS)
	if errors.Contains(err, ErrProjectTimedOut) {
		err = errors.AddContext(err, fmt.Sprintf("timed out after %vs", timeout.Seconds()))
	}
	return layout, metadata, streamer, err
}

// DownloadSkylinkBaseSector will take a link and turn it into the data of
// a basesector without any decoding of the metadata, fanout, or decryption.
func (r *Renter) DownloadSkylinkBaseSector(link skymodules.Skylink, timeout time.Duration, pricePerMS types.Currency) (skymodules.Streamer, error) {
	if err := r.tg.Add(); err != nil {
		return nil, err
	}
	defer r.tg.Done()

	// Check if link is blocked
	if r.staticSkynetBlocklist.IsBlocked(link) {
		return nil, ErrSkylinkBlocked
	}

	// Create the context
	ctx := r.tg.StopCtx()
	if timeout > 0 {
		var cancel context.CancelFunc
		ctx, cancel = context.WithTimeout(r.tg.StopCtx(), timeout)
		defer cancel()
	}

	// Find the fetch size.
	offset, fetchSize, err := link.OffsetAndFetchSize()
	if err != nil {
		return nil, errors.AddContext(err, "unable to get offset and fetch size")
	}

	// Download the base sector
	baseSector, err := r.managedDownloadByRoot(ctx, link.MerkleRoot(), offset, fetchSize, pricePerMS)
	return StreamerFromSlice(baseSector), err
}

// managedDownloadSkylink will take a link and turn it into the metadata and
// data of a download.
func (r *Renter) managedDownloadSkylink(link skymodules.Skylink, timeout time.Duration, pricePerMS types.Currency) (skymodules.SkyfileLayout, skymodules.SkyfileMetadata, skymodules.Streamer, error) {
	if r.staticDeps.Disrupt("resolveSkylinkToFixture") {
		sf, err := fixtures.LoadSkylinkFixture(link)
		if err != nil {
			return skymodules.SkyfileLayout{}, skymodules.SkyfileMetadata{}, nil, errors.AddContext(err, "failed to fetch fixture")
		}
		return skymodules.SkyfileLayout{}, sf.Metadata, StreamerFromSlice(sf.Content), nil
	}

	// Check if this skylink is already in the stream buffer set. If so, we can
	// skip the lookup procedure and use any data that other threads have
	// cached.
	id := link.DataSourceID()
	streamer, exists := r.staticStreamBufferSet.callNewStreamFromID(id, 0, timeout)
	if exists {
		return streamer.Layout(), streamer.Metadata(), streamer, nil
	}

	// Create the data source and add it to the stream buffer set.
	dataSource, err := r.skylinkDataSource(link, timeout, pricePerMS)
	if err != nil {
		return skymodules.SkyfileLayout{}, skymodules.SkyfileMetadata{}, nil, errors.AddContext(err, "unable to create data source for skylink")
	}
	stream := r.staticStreamBufferSet.callNewStream(dataSource, 0, timeout, pricePerMS)
	return dataSource.Layout(), dataSource.Metadata(), stream, nil
}

// PinSkylink will fetch the file associated with the Skylink, and then pin all
// necessary content to maintain that Skylink.
func (r *Renter) PinSkylink(skylink skymodules.Skylink, lup skymodules.SkyfileUploadParameters, timeout time.Duration, pricePerMS types.Currency) error {
	// Check if link is blocked
	if r.staticSkynetBlocklist.IsBlocked(skylink) {
		return ErrSkylinkBlocked
	}

	// Fetch the leading chunk.
	baseSector, err := r.DownloadByRoot(skylink.MerkleRoot(), 0, modules.SectorSize, timeout, pricePerMS)
	if err != nil {
		return errors.AddContext(err, "unable to fetch base sector of skylink")
	}
	if uint64(len(baseSector)) != modules.SectorSize {
		return errors.New("download did not fetch enough data, file cannot be re-pinned")
	}

	// Check if the base sector is encrypted, and attempt to decrypt it.
	var fileSpecificSkykey skykey.Skykey
	encrypted := skymodules.IsEncryptedBaseSector(baseSector)
	if encrypted {
		fileSpecificSkykey, err = r.decryptBaseSector(baseSector)
		if err != nil {
			return errors.AddContext(err, "Unable to decrypt skyfile base sector")
		}
	}

	// Parse out the metadata of the skyfile.
	layout, _, _, _, err := skymodules.ParseSkyfileMetadata(baseSector)
	if err != nil {
		return errors.AddContext(err, "error parsing skyfile metadata")
	}

	// Set sane defaults for unspecified values.
	skyfileEstablishDefaults(&lup)

	// Start setting up the FUP.
	fup := skymodules.FileUploadParams{
		Force:               lup.Force,
		DisablePartialChunk: true,  // must be set to true - partial chunks change, content addressed files must not change.
		Repair:              false, // indicates whether this is a repair operation
		CipherType:          crypto.TypePlain,
	}

	// Re-encrypt the baseSector for upload and add the fanout key to the fup.
	if encrypted {
		err = encryptBaseSectorWithSkykey(baseSector, layout, fileSpecificSkykey)
		if err != nil {
			return errors.AddContext(err, "Error re-encrypting base sector")
		}

		// Derive the fanout key and add to the fup.
		fanoutSkykey, err := fileSpecificSkykey.DeriveSubkey(skymodules.FanoutNonceDerivation[:])
		if err != nil {
			return errors.AddContext(err, "Error deriving fanout skykey")
		}
		fup.CipherKey, err = fanoutSkykey.CipherKey()
		if err != nil {
			return errors.AddContext(err, "Error getting fanout CipherKey")
		}
		fup.CipherType = fanoutSkykey.CipherType()

		// These fields aren't used yet, but we'll set them anyway to mimic
		// behavior in upload/download code for consistency.
		lup.SkykeyName = fileSpecificSkykey.Name
		lup.FileSpecificSkykey = fileSpecificSkykey
	}

	// Re-upload the baseSector.
	err = r.managedUploadBaseSector(lup, baseSector, skylink)
	if err != nil {
		return errors.AddContext(err, "unable to upload base sector")
	}

	// If there is no fanout, nothing more to do, the pin is complete.
	if layout.FanoutSize == 0 {
		return nil
	}
	// Create the erasure coder to use when uploading the file bulk.
	fup.ErasureCode, err = skymodules.NewRSSubCode(int(layout.FanoutDataPieces), int(layout.FanoutParityPieces), crypto.SegmentSize)
	if err != nil {
		return errors.AddContext(err, "unable to create erasure coder for large file")
	}
	// Create the siapath for the skyfile extra data. This is going to be the
	// same as the skyfile upload siapath, except with a suffix.
	fup.SiaPath, err = skymodules.NewSiaPath(lup.SiaPath.String() + skymodules.ExtendedSuffix)
	if err != nil {
		return errors.AddContext(err, "unable to create SiaPath for large skyfile extended data")
	}

	// Create the data source and add it to the stream buffer set.
	dataSource, err := r.skylinkDataSource(skylink, timeout, pricePerMS)
	if err != nil {
		return errors.AddContext(err, "unable to create data source for skylink")
	}
	stream := r.staticStreamBufferSet.callNewStream(dataSource, 0, timeout, pricePerMS)

	// Upload directly from the stream.
	fileNode, err := r.callUploadStreamFromReader(fup, stream)
	if err != nil {
		return errors.AddContext(err, "unable to upload large skyfile")
	}
	err = fileNode.AddSkylink(skylink)
	if err != nil {
		return errors.AddContext(err, "unable to upload skyfile fanout")
	}
	return nil
}

// RestoreSkyfile restores a skyfile from disk such that the skylink is
// preserved.
func (r *Renter) RestoreSkyfile(reader io.Reader) (skymodules.Skylink, error) {
	// Restore the skylink and baseSector from the reader
	skylinkStr, baseSector, err := skymodules.RestoreSkylink(reader)
	if err != nil {
		return skymodules.Skylink{}, errors.AddContext(err, "unable to restore skyfile from backup")
	}

	// Load the skylink
	var skylink skymodules.Skylink
	err = skylink.LoadString(skylinkStr)
	if err != nil {
		return skymodules.Skylink{}, errors.AddContext(err, "unable to load skylink")
	}

	// Check if the new skylink is blocked
	if r.staticSkynetBlocklist.IsBlocked(skylink) {
		return skymodules.Skylink{}, ErrSkylinkBlocked
	}

	// Check if the base sector is encrypted, and attempt to decrypt it.
	// This will fail if we don't have the decryption key.
	var fileSpecificSkykey skykey.Skykey
	encrypted := skymodules.IsEncryptedBaseSector(baseSector)
	if encrypted {
		fileSpecificSkykey, err = r.decryptBaseSector(baseSector)
		if err != nil {
			return skymodules.Skylink{}, errors.AddContext(err, "Unable to decrypt skyfile base sector")
		}
	}

	// Parse the baseSector.
	sl, _, sm, _, err := skymodules.ParseSkyfileMetadata(baseSector)
	if err != nil {
		return skymodules.Skylink{}, errors.AddContext(err, "error parsing the baseSector")
	}

	// Create the upload parameters
	siaPath, err := skymodules.SkynetFolder.Join(skylinkStr)
	if err != nil {
		return skymodules.Skylink{}, errors.AddContext(err, "unable to create siapath")
	}
	sup := skymodules.SkyfileUploadParameters{
		BaseChunkRedundancy: sl.FanoutDataPieces + sl.FanoutParityPieces,
		SiaPath:             siaPath,

		// Set filename and mode
		Filename: sm.Filename,
		Mode:     sm.Mode,

		// Set the default path params
		DefaultPath:        sm.DefaultPath,
		DisableDefaultPath: sm.DisableDefaultPath,
	}
	skyfileEstablishDefaults(&sup)

	// Re-encrypt the baseSector for upload and set the Skykey fields of the sup.
	if encrypted {
		err = encryptBaseSectorWithSkykey(baseSector, sl, fileSpecificSkykey)
		if err != nil {
			return skymodules.Skylink{}, errors.AddContext(err, "error re-encrypting base sector")
		}

		// Set the Skykey fields
		sup.SkykeyName = fileSpecificSkykey.Name
		sup.FileSpecificSkykey = fileSpecificSkykey
	}

	// Create the SkyfileUploadReader for the restoration
	var restoreReader skymodules.SkyfileUploadReader
	var buf bytes.Buffer
	// Define a TeeReader for the underlying io.Reader. This allows the fanout
	// bytes to be generated before the upload has completed by reading the data
	// from the buffer rather than the chunks.
	tee := io.TeeReader(reader, &buf)
	if len(sm.Subfiles) == 0 {
		restoreReader = skymodules.NewSkyfileReader(tee, sup)
	} else {
		// Create multipart reader from the subfiles
		multiReader, err := skymodules.NewMultipartReader(tee, sm.Subfiles)
		if err != nil {
			return skymodules.Skylink{}, errors.AddContext(err, "unable to create multireader")
		}
		// Create the multipart reader for the fanout using the TeeReader's buffer.
		multiReaderFanout, err := skymodules.NewMultipartReader(&buf, sm.Subfiles)
		if err != nil {
			return skymodules.Skylink{}, errors.AddContext(err, "unable to create multireader")
		}
		restoreReader = skymodules.NewSkyfileMultipartReader(multiReader, multiReaderFanout, sup)
	}

	// Upload the Base Sector of the skyfile
	err = r.managedUploadBaseSector(sup, baseSector, skylink)
	if err != nil {
		return skymodules.Skylink{}, errors.AddContext(err, "failed to upload base sector")
	}

	// If there was no fanout then we are done.
	if sl.FanoutSize == 0 {
		return skylink, nil
	}

	// Create erasure coder and FileUploadParams
	extendedPath, err := skymodules.NewSiaPath(sup.SiaPath.String() + skymodules.ExtendedSuffix)
	if err != nil {
		return skymodules.Skylink{}, errors.AddContext(err, "unable to create extended siapath")
	}

	// Create the FileUploadParams
	fup, err := fileUploadParams(extendedPath, int(sl.FanoutDataPieces), int(sl.FanoutParityPieces), sup.Force, sl.CipherType)
	if err != nil {
		return skymodules.Skylink{}, errors.AddContext(err, "unable to create FileUploadParams for large file")
	}

	// Generate a Cipher Key for the FileUploadParams.
	//
	// NOTE: Specifically using TypeThreefish instead of TypeDefaultRenter for two
	// reason. First, TypeThreefish was the CipherType of the siafiles when
	// Skyfiles were introduced. Second, this should make the tests fail if the
	// TypeDefaultRenter changes, ensuring we add compat code for older converted
	// siafiles.
	if sl.CipherType == crypto.TypeThreefish {
		// For converted files we need to generate a SiaKey
		fup.CipherKey, err = crypto.NewSiaKey(sl.CipherType, sl.KeyData[:])
		if err != nil {
			return skymodules.Skylink{}, errors.AddContext(err, "unable to create Cipher key from SkyfileLayout KeyData")
		}
	} else {
		err = generateCipherKey(&fup, sup)
		if err != nil {
			return skymodules.Skylink{}, errors.AddContext(err, "unable to create Cipher key for FileUploadParams")
		}
	}

	// Upload the file
	fileNode, err := r.callUploadStreamFromReader(fup, restoreReader)
	if err != nil {
		return skymodules.Skylink{}, errors.AddContext(err, "unable to upload large skyfile")
	}

	// Defer closing the file
	defer func() {
		if err := fileNode.Close(); err != nil {
			r.staticLog.Printf("Could not close node, err: %s\n", err.Error())
		}
	}()

	// Check if any of the skylinks associated with the siafile are blocked
	if r.isFileNodeBlocked(fileNode) {
		// Skylink is blocked, return error and try and delete file
		return skymodules.Skylink{}, errors.Compose(ErrSkylinkBlocked, r.DeleteFile(sup.SiaPath))
	}

	// Add the skylink to the siafiles.
	err = fileNode.AddSkylink(skylink)
	if err != nil {
		err = errors.AddContext(err, "unable to add skylink to the sianodes")
		return skymodules.Skylink{}, errors.Compose(err, r.DeleteFile(sup.SiaPath))
	}

	return skylink, nil
}

// UploadSkyfile will upload the provided data with the provided metadata,
// returning a skylink which can be used by any portal to recover the full
// original file and metadata. The skylink will be unique to the combination of
// both the file data and metadata.
func (r *Renter) UploadSkyfile(sup skymodules.SkyfileUploadParameters, reader skymodules.SkyfileUploadReader) (skylink skymodules.Skylink, err error) {
	// Set reasonable default values for any sup fields that are blank.
	skyfileEstablishDefaults(&sup)

	// If a skykey name or ID was specified, generate a file-specific key for
	// this upload.
	err = r.generateFilekey(&sup, nil)
	if err != nil {
		return skymodules.Skylink{}, errors.AddContext(err, "unable to upload skyfile")
	}

	// defer a function that cleans up the siafiles after a failed upload
	// attempt or after a dry run
	defer func() {
		if err != nil || sup.DryRun {
			if err := r.DeleteFile(sup.SiaPath); err != nil && !errors.Contains(err, filesystem.ErrNotExist) {
				r.staticLog.Printf("error deleting siafile after upload error: %v", err)
			}

			extendedPath := sup.SiaPath.String() + skymodules.ExtendedSuffix
			extendedSiaPath, _ := skymodules.NewSiaPath(extendedPath)
			if err := r.DeleteFile(extendedSiaPath); err != nil && !errors.Contains(err, filesystem.ErrNotExist) {
				r.staticLog.Printf("error deleting extended siafile after upload error: %v\n", err)
			}
		}
	}()

	// Upload the skyfile
	skylink, err = r.managedUploadSkyfile(sup, reader)
	if err != nil {
		return skymodules.Skylink{}, errors.AddContext(err, "unable to upload skyfile")
	}
	if r.staticDeps.Disrupt("SkyfileUploadFail") {
		return skymodules.Skylink{}, errors.New("SkyfileUploadFail")
	}

	// Check if skylink is blocked
	if r.staticSkynetBlocklist.IsBlocked(skylink) && !sup.DryRun {
		return skymodules.Skylink{}, ErrSkylinkBlocked
	}

	return skylink, nil
}

// isFileNodeBlocked checks if any of the skylinks associated with the siafile
// are blocked
func (r *Renter) isFileNodeBlocked(fileNode *filesystem.FileNode) bool {
	skylinkstrs := fileNode.Metadata().Skylinks
	for _, skylinkstr := range skylinkstrs {
		var skylink skymodules.Skylink
		err := skylink.LoadString(skylinkstr)
		if err != nil {
			// If there is an error just continue as we shouldn't prevent the
			// conversion due to bad old skylinks
			//
			// Log the error for debugging purposes
			r.staticLog.Printf("WARN: previous skylink for siafile %v could not be loaded from string; potentially corrupt skylink: %v", fileNode.SiaFilePath(), skylinkstr)
			continue
		}
		// Check if skylink is blocked
		if r.staticSkynetBlocklist.IsBlocked(skylink) {
			return true
		}
	}
	return false
}<|MERGE_RESOLUTION|>--- conflicted
+++ resolved
@@ -525,11 +525,7 @@
 		err = r.managedPopulateFileNodeFromReader(fileNode, cr)
 	} else {
 		// Upload the file using a streamer.
-<<<<<<< HEAD
-		_, err = r.callUploadStreamFromReaderWithFileNode(fileNode, tr, 0)
-=======
-		err = r.callUploadStreamFromReaderWithFileNode(fileNode, cr)
->>>>>>> a707d099
+		_, err = r.callUploadStreamFromReaderWithFileNode(fileNode, cr, 0)
 	}
 	if err != nil {
 		return skymodules.Skylink{}, errors.AddContext(err, "failed to upload file")
