--- conflicted
+++ resolved
@@ -325,26 +325,6 @@
 func testWorkerSetCheaperSetFromCandidate(t *testing.T) {
 	t.Parallel()
 
-<<<<<<< HEAD
-	// create some workers and tag them with a recognisable host key
-	iw1 := newTestIndivualWorker(.1, 10*time.Millisecond)
-	iw1.worker().staticHostPubKeyStr = "w1"
-	iw2 := newTestIndivualWorker(.1, 10*time.Millisecond)
-	iw2.worker().staticHostPubKeyStr = "w2"
-
-	// make both workers more expensive than the default
-	pt1 := newDefaultPriceTable()
-	pt1.ReadLengthCost = pt1.ReadLengthCost.Mul64(2)
-	iw1.worker().staticPriceTable().staticPriceTable = pt1
-
-	pt2 := newDefaultPriceTable()
-	pt2.ReadLengthCost = pt2.ReadLengthCost.Mul64(3)
-	iw2.worker().staticPriceTable().staticPriceTable = pt2
-
-	// assert the workers are increasingly more expensive
-	sl := modules.SectorSize
-	if !(iw1.cost(sl).Cmp(iw2.cost(sl)) < 0) {
-=======
 	// updateReadCostWithFactor is a helper function that enables to alter a
 	// worker's cost by multiplying the read length cost of the worker's price
 	// table with the given factor
@@ -374,7 +354,6 @@
 	// assert the workers are increasingly more expensive
 	length := modules.SectorSize
 	if !(iw1.cost(length).Cmp(iw2.cost(length)) < 0) {
->>>>>>> db6b57ab
 		t.Fatal("bad")
 	}
 
@@ -382,36 +361,6 @@
 	ws := &workerSet{
 		workers:                []downloadWorker{iw1, iw2},
 		staticExpectedDuration: 100 * time.Millisecond,
-<<<<<<< HEAD
-		staticLength:           modules.SectorSize,
-		staticMinPieces:        1,
-	}
-
-	// create a candidate worker
-	cw := newTestIndivualWorker(.1, 10*time.Millisecond)
-	cw.worker().staticHostPubKeyStr = "w3"
-
-	// try and build a cheaper set, should return nil because the workers can't
-	// resolve a single piece
-	cheaperSet := ws.cheaperSetFromCandidate(cw)
-	if cheaperSet != nil {
-		t.Fatal("bad")
-	}
-
-	// make the 3rd worker able to resolve a piece, should still return nil
-	// because it can't replace an existing worker
-	cw.pieceIndices = append(cw.pieceIndices, 3)
-	cheaperSet = ws.cheaperSetFromCandidate(cw)
-	if cheaperSet != nil {
-		t.Fatal("bad")
-	}
-
-	// make the 1st worker able to resolve the same piece, assert that worker
-	// was swapped, we intentionally use w1 because it is not the most expensive
-	// worker in the set currently, w2 is.
-	iw1.pieceIndices = append(cw.pieceIndices, 3)
-	cheaperSet = ws.cheaperSetFromCandidate(cw)
-=======
 		staticLength:           length,
 		staticMinPieces:        1,
 	}
@@ -428,33 +377,19 @@
 	// (w2) in favor of w3
 	cw.pieceIndices = append(cw.pieceIndices, 3)
 	cheaperSet := ws.cheaperSetFromCandidate(cw)
->>>>>>> db6b57ab
 	if cheaperSet == nil {
 		t.Fatal("bad")
 	}
 	if len(cheaperSet.workers) != 2 {
 		t.Fatal("bad")
 	}
-<<<<<<< HEAD
-	if cheaperSet.workers[0].worker().staticHostPubKeyStr != "w3" && cheaperSet.workers[1].worker().staticHostPubKeyStr != "w2" {
-=======
 	if workerAt(cheaperSet, 0) != "w1" && workerAt(cheaperSet, 1) != "w3" {
->>>>>>> db6b57ab
 		t.Fatal("bad")
 	}
 
 	// continue with the cheaper set as working set
 	ws = cheaperSet
 
-<<<<<<< HEAD
-	// make the 2nd worker resolve piece '2', and present a candidate worker
-	// that is capable of resolving both piece '2' and '3', to ensure we replace
-	// the most expensive one of the two
-	iw2.pieceIndices = append(iw2.pieceIndices, 2)
-	cw = newTestIndivualWorker(.1, 10*time.Millisecond)
-	cw.worker().staticHostPubKeyStr = "w4"
-	cw.pieceIndices = append(cw.pieceIndices, 2, 3)
-=======
 	// make the 1st worker resolve piece '1'
 	iw1.pieceIndices = append(iw1.pieceIndices, 1)
 
@@ -462,7 +397,6 @@
 	// and '3', to ensure we replace the most expensive one of the two
 	cw = newTestIndivualWorker("w4", 1, 10*time.Millisecond)
 	cw.pieceIndices = append(cw.pieceIndices, 1, 3)
->>>>>>> db6b57ab
 	cheaperSet = ws.cheaperSetFromCandidate(cw)
 	if cheaperSet == nil {
 		t.Fatal("bad")
@@ -470,11 +404,7 @@
 	if len(cheaperSet.workers) != 2 {
 		t.Fatal("bad")
 	}
-<<<<<<< HEAD
-	if cheaperSet.workers[0].worker().staticHostPubKeyStr != "w3" && cheaperSet.workers[1].worker().staticHostPubKeyStr != "w4" {
-=======
 	if workerAt(cheaperSet, 0) != "w4" && workerAt(cheaperSet, 1) != "w3" {
->>>>>>> db6b57ab
 		t.Fatal("bad")
 	}
 
@@ -483,15 +413,6 @@
 
 	// present a worker that is capable of resolving a piece but is more
 	// expensive than the workers we have currently
-<<<<<<< HEAD
-	cw = newTestIndivualWorker(.1, 10*time.Millisecond)
-	cw.worker().staticHostPubKeyStr = "w4"
-	cw.pieceIndices = append(cw.pieceIndices, 2, 3)
-
-	pt3 := newDefaultPriceTable()
-	pt3.ReadLengthCost = pt1.ReadLengthCost.Mul64(5)
-	cw.worker().staticPriceTable().staticPriceTable = pt3
-=======
 	cw = newTestIndivualWorker("w5", .1, 10*time.Millisecond)
 	cw.pieceIndices = append(cw.pieceIndices, 1, 3)
 	updateReadCostWithFactor(cw, 3)
@@ -531,7 +452,6 @@
 	// now do the same thing again but launch w3, this should have as a result
 	// we can't build a cheaper set
 	ws.workers[1].(*individualWorker).launchedAt = time.Now()
->>>>>>> db6b57ab
 	cheaperSet = ws.cheaperSetFromCandidate(cw)
 	if cheaperSet != nil {
 		t.Fatal("bad")
@@ -544,15 +464,9 @@
 	t.Parallel()
 
 	// create some workers
-<<<<<<< HEAD
-	iw1 := newTestIndivualWorker(.1, 100*time.Millisecond)
-	iw2 := newTestIndivualWorker(.1, 100*time.Millisecond)
-	iw3 := newTestIndivualWorker(.1, 100*time.Millisecond)
-=======
 	iw1 := newTestIndivualWorker("w1", .1, 100*time.Millisecond)
 	iw2 := newTestIndivualWorker("w2", .1, 100*time.Millisecond)
 	iw3 := newTestIndivualWorker("w3", .1, 100*time.Millisecond)
->>>>>>> db6b57ab
 
 	// build a worker set
 	ws := &workerSet{
@@ -575,17 +489,6 @@
 	t.Parallel()
 
 	// convenience Variables
-<<<<<<< HEAD
-	durationForIndex := skymodules.DistributionDurationForBucketIndex
-	distributionTotalBuckets := skymodules.DistributionTrackerTotalBuckets
-
-	// create some workers
-	iw1 := newTestIndivualWorker(.1, 100*time.Millisecond)
-	iw2 := newTestIndivualWorker(.1, 100*time.Millisecond)
-	iw3 := newTestIndivualWorker(.1, 100*time.Millisecond)
-	iw4 := newTestIndivualWorker(.1, 100*time.Millisecond)
-	iw5 := newTestIndivualWorker(.1, 100*time.Millisecond)
-=======
 	DistributionDurationForBucketIndex := skymodules.DistributionDurationForBucketIndex
 	distributionTotalBuckets := skymodules.DistributionTrackerTotalBuckets
 
@@ -595,18 +498,13 @@
 	iw3 := newTestIndivualWorker("w3", .1, 100*time.Millisecond)
 	iw4 := newTestIndivualWorker("w4", .1, 100*time.Millisecond)
 	iw5 := newTestIndivualWorker("w5", .1, 100*time.Millisecond)
->>>>>>> db6b57ab
 
 	// populate their distributions in a way that the output of the distribution
 	// becomes predictable by adding a single datapoint to every bucket
 	for _, w := range []downloadWorker{iw1, iw2, iw3, iw4, iw5} {
 		distribution := w.distribution()
 		for i := 0; i < distributionTotalBuckets; i++ {
-<<<<<<< HEAD
-			point := durationForIndex(i)
-=======
 			point := DistributionDurationForBucketIndex(i)
->>>>>>> db6b57ab
 			distribution.AddDataPoint(point)
 		}
 	}
@@ -616,11 +514,7 @@
 	// also ensure that it is the case and fail otherwise
 	durationForPct := func(pct float64) time.Duration {
 		index := distributionTotalBuckets * int(pct*100) / 100
-<<<<<<< HEAD
-		duration := durationForIndex(index)
-=======
 		duration := DistributionDurationForBucketIndex(index)
->>>>>>> db6b57ab
 
 		// assert it against the distribution of the first worker, they are all
 		// identical
@@ -749,15 +643,9 @@
 	t.Parallel()
 
 	// create some workers
-<<<<<<< HEAD
-	iw1 := newTestIndivualWorker(.1, 100*time.Millisecond)
-	iw2 := newTestIndivualWorker(.1, 100*time.Millisecond)
-	iw3 := newTestIndivualWorker(.1, 100*time.Millisecond)
-=======
 	iw1 := newTestIndivualWorker("w1", .1, 100*time.Millisecond)
 	iw2 := newTestIndivualWorker("w2", .1, 100*time.Millisecond)
 	iw3 := newTestIndivualWorker("w3", .1, 100*time.Millisecond)
->>>>>>> db6b57ab
 
 	// create an empty worker set and assert the basic case
 	ws := &workerSet{staticMinPieces: 1}
@@ -784,15 +672,6 @@
 
 // newTestIndivualWorker is a helper function that returns an individualWorker
 // for testing purposes.
-<<<<<<< HEAD
-func newTestIndivualWorker(resolveChance float64, readDuration time.Duration) *individualWorker {
-	return &individualWorker{
-		resolveChance: resolveChance,
-
-		staticLookupDistribution: skymodules.NewDistribution(15 * time.Minute),
-		staticReadDistribution:   skymodules.NewDistribution(15 * time.Minute),
-		staticWorker:             mockWorker(readDuration),
-=======
 func newTestIndivualWorker(hostPubKeyStr string, resolveChance float64, readDuration time.Duration) *individualWorker {
 	w := mockWorker(readDuration)
 	w.staticHostPubKeyStr = hostPubKeyStr
@@ -801,6 +680,5 @@
 
 		staticReadDistribution: skymodules.NewDistribution(15 * time.Minute),
 		staticWorker:           w,
->>>>>>> db6b57ab
 	}
 }