--- conflicted
+++ resolved
@@ -57,33 +57,10 @@
 		mu           sync.Mutex
 	}
 
-<<<<<<< HEAD
 	// ongoingTUSUpload implements multiple TUS interfaces for uploads.
 	ongoingTUSUpload struct {
 		// The underlying upload.
 		staticUpload skymodules.SkynetTUSUpload
-=======
-	// skynetTUSUpload implements multiple TUS interfaces for uploads.
-	skynetTUSUpload struct {
-		fi             handler.FileInfo
-		lastWrite      time.Time
-		closed         bool
-		complete       bool
-		sm             skymodules.SkyfileMetadata
-		sl             skymodules.Skylink
-		staticUploader *skynetTUSUploader
-		staticSUP      skymodules.SkyfileUploadParameters
-
-		// large upload related fields.
-		fanout   []byte
-		fileNode *filesystem.FileNode
-		staticUP skymodules.FileUploadParams
-
-		// small upload related fields.
-		isSmall bool
-		smBytes []byte
-		buf     []byte
->>>>>>> 08a3bba3
 
 		fileNode       *filesystem.FileNode
 		staticUploader *skynetTUSUploader
@@ -106,7 +83,6 @@
 	return r.staticSkynetTUSUploader
 }
 
-<<<<<<< HEAD
 // Close closes the underlying upload store.
 func (stu *skynetTUSUploader) Close() error {
 	return stu.staticUploadStore.Close()
@@ -115,11 +91,6 @@
 // AsConcatableUpload implements the ConcaterDataStore interface.
 func (stu *skynetTUSUploader) AsConcatableUpload(upload handler.Upload) handler.ConcatableUpload {
 	return upload.(*ongoingTUSUpload)
-=======
-// AsConcatableUpload implements the ConcaterDataStore interface.
-func (stu *skynetTUSUploader) AsConcatableUpload(upload handler.Upload) handler.ConcatableUpload {
-	return upload.(*skynetTUSUpload)
->>>>>>> 08a3bba3
 }
 
 // NewLock implements the handler.Locker interface by passing on the call to the
@@ -276,20 +247,11 @@
 	defer u.mu.Unlock()
 	uploader := u.staticUploader
 
-<<<<<<< HEAD
 	// Get fileinfo from upload.
 	fi, err := u.staticUpload.GetInfo(ctx)
 	if err != nil {
 		return 0, errors.AddContext(err, "failed to get fileinfo")
 	}
-=======
-	// Update the lastWrite time if more than 0 bytes were written.
-	defer func() {
-		if n > 0 {
-			u.lastWrite = time.Now()
-		}
-	}()
->>>>>>> 08a3bba3
 
 	// If the offset is 0, we try to determine if the upload is large or small.
 	var isSmall bool
@@ -302,16 +264,9 @@
 		// If it is a small file we are done. Unless it's a partial
 		// upload. In that case we still upload it the same way as a
 		// large upload to receive a fanout.
-<<<<<<< HEAD
 		if isSmall && !fi.IsPartial {
 			err = u.staticUpload.CommitWriteChunkSmallFile(fi.Size, time.Now(), smallFileData)
 			return int64(len(smallFileData)), err
-=======
-		n = int64(len(buf))
-		if smallFile && !u.fi.IsPartial {
-			u.fi.Offset += n
-			return n, nil
->>>>>>> 08a3bba3
 		}
 		src = io.MultiReader(bytes.NewReader(smallFileData), src)
 	} else {
@@ -322,11 +277,7 @@
 	}
 	// If we get to this point with a small file, something is wrong.
 	// Theoretically this is not possible but return an error for extra safety.
-<<<<<<< HEAD
 	if isSmall && !fi.IsPartial {
-=======
-	if u.isSmall && !u.fi.IsPartial {
->>>>>>> 08a3bba3
 		return 0, errors.New("can't upload another chunk to a small file upload")
 	}
 
@@ -411,15 +362,7 @@
 			return 0, errors.AddContext(err, "failed to upload chunk")
 		}
 	}
-<<<<<<< HEAD
 	return n, u.staticUpload.CommitWriteChunk(fi.Offset+n, time.Now(), isSmall, cr.Fanout())
-=======
-
-	// Increment offset and append fanout.
-	u.fi.Offset += n
-	u.fanout = append(u.fanout, cr.Fanout()...)
-	return n, err
->>>>>>> 08a3bba3
 }
 
 // GetInfo returns the file info.
@@ -437,29 +380,9 @@
 }
 
 // finishUploadLarge handles finishing up a large upload.
-<<<<<<< HEAD
 func (u *ongoingTUSUpload) finishUploadLarge(ctx context.Context, fanout []byte, sup skymodules.SkyfileUploadParameters, fi handler.FileInfo, masterKey crypto.CipherKey, ec skymodules.ErasureCoder, smBytes []byte) (skylink skymodules.Skylink, err error) {
 	r := u.staticUploader.staticRenter
 	return r.managedCreateSkylinkRawMD(ctx, sup, smBytes, fanout, uint64(fi.Size), masterKey, ec)
-=======
-func (u *skynetTUSUpload) finishUploadLarge(ctx context.Context, masterKey crypto.CipherKey, ec skymodules.ErasureCoder) (skylink skymodules.Skylink, err error) {
-	// Finish metadata and check its validity.
-	r := u.staticUploader.staticRenter
-	sup := u.staticSUP
-	sm := u.sm
-	sm.Length = uint64(u.fi.Size)
-	ssm := sm.Subfiles[sm.Filename]
-	ssm.Len = sm.Length
-	sm.Subfiles[sm.Filename] = ssm
-	err = skymodules.ValidateSkyfileMetadata(sm)
-	if err != nil {
-		return skymodules.Skylink{}, errors.AddContext(err, "metadata is invalid")
-	}
-
-	// Convert the new siafile we just uploaded into a skyfile using the
-	// convert function.
-	return r.managedCreateSkylink(ctx, sup, sm, u.fanout, uint64(u.fi.Size), masterKey, ec)
->>>>>>> 08a3bba3
 }
 
 // finishUploadSmall handles finishing up a small upload.
@@ -478,7 +401,6 @@
 	u.mu.Lock()
 	defer u.mu.Unlock()
 
-<<<<<<< HEAD
 	fi, err := u.staticUpload.GetInfo(ctx)
 	if err != nil {
 		return errors.AddContext(err, "failed to fetch fileinfo")
@@ -513,20 +435,6 @@
 		skylink, err = u.finishUploadSmall(ctx, sup, smBytes, smallUploadData)
 	} else {
 		skylink, err = u.finishUploadLarge(ctx, fanout, sup, fi, u.fileNode.MasterKey(), u.fileNode.ErasureCode(), smBytes)
-=======
-	// Update the last write before starting to finalize the upload.
-	u.lastWrite = time.Now()
-
-	var skylink skymodules.Skylink
-	if u.fi.IsPartial {
-		// If the upload is a partial upload we are done. We don't need to
-		// upload the metadata or create a skylink.
-		return nil
-	} else if u.isSmall || u.fi.Size == 0 {
-		skylink, err = u.finishUploadSmall(ctx)
-	} else {
-		skylink, err = u.finishUploadLarge(ctx, u.fileNode.MasterKey(), u.fileNode.ErasureCode())
->>>>>>> 08a3bba3
 	}
 	if err != nil {
 		return errors.AddContext(err, "failed to finish upload")
@@ -625,7 +533,6 @@
 
 // ConcatUploads implements the handler.ConcatableUpload interface. It combines
 // the provided partial uploads into a single one.
-<<<<<<< HEAD
 func (u *ongoingTUSUpload) ConcatUploads(ctx context.Context, partialUploads []handler.Upload) error {
 	// Get fileinfo.
 	fi, err := u.GetInfo(ctx)
@@ -651,19 +558,6 @@
 			return errors.AddContext(err, "failed to fetch whether partial upload is small or not")
 		}
 		if i < len(partialUploads)-1 && isSmall {
-=======
-func (u *skynetTUSUpload) ConcatUploads(ctx context.Context, partialUploads []handler.Upload) error {
-	// Concatenate the uploads by combining their fanouts. Concatenated
-	// uploads may never consist of small uploads except for the last
-	// upload.
-	pu := partialUploads[0].(*skynetTUSUpload)
-	sup := pu.staticSUP
-	ec := pu.fileNode.ErasureCode()
-	masterKey := pu.fileNode.MasterKey()
-	for i := range partialUploads {
-		pu := partialUploads[i].(*skynetTUSUpload)
-		if i < len(partialUploads)-1 && pu.isSmall {
->>>>>>> 08a3bba3
 			return errors.New("only last upload is allowed to be small")
 		}
 		if pu.fileNode.ErasureCode().Identifier() != ec.Identifier() {
@@ -675,7 +569,6 @@
 		if !bytes.Equal(pu.fileNode.MasterKey().Key(), masterKey.Key()) {
 			return errors.New("all masterkeys need to be the same")
 		}
-<<<<<<< HEAD
 		partialFanout, err := pu.staticUpload.Fanout(ctx)
 		if err != nil {
 			return errors.AddContext(err, "failed to fetch fanout of partial upload")
@@ -686,34 +579,17 @@
 	if err != nil {
 		return err
 	}
+	sup.SiaPath = skymodules.RandomSkynetFilePath()
 	skylink, err := u.finishUploadLarge(ctx, fanout, sup, fi, masterKey, ec, smBytes)
-=======
-		u.fanout = append(u.fanout, pu.fanout...)
-	}
-	u.staticSUP = sup
-	u.staticSUP.SiaPath = skymodules.RandomSkynetFilePath()
-	skylink, err := u.finishUploadLarge(ctx, masterKey, ec)
->>>>>>> 08a3bba3
 	if err != nil {
 		return err
 	}
 
-<<<<<<< HEAD
-=======
-	// Set the skylink in the metadata.
-	u.sl = skylink
-	u.fi.MetaData["Skylink"] = skylink.String()
-
->>>>>>> 08a3bba3
 	// Associate all partial upload siafiles with this skylink.
 	// TODO: Once we have the ability to upload without siafiles, we should
 	// create a single siafile here and associate it with the skylink.
 	for i := range partialUploads {
-<<<<<<< HEAD
 		pu := partialUploads[i].(*ongoingTUSUpload)
-=======
-		pu := partialUploads[i].(*skynetTUSUpload)
->>>>>>> 08a3bba3
 		err = pu.fileNode.AddSkylink(skylink)
 		if err != nil {
 			return errors.AddContext(err, "failed to add skylink to partial uploads")
@@ -722,7 +598,6 @@
 
 	// Upon success, we mark the partial uploads as complete to prevent them
 	// from being pruned.
-<<<<<<< HEAD
 	var errs error
 	for i := range partialUploads {
 		// Commit the partial upload as complete as well. This
@@ -730,18 +605,4 @@
 		errs = errors.Compose(errs, pu.staticUpload.CommitFinishPartialUpload())
 	}
 	return errors.Compose(errs, u.staticUpload.CommitFinishUpload(skylink))
-=======
-	for i := range partialUploads {
-		pu := partialUploads[i].(*skynetTUSUpload)
-		pu.mu.Lock()
-		pu.complete = true
-		pu.mu.Unlock()
-	}
-
-	// Same for the actual concatenated upload.
-	u.mu.Lock()
-	u.complete = true
-	u.mu.Unlock()
-	return nil
->>>>>>> 08a3bba3
 }