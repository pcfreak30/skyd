package renter

import (
	"bytes"
	"context"
	"fmt"
	"io"
	"net/http"
	"sync"
	"time"

	"github.com/tus/tusd/pkg/handler"
	"gitlab.com/NebulousLabs/errors"
	"gitlab.com/NebulousLabs/fastrand"
	"gitlab.com/SkynetLabs/skyd/build"
	"gitlab.com/SkynetLabs/skyd/skymodules"
	"gitlab.com/SkynetLabs/skyd/skymodules/renter/filesystem"
	"go.sia.tech/siad/crypto"
	"go.sia.tech/siad/modules"
	"go.sia.tech/siad/persist"
)

var (
	// PruneTUSUploadTimeout is the time of inactivity after which a
	// skynetTUSUpload is pruned from skynetTUSUploader. Inactivity refers to
	// the time passed since WriteChunk was called.
	PruneTUSUploadTimeout = build.Select(build.Var{
		Dev:      5 * time.Minute,
		Standard: 20 * time.Minute,
		Testing:  5 * time.Second,
	}).(time.Duration)

	// PruneTUSUploadInterval is the time that passes between pruning attempts.
	// The smaller the interval, the smaller the batches of uploads we prune at
	// a time.
	PruneTUSUploadInterval = build.Select(build.Var{
		Dev:      time.Minute,
		Standard: 5 * time.Minute,
		Testing:  time.Second,
	}).(time.Duration)
)

// ErrTUSUploadInterrupted is returned if the upload seemingly succeeded but
// didn't actually upload a full chunk.
var ErrTUSUploadInterrupted = errors.New("tus upload was interrupted - please retry")

type (
	// skynetTUSUploader implements multiple TUS interfaces for skynet uploads
	// allowing for resumable uploads.
	skynetTUSUploader struct {
		staticUploads skynetTUSUploadStore

		staticRenter *Renter
		mu           sync.Mutex
	}

	// skynetTUSUpload implements multiple TUS interfaces for uploads.
	skynetTUSUpload struct {
		fi             handler.FileInfo
		lastWrite      time.Time
		closed         bool
		complete       bool
		sm             skymodules.SkyfileMetadata
		sl             skymodules.Skylink
		staticUploader *skynetTUSUploader
		staticSUP      skymodules.SkyfileUploadParameters

		// large upload related fields.
		fanout   []byte
		fileNode *filesystem.FileNode
		staticUP skymodules.FileUploadParams

		// small upload related fields.
		isSmall bool
		smBytes []byte
		buf     []byte

		mu sync.Mutex
	}
)

// newSkynetTUSUploader creates a new uploader.
func newSkynetTUSUploader(renter *Renter) *skynetTUSUploader {
	return &skynetTUSUploader{
		staticUploads: newSkynetTUSInMemoryUploadStore(renter),
		staticRenter:  renter,
	}
}

// SkynetTUSUploader returns the renter's uploader for registering in the API.
func (r *Renter) SkynetTUSUploader() skymodules.SkynetTUSDataStore {
	return r.staticSkynetTUSUploader
}

<<<<<<< HEAD
func (stu *skynetTUSUploader) AsConcatableUpload(upload handler.Upload) handler.ConcatableUpload {
	return upload.(*skynetTUSUpload)
=======
// NewLock implements the handler.Locker interface by passing on the call to the
// upload storage backend.
func (stu *skynetTUSUploader) NewLock(id string) (handler.Lock, error) {
	return stu.staticUploads.NewLock(id)
>>>>>>> 71862cb4
}

// NewUpload creates a new upload from fileinfo.
func (stu *skynetTUSUploader) NewUpload(ctx context.Context, info handler.FileInfo) (handler.Upload, error) {
	stu.mu.Lock()
	defer stu.mu.Unlock()

	// Create the upload object.
	info.ID = persist.UID()
	upload := &skynetTUSUpload{
		fi:             info,
		lastWrite:      time.Now(),
		staticUploader: stu,
	}

	// Get a siapath.
	sp := skymodules.RandomSkynetFilePath()

	// Get the filename from either the metadata or path.
	fileName := sp.Name()
	fileNameMD, fileNameFound := upload.fi.MetaData["filename"]
	if fileNameFound {
		fileName = fileNameMD
	}
	fileType := upload.fi.MetaData["filetype"]

	// Create the skyfile upload params.
	// TODO: use info.metadata to create skyfileuploadparameters different from
	// the default.
	upload.staticSUP = skymodules.SkyfileUploadParameters{
		SiaPath:             sp,
		Filename:            fileName,
		BaseChunkRedundancy: SkyfileDefaultBaseChunkRedundancy,
	}
	sup := upload.staticSUP

	// Create metadata.
	upload.sm = skymodules.SkyfileMetadata{
		Filename:     sup.Filename,
		Mode:         sup.Mode,
		Monetization: sup.Monetization,
		Subfiles: skymodules.SkyfileSubfiles{
			sup.Filename: skymodules.SkyfileSubfileMetadata{
				Filename:    fileName,
				ContentType: fileType,
				Offset:      0,
			},
		},
	}

	// Create the FileUploadParams
	extendedSP, err := sp.AddSuffixStr(skymodules.ExtendedSuffix)
	if err != nil {
		return nil, errors.AddContext(err, "unable to create SiaPath for large skyfile extended data")
	}
	upload.staticUP, err = fileUploadParams(extendedSP, skymodules.RenterDefaultDataPieces, skymodules.RenterDefaultParityPieces, upload.staticUP.Force, crypto.TypePlain)
	if err != nil {
		return nil, errors.AddContext(err, "unable to create FileUploadParams for large file")
	}

	// Set the upload params to 'force' to allow overwriting the fileNode.
	upload.staticUP.Force = true

	// Generate a Cipher Key for the FileUploadParams.
	err = generateCipherKey(&upload.staticUP, upload.staticSUP)
	if err != nil {
		return nil, errors.AddContext(err, "unable to create Cipher key for FileUploadParams")
	}

	// Add the upload to the map of uploads.
	err = stu.staticUploads.SaveUpload(upload)
	if err != nil {
		return nil, errors.AddContext(err, "failed to save new upload")
	}
	return upload, nil
}

// GetUpload returns an existing upload.
func (stu *skynetTUSUploader) GetUpload(ctx context.Context, id string) (handler.Upload, error) {
	return stu.staticUploads.Upload(id)
}

// Skylink returns the skylink for the upload with the given ID.
func (stu *skynetTUSUploader) Skylink(id string) (skymodules.Skylink, bool) {
	upload, err := stu.staticUploads.Upload(id)
	if err != nil {
		return skymodules.Skylink{}, false
	}
	upload.mu.Lock()
	defer upload.mu.Unlock()
	_, exists := upload.fi.MetaData["Skylink"]
	return upload.sl, exists
}

// Close closes the upload and underlying filenode.
func (u *skynetTUSUpload) Close() error {
	return u.managedClose()
}

// tryUploadSmallFile checks if the file to upload and its metadata fit within a
// single sector. It returns true or false depending on whether the file is
// small and any buffered data.
func (u *skynetTUSUpload) tryUploadSmallFile(reader io.Reader) ([]byte, bool, error) {
	// For files where we know the size ahead of time, we can save time by
	// checking against the specified size first.
	if u.fi.Size > int64(modules.SectorSize) {
		return nil, false, nil
	}

	// see if we can fit the entire upload in a single chunk
	buf := make([]byte, modules.SectorSize)
	numBytes, err := io.ReadFull(reader, buf)
	buf = buf[:numBytes] // truncate the buffer

	maybeSmall := errors.Contains(err, io.EOF) || errors.Contains(err, io.ErrUnexpectedEOF)
	if !maybeSmall {
		return buf, false, err
	}

	// prepare the metadata.
	sm := u.sm
	sm.Length = uint64(numBytes)
	ssm := sm.Subfiles[sm.Filename]
	ssm.Len = sm.Length
	sm.Subfiles[sm.Filename] = ssm

	// check whether it's valid
	err = skymodules.ValidateSkyfileMetadata(sm)
	if err != nil {
		return nil, false, errors.AddContext(err, "invalid metadata")
	}
	// marshal the skyfile metadata into bytes
	smBytes, err := skymodules.SkyfileMetadataBytes(sm)
	if err != nil {
		return nil, false, errors.AddContext(err, "failed to marshal skyfile metadata")
	}

	// verify if it fits in a single chunk
	headerSize := uint64(skymodules.SkyfileLayoutSize + len(smBytes))
	if uint64(numBytes)+headerSize > modules.SectorSize {
		return buf, false, nil
	}

	// small upload detected. Remember the necessary information to upload the
	// base sector later.
	u.isSmall = true
	u.smBytes = smBytes
	u.buf = buf
	return buf, true, nil
}

// WriteChunk writes the chunk to the provided offset.
func (u *skynetTUSUpload) WriteChunk(ctx context.Context, offset int64, src io.Reader) (n int64, err error) {
	u.mu.Lock()
	defer u.mu.Unlock()
	uploader := u.staticUploader

	// Update the lastWrite time if more than 0 bytes were written.
	defer func() {
		if n > 0 {
			u.lastWrite = time.Now()
		}
	}()

	// If the offset is 0, we try to determine if the upload is large or small.
	if offset == 0 {
		buf, smallFile, err := u.tryUploadSmallFile(src)
		if err != nil {
			return 0, err
		}
		// If it is a small file we are done. Unless it's a partial
		// upload. In that case we still upload it the same way as a
		// large upload to receive a fanout.
		n = int64(len(buf))
		if smallFile && !u.fi.IsPartial {
			u.fi.Offset += n
			return n, nil
		}
		// If not, prepend the src with the buffer and initialize the upload
		// stream.
		src = io.MultiReader(bytes.NewReader(buf), src)
		u.fileNode, err = uploader.staticRenter.managedInitUploadStream(u.staticUP)
		if err != nil {
			return 0, err
		}
	}
	// If we get to this point with a small file, something is wrong.
	// Theoretically this is not possible but return an error for extra safety.
	if u.isSmall && !u.fi.IsPartial {
		return 0, errors.New("can't upload another chunk to a small file upload")
	}

	// Upload is a large upload.
	fileNode := u.fileNode
	ec := fileNode.ErasureCode()

	// Sanity check offset.
	// NOTE: If the offset is not chunk aligned, it means that a previous call
	// to WriteChunk read an incomplete chunk from src and padded it. After
	// uploading a padded chunk, we can't upload more chunks. That's why the
	// client needs to make sure that the chunkSize they use is aligned with the
	// chunkSize of the skyfile's fanout.
	deps := u.staticUploader.staticRenter.staticDeps
	if offset%int64(fileNode.ChunkSize()) != 0 {
		err := fmt.Errorf("offset is not chunk aligned - make sure chunkSize is set to a multiple of %v for these upload params", fileNode.ChunkSize())
		if build.Release == "testing" {
			// In test builds we want to be aware of this.
			build.Critical(err)
		}
		return 0, err
	}

	// Simulate unstable connection.
	if deps.Disrupt("TUSUnstable") {
		// 50% chance that write fails
		if fastrand.Intn(2) == 0 {
			return 0, errors.New("TUSUnstable")
		}
	}

	// Upload.
	onlyOnePieceNeeded := ec.MinPieces() == 1 && fileNode.MasterKey().Type() == crypto.TypePlain
	cr := NewFanoutChunkReader(src, ec, onlyOnePieceNeeded, fileNode.MasterKey())
	var chunks []*unfinishedUploadChunk
	chunks, n, err = uploader.staticRenter.callUploadStreamFromReaderWithFileNodeNoBlock(ctx, fileNode, cr, offset)

	// Simulate loss of connection one byte early.
	if deps.Disrupt("TUSConnectionDropped") {
		n--
		err = nil
	}

	// If less than a full chunk was uploaded, we expect the file to be done. If
	// that's not the case, the connection was closed early. That means the chunk
	// was incorrectly padded and needs to be removed again by shrinking the siafile
	// by one chunk before the user can retry the upload.
	if n%int64(fileNode.ChunkSize()) != 0 && u.fi.Offset+n != u.fi.Size {
		shrinkErr := fileNode.Shrink(uint64(u.fi.Offset) / fileNode.ChunkSize())
		if shrinkErr != nil {
			return 0, shrinkErr
		}
		// Make sure that we return an error if none was returned by the
		// upload. That way the client will know to retry. This usually
		// happens if we reach a timeout in the reverse proxy.
		err = errors.Compose(err, ErrTUSUploadInterrupted)
	}
	// In case of any error, return early.
	if err != nil {
		return 0, err
	}

	// Wait for chunks to become available.
	for _, chunk := range chunks {
		select {
		case <-ctx.Done():
			return 0, errors.New("reached timeout before chunks became available")
		case <-chunk.staticAvailableChan:
		}
		if chunk.err != nil {
			return 0, errors.AddContext(err, "failed to upload chunk")
		}
	}

	// Increment offset and append fanout.
	u.fi.Offset += n
	u.fanout = append(u.fanout, cr.Fanout()...)
	return n, err
}

// GetInfo returns the file info.
func (u *skynetTUSUpload) GetInfo(ctx context.Context) (handler.FileInfo, error) {
	u.mu.Lock()
	defer u.mu.Unlock()
	return u.fi, nil
}

// GetReader returns a reader for the upload.
// NOTE: This is part of the core upload interface but doesn't seem to be
// required for uploads to work. It is not necessary for this to work on
// incomplete uploads and it's recommended to implement this for completed
// uploads.
func (u *skynetTUSUpload) GetReader(ctx context.Context) (io.Reader, error) {
	return bytes.NewReader([]byte{}), handler.ErrNotImplemented
}

// finishUploadLarge handles finishing up a large upload.
func (u *skynetTUSUpload) finishUploadLarge(ctx context.Context, masterKey crypto.CipherKey, ec skymodules.ErasureCoder) (skylink skymodules.Skylink, err error) {
	// Finish metadata and check its validity.
	r := u.staticUploader.staticRenter
	sup := u.staticSUP
	sm := u.sm
	sm.Length = uint64(u.fi.Size)
	ssm := sm.Subfiles[sm.Filename]
	ssm.Len = sm.Length
	sm.Subfiles[sm.Filename] = ssm
	err = skymodules.ValidateSkyfileMetadata(sm)
	if err != nil {
		return skymodules.Skylink{}, errors.AddContext(err, "metadata is invalid")
	}

	// Convert the new siafile we just uploaded into a skyfile using the
	// convert function.
	return r.managedCreateSkylink(ctx, sup, sm, u.fanout, uint64(u.fi.Size), masterKey, ec)
}

// finishUploadSmall handles finishing up a small upload.
func (u *skynetTUSUpload) finishUploadSmall(ctx context.Context) (skylink skymodules.Skylink, err error) {
	r := u.staticUploader.staticRenter
	sup := u.staticSUP
	// edge case 0 byte file
	if u.fi.Size == 0 {
		u.smBytes, err = skymodules.SkyfileMetadataBytes(u.sm)
		if err != nil {
			return
		}
	}
	return r.managedUploadSkyfileSmallFile(ctx, sup, u.smBytes, u.buf)
}

// FinishUpload is called when the upload is done.
func (u *skynetTUSUpload) FinishUpload(ctx context.Context) (err error) {
	// Close upload when done.
	defer func() {
		err = errors.Compose(err, u.Close())
	}()

	u.mu.Lock()

	// Update the last write before starting to wait for the chunks to avoid
	// having the chunk pruned. This mostly happens in testing but won't
	// hurt now that we no longer wait for every chunk to become available
	// right away.
	u.lastWrite = time.Now()

	// If the upload is a partial upload we are done. We don't need to
	// upload the metadata or create a skylink.
	if u.fi.IsPartial {
		u.mu.Unlock()
		return nil
	}
	u.mu.Unlock()

	u.mu.Lock()
	defer u.mu.Unlock()

	var skylink skymodules.Skylink
	if u.isSmall || u.fi.Size == 0 {
		skylink, err = u.finishUploadSmall(ctx)
	} else {
		skylink, err = u.finishUploadLarge(ctx, u.fileNode.MasterKey(), u.fileNode.ErasureCode())
	}
	if err != nil {
		return errors.AddContext(err, "failed to finish upload")
	}

	// Set the skylink on the metadata.
	u.sl = skylink
	u.fi.MetaData["Skylink"] = skylink.String()

	// Mark it as complete.
	u.complete = true
	return nil
}

// managedClose closes the upload and underlying filenode.
func (u *skynetTUSUpload) managedClose() error {
	u.mu.Lock()
	defer u.mu.Unlock()
	if u.closed {
		return nil
	}
	u.closed = true
	// For large files we need to close the additional fileNode.
	if u.fileNode != nil {
		return u.fileNode.Close()
	}
	return nil
}

// threadedPruneTUSUploads periodically cleans up the uploads launched by the
// TUS endpoints.
func (r *Renter) threadedPruneTUSUploads() {
	ticker := time.NewTicker(PruneTUSUploadInterval)
	for {
		select {
		case <-r.tg.StopChan():
			return // shutdown
		case <-ticker.C:
		}
		r.staticSkynetTUSUploader.staticUploads.Prune()
	}
}

// TUSPreUploadCreateCallback is called before creating an upload. It is used to
// dynamically check the maximum size of the user's upload according to a set
// header field.
func TUSPreUploadCreateCallback(hook handler.HookEvent) error {
	// Sanity check that the size is not deferred.
	if hook.Upload.SizeIsDeferred {
		err := errors.New("uploads with deferred size are not supported")
		return handler.NewHTTPError(err, http.StatusBadRequest)
	}
	// Get user's max upload size from request.
	maxSizeStr := hook.HTTPRequest.Header.Get("SkynetMaxUploadSize")
	if maxSizeStr == "" {
		err := errors.New("SkynetMaxUploadSize header is missing")
		return handler.NewHTTPError(err, http.StatusBadRequest)
	}
	var maxSize int64
	_, err := fmt.Sscan(maxSizeStr, &maxSize)
	if err != nil {
		err = errors.AddContext(err, "failed to parse SkynetMaxUploadSize")
		return handler.NewHTTPError(err, http.StatusBadRequest)
	}
	// Check upload size against max size.
	if hook.Upload.Size > maxSize {
		err = fmt.Errorf("upload exceeds maximum size: %v > %v", hook.Upload.Size, maxSize)
		return handler.NewHTTPError(err, http.StatusRequestEntityTooLarge)
	}
	return nil
}

func (u *skynetTUSUpload) ConcatUploads(ctx context.Context, partialUploads []handler.Upload) error {
	// Concatenate the uploads by combining their fanouts. Concatenated
	// uploads may never consist of small uploads except for the last
	// upload.
	sup := partialUploads[0].(*skynetTUSUpload).staticSUP
	ec := partialUploads[0].(*skynetTUSUpload).fileNode.ErasureCode()
	masterKey := partialUploads[0].(*skynetTUSUpload).fileNode.MasterKey()
	for i := range partialUploads {
		pu := partialUploads[i].(*skynetTUSUpload)
		if i < len(partialUploads)-1 && pu.isSmall {
			return errors.New("only last upload is allowed to be small")
		}
		if pu.fileNode.ErasureCode().Identifier() != ec.Identifier() {
			return errors.New("all partial uploads need to use the same erasure coding")
		}
		if pu.fileNode.MasterKey().Type() != masterKey.Type() {
			return errors.New("all masterkeys need to have the same type")
		}
		if !bytes.Equal(pu.fileNode.MasterKey().Key(), masterKey.Key()) {
			return errors.New("all masterkeys need to be the same")
		}
		u.fanout = append(u.fanout, pu.fanout...)
	}
	u.staticSUP = sup
	skylink, err := u.finishUploadLarge(ctx, masterKey, ec)
	if err != nil {
		return err
	}

	// Set the skylink in the metadata.
	u.sl = skylink
	u.fi.MetaData["Skylink"] = skylink.String()

	// Associate all partial upload siafiles with this skylink.
	// TODO: Once we have the ability to upload without siafiles, we should
	// create a single siafile here and associate it with the skylink.
	for i := range partialUploads {
		pu := partialUploads[i].(*skynetTUSUpload)
		err = pu.fileNode.AddSkylink(skylink)
		if err != nil {
			return errors.AddContext(err, "failed to add skylink to partial uploads")
		}
	}
	return nil
}<|MERGE_RESOLUTION|>--- conflicted
+++ resolved
@@ -92,15 +92,15 @@
 	return r.staticSkynetTUSUploader
 }
 
-<<<<<<< HEAD
+// AsConcatableUpload implements the ConcaterDataStore interface.
 func (stu *skynetTUSUploader) AsConcatableUpload(upload handler.Upload) handler.ConcatableUpload {
 	return upload.(*skynetTUSUpload)
-=======
+}
+
 // NewLock implements the handler.Locker interface by passing on the call to the
 // upload storage backend.
 func (stu *skynetTUSUploader) NewLock(id string) (handler.Lock, error) {
 	return stu.staticUploads.NewLock(id)
->>>>>>> 71862cb4
 }
 
 // NewUpload creates a new upload from fileinfo.
