--- conflicted
+++ resolved
@@ -50,11 +50,6 @@
 	// allowing for resumable uploads.
 	skynetTUSUploader struct {
 		staticUploadStore skymodules.SkynetTUSUploadStore
-<<<<<<< HEAD
-
-		ongoingUploads map[string]*ongoingTUSUpload
-=======
->>>>>>> 23794c99
 
 		ongoingUploads map[string]*ongoingTUSUpload
 		staticRenter   *Renter
@@ -63,22 +58,12 @@
 
 	// ongoingTUSUpload implements multiple TUS interfaces for uploads.
 	ongoingTUSUpload struct {
-<<<<<<< HEAD
-		// The underlying upload.
-		staticUpload skymodules.SkynetTUSUpload
-
-		fileNode       *filesystem.FileNode
-		staticUploader *skynetTUSUploader
-		closed         bool
-		mu             sync.Mutex
-=======
 		staticUpload   skymodules.SkynetTUSUpload
 		staticUploader *skynetTUSUploader
 
 		fileNode *filesystem.FileNode
 		closed   bool
 		mu       sync.Mutex
->>>>>>> 23794c99
 	}
 )
 
@@ -189,22 +174,6 @@
 
 // GetUpload returns an existing upload.
 func (stu *skynetTUSUploader) GetUpload(ctx context.Context, id string) (handler.Upload, error) {
-<<<<<<< HEAD
-	// Search for ongoing upload.
-	stu.mu.Lock()
-	ou, exists := stu.ongoingUploads[id]
-	if exists {
-		stu.mu.Unlock()
-		return ou, nil
-	}
-	stu.mu.Unlock()
-
-	// If it doesn't exist create one.
-	upload, err := stu.staticUploadStore.GetUpload(ctx, id)
-	if err != nil {
-		return nil, err
-	}
-=======
 	// Get the upload from the db first.
 	upload, err := stu.staticUploadStore.GetUpload(ctx, id)
 	if err != nil {
@@ -219,18 +188,11 @@
 	}
 
 	// If it doesn't exist create one.
->>>>>>> 23794c99
 	ou = &ongoingTUSUpload{
 		staticUpload:   upload,
 		staticUploader: stu,
 	}
-<<<<<<< HEAD
-	stu.mu.Lock()
 	stu.ongoingUploads[id] = ou
-	stu.mu.Unlock()
-=======
-	stu.ongoingUploads[id] = ou
->>>>>>> 23794c99
 	return ou, nil
 }
 
@@ -455,11 +417,7 @@
 	if err != nil {
 		return errors.AddContext(err, "failed to fetch smBytes")
 	}
-<<<<<<< HEAD
-	smallUploadData, err := u.staticUpload.SmallUploadData(ctx)
-=======
 	smallUploadData, err := u.staticUpload.SmallFileData(ctx)
->>>>>>> 23794c99
 	if err != nil {
 		return errors.AddContext(err, "failed to fetch smallUploadData")
 	}
@@ -515,15 +473,6 @@
 		for _, upload := range toDelete {
 			uploadID, sp, err := upload.PruneInfo(r.tg.StopCtx())
 			if err != nil {
-<<<<<<< HEAD
-				r.staticLog.Critical("failed to fetch prune info from upload", err)
-			} else {
-				// Delete on disk.
-				spFanout, _ := sp.AddSuffixStr(skymodules.ExtendedSuffix)
-				_ = r.DeleteFile(sp)
-				_ = r.DeleteFile(spFanout)
-			}
-=======
 				r.staticLog.Print("WARN: failed to fetch prune info from upload", err)
 				continue
 			}
@@ -542,7 +491,6 @@
 				r.staticLog.Printf("WARN: failed to delete extended SiaPath %v: %v", sp.String(), err)
 			}
 
->>>>>>> 23794c99
 			// Delete from store.
 			_ = r.staticSkynetTUSUploader.staticUploadStore.Prune(uploadID)
 
@@ -659,11 +607,7 @@
 	// from being pruned.
 	var errs error
 	for i := range partialUploads {
-<<<<<<< HEAD
-		// Commit the partial upload as complete as well. This
-=======
 		// Commit the partial upload as complete as well.
->>>>>>> 23794c99
 		pu = partialUploads[i].(*ongoingTUSUpload)
 		errs = errors.Compose(errs, pu.staticUpload.CommitFinishPartialUpload())
 	}
