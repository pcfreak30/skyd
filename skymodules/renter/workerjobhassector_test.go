package renter

import (
	"context"
	"fmt"
	"testing"
<<<<<<< HEAD
	"unsafe"

=======
	"time"

	"gitlab.com/NebulousLabs/errors"
	"gitlab.com/NebulousLabs/fastrand"
	"gitlab.com/SkynetLabs/skyd/build"
>>>>>>> d4b245b2
	"gitlab.com/SkynetLabs/skyd/skymodules"
	"go.sia.tech/siad/crypto"
	"go.sia.tech/siad/modules"
	"go.sia.tech/siad/types"
)

// TestHasSectorJobBatchCallNext makes sure that multiple has sector jobs are
// batched together correctly.
func TestHasSectorJobBatchCallNext(t *testing.T) {
	t.Parallel()

	// Create queue and job.
	queue := jobHasSectorQueue{
<<<<<<< HEAD
		jobGenericQueue: newJobGenericQueue(&worker{
			atomicCache: unsafe.Pointer(&workerCache{
				staticHostVersion: skymodules.FoundationHardforkVersion,
			}),
		}),
=======
		availabilityMetrics: newAvailabilityMetrics(availabilityMetricsDefaultHalfLife),
		jobGenericQueue:     newJobGenericQueue(&worker{}),
>>>>>>> d4b245b2
	}
	jhs := &jobHasSector{
		jobGeneric: &jobGeneric{
			staticQueue: queue,
			staticCtx:   context.Background(),
		},
		staticSpan: testSpan(),
	}

	// add jobs
	for i := 0; i < int(hasSectorBatchSize)+1; i++ {
		if !queue.callAdd(jhs) {
			t.Fatal("job wasn't added")
		}
	}

	// call callNext 3 times.
	next1 := queue.callNext()
	next2 := queue.callNext()
	next3 := queue.callNext()

	// the first should contain hasSectorBatchSize jobs, the second one 1 job
	// and the third one should be nil.
	if l := len(next1.(*jobHasSectorBatch).staticJobs); l != int(hasSectorBatchSize) {
		t.Fatal("wrong size", l, hasSectorBatchSize)
	}
	if len(next2.(*jobHasSectorBatch).staticJobs) != 1 {
		t.Fatal("wrong size")
	}
	if next3 != nil {
		t.Fatal("should be nil")
	}
}

// TestHasSectorJobQueueAvailabilityRate is a unit that verifies the HS job
// queue correctly returns the availability rate
func TestHasSectorJobQueueAvailabilityRate(t *testing.T) {
	if testing.Short() {
		t.SkipNow()
	}
	t.Parallel()

	// create a new worker tester
	wt, err := newWorkerTester(t.Name())
	if err != nil {
		t.Fatal(err)
	}
	defer func() {
		err := wt.Close()
		if err != nil {
			t.Fatal(err)
		}
	}()
	w := wt.worker

	// wait until the worker is done with its maintenance tasks - this basically
	// ensures we have a working worker, with valid PT and funded EA
	if err := build.Retry(100, 100*time.Millisecond, func() error {
		if !w.managedMaintenanceSucceeded() {
			return errors.New("worker not ready with maintenance")
		}
		return nil
	}); err != nil {
		t.Fatal(err)
	}

	// assert the min availability rate on a new queue
	randomNumPieces := fastrand.Intn(64) + 1
	if w.staticJobHasSectorQueue.callAvailabilityRate(randomNumPieces) != jobHasSectorQueueMinAvailabilityRate {
		t.Fatal("unexpected")
	}

	// create a two roots, add one to the host
	randomData := fastrand.Bytes(int(modules.SectorSize))
	randomRoot := crypto.MerkleRoot(randomData)
	sectorData := fastrand.Bytes(int(modules.SectorSize))
	sectorRoot := crypto.MerkleRoot(sectorData)
	err = wt.host.AddSector(sectorRoot, sectorData)
	if err != nil {
		t.Fatal(err)
	}

	// add a job where the host is supposed to find one root out of two
	roots := []crypto.Hash{sectorRoot, randomRoot}
	responseChan := make(chan *jobHasSectorResponse, 1)
	jhs := w.newJobHasSector(context.Background(), responseChan, randomNumPieces, roots...)
	added := w.staticJobHasSectorQueue.callAdd(jhs)
	if !added {
		t.Fatal("unexpected")
	}

	// check whether the availability rate is correct
	if err := build.Retry(10, 10*time.Millisecond, func() error {
		availabilityRate := w.staticJobHasSectorQueue.callAvailabilityRate(randomNumPieces)
		if availabilityRate != .5 {
			return fmt.Errorf("unexpected availability rate %v != .5", availabilityRate)
		}
		return nil
	}); err != nil {
		t.Fatal(err)
	}

	// add a job where the host won't find any root
	roots = []crypto.Hash{randomRoot, randomRoot, randomRoot}
	responseChan = make(chan *jobHasSectorResponse, 1)
	jhs = w.newJobHasSector(context.Background(), responseChan, randomNumPieces, roots...)
	added = w.staticJobHasSectorQueue.callAdd(jhs)
	if !added {
		t.Fatal("unexpected")
	}

	// check whether the availability rate is correct
	if err := build.Retry(10, 10*time.Millisecond, func() error {
		availabilityRate := w.staticJobHasSectorQueue.callAvailabilityRate(randomNumPieces)
		if availabilityRate != .2 {
			return fmt.Errorf("unexpected availability rate %v != .2", availabilityRate)
		}
		return nil
	}); err != nil {
		t.Fatal(err)
	}
}

// TestHasSectorJobExpectedBandwidth is a unit test that verifies our HS job
// bandwidth estimates are given in a way we never execute a program and run out
// of budget.
func TestHasSectorJobExpectedBandwidth(t *testing.T) {
	if testing.Short() {
		t.SkipNow()
	}
	t.Parallel()

	// create a new worker tester
	wt, err := newWorkerTester(t.Name())
	if err != nil {
		t.Fatal(err)
	}
	defer func() {
		err := wt.Close()
		if err != nil {
			t.Fatal(err)
		}
	}()
	w := wt.worker
	pt := wt.staticPriceTable().staticPriceTable

	// numPacketsRequiredForSectors is a helper function that executes a HS
	// program with the given amount of sectors and returns the amount of
	// packets needed to cover both the upload and download bandwidth of the
	// program.
	numPacketsRequiredForSectors := func(numSectors int) (uint64, uint64) {
		// build sectors
		sectors := make([]crypto.Hash, numSectors)
		for i := 0; i < numSectors; i++ {
			sectors[i] = crypto.Hash{1, 2, 3}
		}

		// build program
		pb := modules.NewProgramBuilder(&pt, 0)
		for _, sector := range sectors {
			pb.AddHasSectorInstruction(sector)
		}
		p, data := pb.Program()
		cost, _, _ := pb.Cost(true)

		// build job
		jhs := new(jobHasSector)
		jhs.staticSectors = sectors
		jhs.staticNumPieces = skymodules.RenterDefaultNumPieces

		// build a batch from the job for comparison
		jhsb := *&jobHasSectorBatch{
			staticJobs: []*jobHasSector{
				jhs,
			},
		}

		// calculate cost
		ulBandwidth, dlBandwidth := jhs.callExpectedBandwidth()
		bandwidthCost := modules.MDMBandwidthCost(pt, ulBandwidth, dlBandwidth)
		cost = cost.Add(bandwidthCost)

		// cost of batch should match.
		ulb, dlb := jhsb.callExpectedBandwidth()
		if ulb != ulBandwidth || dlb != dlBandwidth {
			t.Fatal("batch bandwidth doesn't match job bandwidth")
		}

		// execute the program
		_, limit, err := w.managedExecuteProgram(p, data, types.FileContractID{}, categoryDownload, cost)
		if err != nil {
			t.Fatal(err)
		}

		return limit.Downloaded() / 1460, limit.Uploaded() / 1460
	}

	// expect 1 root to only require a single packet on both up and download
	dl, ul := numPacketsRequiredForSectors(1)
	if dl != 1 || ul != 1 {
		t.Fatal("unexpected")
	}

	// expect 12 roots to not exceed the threshold (which is at 13) on download
	dl, ul = numPacketsRequiredForSectors(12)
	if dl != 1 || ul != 1 {
		t.Fatal("unexpected")
	}

	// expect 13 roots to push us over the threshold, and require an extra
	// packet on download
	dl, ul = numPacketsRequiredForSectors(13)
	if dl != 2 || ul != 1 {
		t.Fatal("unexpected")
	}

	// expect 16 roots to not exceed the threshold (which is at 17) on upload
	dl, ul = numPacketsRequiredForSectors(16)
	if dl != 2 || ul != 1 {
		t.Fatal("unexpected")
	}

	// expect 17 roots to push us over the threshold, and require an extra
	// packet on upload
	dl, ul = numPacketsRequiredForSectors(17)
	if dl != 2 || ul != 2 {
		t.Fatal("unexpected")
	}
}

// TestAvailabilityMetrics is a unit test for AvailabilityMetrics
func TestAvailabilityMetrics(t *testing.T) {
	t.Parallel()

	// verify we have the expected amount of buckets
	metrics := newAvailabilityMetrics(100 * time.Second)
	if len(metrics.buckets) != availabilityMetricsNumBuckets {
		t.Fatal("bad")
	}

	// verify the piecesToBuckets slice against this hardcoded slice
	expected := []int{-1, 0, 1, 2, 3, 3, 4, 4, 5, 5, 5, 6, 6, 6, 7, 7, 7, 7, 8, 8, 8, 8, 8, 9, 9, 9, 9, 9, 9, 10, 10, 10, 10, 10, 10, 10, 10, 11, 11, 11, 11, 11, 11, 11, 11, 11, 11, 12, 12, 12, 12, 12, 12, 12, 12, 12, 12, 12, 12, 13, 13, 13, 13, 13, 13, 13, 13, 13, 13, 13, 13, 13, 13, 13, 14, 14, 14, 14, 14, 14, 14, 14, 14, 14, 14, 14, 14, 14, 14, 14, 14, 14, 14, 15, 15, 15, 15, 15, 15, 15, 15, 15, 15, 15, 15, 15, 15, 15, 15, 15, 15, 15, 15, 15, 15, 15, 15}
	if len(metrics.piecesToBuckets) != len(expected) {
		t.Fatal("bad")
	}
	for i := range expected {
		if metrics.piecesToBuckets[i] != expected[i] {
			t.Fatal("bad")
		}
	}

	// manually verify some bucket indices
	bucketIndex := metrics.piecesToBuckets[1]
	if bucketIndex != 0 {
		t.Fatal("bad", bucketIndex)
	}
	bucketIndex = metrics.piecesToBuckets[10]
	if bucketIndex != 5 {
		t.Fatal("bad")
	}
	bucketIndex = metrics.piecesToBuckets[30]
	if bucketIndex != 10 {
		t.Fatal("bad")
	}
	bucketIndex = metrics.piecesToBuckets[96]
	if bucketIndex != 15 {
		t.Fatal("bad")
	}

	// assert we're returning the last bucket if the num pieces is larger than
	// what we support, which is 116 num pieces with the current defaults
	if metrics.bucket(999) != metrics.buckets[bucketIndex] {
		t.Fatal("bad")
	}

	// assert the bucket has no datapoints yet
	bucket := metrics.bucket(10)
	if bucket.totalAvailable != 0 || bucket.totalLookups != 0 {
		t.Fatal("bad")
	}

	// update metrics and assert the correct bucket got updated
	metrics.updateMetrics(10, []bool{true, true, false})
	bucket = metrics.bucket(10)
	if bucket.totalAvailable != 2 || bucket.totalLookups != 3 {
		t.Fatal("bad")
	}

	// assert all other buckets have not been updated
	for b := 0; b < availabilityMetricsNumBuckets; b++ {
		bucketIndex = metrics.piecesToBuckets[10]
		if b == bucketIndex {
			continue
		}
		bucket := metrics.buckets[b]
		if bucket.totalAvailable != 0 || bucket.totalLookups != 0 {
			t.Fatal("bad")
		}
	}
}<|MERGE_RESOLUTION|>--- conflicted
+++ resolved
@@ -4,16 +4,12 @@
 	"context"
 	"fmt"
 	"testing"
-<<<<<<< HEAD
+	"time"
 	"unsafe"
-
-=======
-	"time"
 
 	"gitlab.com/NebulousLabs/errors"
 	"gitlab.com/NebulousLabs/fastrand"
 	"gitlab.com/SkynetLabs/skyd/build"
->>>>>>> d4b245b2
 	"gitlab.com/SkynetLabs/skyd/skymodules"
 	"go.sia.tech/siad/crypto"
 	"go.sia.tech/siad/modules"
@@ -27,16 +23,12 @@
 
 	// Create queue and job.
 	queue := jobHasSectorQueue{
-<<<<<<< HEAD
+		availabilityMetrics: newAvailabilityMetrics(availabilityMetricsDefaultHalfLife),
 		jobGenericQueue: newJobGenericQueue(&worker{
 			atomicCache: unsafe.Pointer(&workerCache{
 				staticHostVersion: skymodules.FoundationHardforkVersion,
 			}),
 		}),
-=======
-		availabilityMetrics: newAvailabilityMetrics(availabilityMetricsDefaultHalfLife),
-		jobGenericQueue:     newJobGenericQueue(&worker{}),
->>>>>>> d4b245b2
 	}
 	jhs := &jobHasSector{
 		jobGeneric: &jobGeneric{
