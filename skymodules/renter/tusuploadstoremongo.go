--- conflicted
+++ resolved
@@ -366,11 +366,13 @@
 // CommitWriteChunk commits writing a chunk of either a small or
 // large file with fanout.
 func (u *MongoTUSUpload) CommitWriteChunk(ctx context.Context, newOffset int64, newLastWrite time.Time, isSmall bool, fanout []byte) error {
-<<<<<<< HEAD
 	// COMPAT: If an upload has the 'fanoutbytes' set, we prepend the fanout
 	// with them and set them to nil in the db.
 	if len(u.FanoutBytes) > 0 {
-		fanout = append(u.FanoutBytes, fanout...)
+		newFanout := make([]byte, len(u.FanoutBytes)+len(fanout))
+		copy(newFanout, u.FanoutBytes)
+		copy(newFanout[len(u.FanoutBytes):], fanout)
+		fanout = newFanout
 	}
 	// This method writes to the db twice. Make sure that the writes happen
 	// atomically.
@@ -413,21 +415,6 @@
 	// Increment the sequence number in memory if everything went well.
 	u.FanoutSequenceCounter++
 	u.FanoutBytes = nil
-=======
-	// Create the new fanout bytes. Make sure we are not reusing
-	// u.FanoutBytes memory but instead assign new memory and then copy into
-	// that.
-	newFanoutBytes := make([]byte, len(u.FanoutBytes)+len(fanout))
-	copy(newFanoutBytes, u.FanoutBytes)
-	copy(newFanoutBytes[len(u.FanoutBytes):], fanout)
-	err := u.commitWriteChunk(ctx, bson.M{
-		"fanoutbytes": newFanoutBytes,
-	}, newOffset, newLastWrite)
-	if err != nil {
-		return err
-	}
-	u.FanoutBytes = newFanoutBytes
->>>>>>> 645801b6
 	return nil
 }
 
@@ -479,17 +466,8 @@
 	if errors.Contains(result.Err(), mongo.ErrNoDocuments) {
 		return os.ErrNotExist // return os.ErrNotExist for TUS
 	}
-<<<<<<< HEAD
-	if result.Err() != nil {
+	if err := result.Err(); err != nil {
 		return result.Err()
-	}
-
-	fanout := u.staticUploadStore.staticFanoutCollection()
-	_, err := fanout.DeleteMany(ctx, bson.M{"uploadid": u.ID})
-	return err
-=======
-	if err := result.Err(); err != nil {
-		return err
 	}
 
 	// Then update the in-memory state.
@@ -497,8 +475,11 @@
 	u.FileInfo = newFileInfo
 	u.LastWrite = time.Now()
 	u.FanoutBytes = nil
-	return nil
->>>>>>> 645801b6
+
+	// Remove the fanout chunks.
+	fanout := u.staticUploadStore.staticFanoutCollection()
+	_, err := fanout.DeleteMany(ctx, bson.M{"uploadid": u.ID})
+	return err
 }
 
 // Fanout returns the fanout of the upload. Should only be
