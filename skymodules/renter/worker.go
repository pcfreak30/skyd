--- conflicted
+++ resolved
@@ -29,11 +29,6 @@
 )
 
 const (
-	// bufferSize defines the size of the buffers distributed by the buffer pool
-	//
-	// NOTE: we empirically found 4kib to be a safe value
-	bufferSize = 1 << 12 // 4kib
-
 	// minRegistryVersion defines the minimum version that is required for a
 	// host to support the registry.
 	minRegistryVersion = "1.5.5"
@@ -154,13 +149,6 @@
 		// registry entries.
 		staticRegistryCache *registryRevisionCache
 
-<<<<<<< HEAD
-		// staticBufferPool is a buffer pool that distributes buffers of a
-		// 'bufferSize' size
-		staticBufferPool *bufferPool
-
-=======
->>>>>>> 3201e1fb
 		// staticSetInitialEstimates is an object that ensures the initial queue
 		// estimates of the HS and RJ queues are only set once.
 		staticSetInitialEstimates sync.Once
@@ -174,37 +162,7 @@
 		staticRenter *Renter
 		wakeChan     chan struct{} // Worker will check queues if given a wake signal.
 	}
-
-	// bufferPool defines a small helper type that wraps the 'Get' and 'Put'
-	// method of they sync.Pool casting the type to a buffer and resetting it to
-	// ensure it can never be forgotten
-	bufferPool struct {
-		staticPool sync.Pool
-	}
 )
-
-// newBufferPool returns a new instance of a buffer pool
-func newBufferPool() *bufferPool {
-	return &bufferPool{
-		staticPool: sync.Pool{
-			New: func() interface{} {
-				return bytes.NewBuffer(make([]byte, bufferSize))
-			},
-		},
-	}
-}
-
-// Get gets a buffer from the sync pool and resets it.
-func (bp *bufferPool) Get() *bytes.Buffer {
-	buffer := bp.staticPool.Get().(*bytes.Buffer)
-	buffer.Reset()
-	return buffer
-}
-
-// Put adds the given buffer back to the pool.
-func (bp *bufferPool) Put(buffer *bytes.Buffer) {
-	bp.staticPool.Put(buffer)
-}
 
 // callReadQueue returns the appropriate read queue depending on the priority of
 // the download.
@@ -215,20 +173,6 @@
 	return w.staticJobReadQueue
 }
 
-// downloadChunks is a queue of download chunks.
-type downloadChunks struct {
-	*list.List
-}
-
-// Pop removes the first element of the queue.
-func (queue *downloadChunks) Pop() *unfinishedDownloadChunk {
-	mr := queue.Front()
-	if mr == nil {
-		return nil
-	}
-	return queue.List.Remove(mr).(*unfinishedDownloadChunk)
-}
-
 // uploadChunks is a queue of upload chunks.
 type uploadChunks struct {
 	*list.List
@@ -255,17 +199,6 @@
 	err := w.staticTG.Stop()
 	if err != nil && !errors.Contains(err, threadgroup.ErrStopped) {
 		w.staticRenter.staticLog.Printf("Worker %v: kill failed: %v", w.staticHostPubKeyStr, err)
-	}
-}
-
-// staticKilled is a convenience function to determine if a worker has been
-// killed or not.
-func (w *worker) staticKilled() bool {
-	select {
-	case <-w.staticTG.StopChan():
-		return true
-	default:
-		return false
 	}
 }
 
@@ -326,14 +259,6 @@
 			atomicWriteDataLimit: uint64(initialConcurrentAsyncWriteData),
 		},
 
-<<<<<<< HEAD
-		// Initialize a buffer pool handing out 4kb buffers. This to prevent
-		// reallocating a buffer of unknown size, but instead reusing the same
-		// buffer over and over again.
-		staticBufferPool: newBufferPool(),
-
-=======
->>>>>>> 3201e1fb
 		unprocessedChunks: newUploadChunks(),
 		wakeChan:          make(chan struct{}, 1),
 		staticRenter:      r,
