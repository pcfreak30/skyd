--- conflicted
+++ resolved
@@ -43,7 +43,8 @@
 	// worker. The queue also tracks performance metrics, which can then be used
 	// by projects to optimize job scheduling between workers.
 	jobReadQueue struct {
-		staticStats *jobReadStats
+		staticLowPrio bool
+		staticStats   *jobReadStats
 		*jobGenericQueue
 	}
 
@@ -57,12 +58,9 @@
 		weightedJobTime1m  float64
 		weightedJobTime4m  float64
 
-<<<<<<< HEAD
-		staticLowPrio bool
 		*jobGenericQueue
-=======
+
 		mu sync.Mutex
->>>>>>> d4b245b2
 	}
 
 	// jobReadResponse contains the result of a Read query.
@@ -334,8 +332,8 @@
 		w.staticRenter.staticLog.Critical("incorret call on initJobReadQueue")
 	}
 	w.staticJobReadQueue = &jobReadQueue{
+		jobGenericQueue: newJobGenericQueue(w),
 		staticLowPrio:   false,
-		jobGenericQueue: newJobGenericQueue(w),
 		staticStats:     jrs,
 	}
 }
@@ -348,8 +346,8 @@
 		w.staticRenter.staticLog.Critical("incorret call on initJobReadQueue")
 	}
 	w.staticJobLowPrioReadQueue = &jobReadQueue{
+		jobGenericQueue: newJobGenericQueue(w),
 		staticLowPrio:   true,
-		jobGenericQueue: newJobGenericQueue(w),
 		staticStats:     jrs,
 	}
 }