--- conflicted
+++ resolved
@@ -73,10 +73,6 @@
 		weightedJobTime1m  float64
 		weightedJobTime4m  float64
 
-<<<<<<< HEAD
-		*jobGenericQueue
-
-=======
 		// These distribution trackers keep track of the read durations for
 		// every length category.
 		staticDT64k *skymodules.DistributionTracker
@@ -84,7 +80,6 @@
 		staticDT4m  *skymodules.DistributionTracker
 
 		*jobGenericQueue
->>>>>>> cd56ec4f
 		mu sync.Mutex
 	}
 
@@ -117,7 +112,6 @@
 	}
 )
 
-<<<<<<< HEAD
 // staticMaxWeight returns the max weight of the queue.
 func (jq *jobReadQueue) staticMaxWeight() uint64 {
 	weight := readQueueWeight
@@ -135,7 +129,8 @@
 	}
 	// Adjust the weight according to actual bandwidth.
 	return weight + modules.SectorSize - j.staticLength
-=======
+}
+
 // NewJobReadStats returns an initialized jobReadStats object.
 func NewJobReadStats() *jobReadStats {
 	return &jobReadStats{
@@ -143,7 +138,6 @@
 		staticDT1m:  skymodules.NewDistributionTrackerStandard(),
 		staticDT4m:  skymodules.NewDistributionTrackerStandard(),
 	}
->>>>>>> cd56ec4f
 }
 
 // staticJobReadMetadata returns the read job's metadata.
@@ -388,14 +382,9 @@
 
 	w.staticJobReadQueue = &jobReadQueue{
 		jobGenericQueue: newJobGenericQueue(w),
-<<<<<<< HEAD
 		staticLowPrio:   false,
+		staticBaseCost:  skymodules.DefaultSkynetBaseCost,
 		staticStats:     jrs,
-=======
-
-		staticBaseCost: skymodules.DefaultSkynetBaseCost,
-		staticStats:    jrs,
->>>>>>> cd56ec4f
 	}
 }
 
@@ -409,13 +398,8 @@
 
 	w.staticJobLowPrioReadQueue = &jobReadQueue{
 		jobGenericQueue: newJobGenericQueue(w),
-<<<<<<< HEAD
 		staticLowPrio:   true,
 		staticStats:     jrs,
-=======
-
-		staticBaseCost: skymodules.DefaultSkynetBaseCost,
-		staticStats:    jrs,
->>>>>>> cd56ec4f
+		staticBaseCost:  skymodules.DefaultSkynetBaseCost,
 	}
 }