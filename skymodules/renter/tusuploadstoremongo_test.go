--- conflicted
+++ resolved
@@ -599,7 +599,6 @@
 	if !reflect.DeepEqual(upload.ServerNames, []string{"create", "commit"}) {
 		t.Fatal("wrong portalnames", upload.ServerNames)
 	}
-<<<<<<< HEAD
 	finalFanout, err := upload.Fanout(context.Background())
 	if err != nil {
 		t.Fatal(err)
@@ -620,10 +619,17 @@
 		t.Fatal(err)
 	}
 	copyAfter, err := json.Marshal(upload)
-=======
+	if err != nil {
+		t.Fatal(err)
+	}
+	if !bytes.Equal(copyBefore, copyAfter) {
+		t.Log(string(copyBefore))
+		t.Log(string(copyAfter))
+		t.Fatal("should've been a no-op")
+	}
 
 	// Deep-Copy the upload.
-	copyBefore, err := json.Marshal(u)
+	copyBefore, err = json.Marshal(u)
 	if err != nil {
 		t.Fatal(err)
 	}
@@ -639,19 +645,14 @@
 		t.Fatal("should fail")
 	}
 
-	copyAfter, err := json.Marshal(u)
->>>>>>> 645801b6
+	copyAfter, err = json.Marshal(u)
 	if err != nil {
 		t.Fatal(err)
 	}
 	if !bytes.Equal(copyBefore, copyAfter) {
-<<<<<<< HEAD
 		t.Log(string(copyBefore))
 		t.Log(string(copyAfter))
-		t.Fatal("should've been a no-op")
-=======
 		t.Fatal("copies don't match")
->>>>>>> 645801b6
 	}
 }
 
@@ -766,7 +767,6 @@
 	if sl, set := upload.FileInfo.MetaData["Skylink"]; !set || !reflect.DeepEqual(sl, skylink.String()) {
 		t.Fatal("wrong skylink")
 	}
-<<<<<<< HEAD
 
 	// Fanout chunks should be gone.
 	result, err = fanouts.Find(context.Background(), bson.M{"uploadid": "regular"})
@@ -782,17 +782,10 @@
 // "fanoutbytes" field set is upgraded to use the sharded fanout with sequence
 // numbers.
 func TestCommitWriteChunkFanoutBytesCompat(t *testing.T) {
-=======
-}
-
-// TestCommitFinishUploadErr is a unit test for CommitFinishUpload's error case.
-func TestCommitFinishUploadErr(t *testing.T) {
->>>>>>> 645801b6
 	if testing.Short() {
 		t.SkipNow()
 	}
 
-<<<<<<< HEAD
 	// Use different stores for creating the uploads and getting the upload.
 	createStore, err := newMongoTestStore(t.Name())
 	if err != nil {
@@ -810,32 +803,17 @@
 		t.Fatal(err)
 	}
 	collection = createStore.staticFanoutCollection()
-=======
-	us, err := newMongoTestStore(t.Name())
-	if err != nil {
-		t.Fatal(err)
-	}
-
-	// Reset collection.
-	collection := us.staticUploadCollection()
->>>>>>> 645801b6
 	if err := collection.Drop(context.Background()); err != nil {
 		t.Fatal(err)
 	}
 
-<<<<<<< HEAD
 	// Create large upload.
 	sm := fastrand.Bytes(10)
 	largeUpload, err := createStore.CreateUpload(context.Background(), handler.FileInfo{ID: "large"}, skymodules.RandomSiaPath(), "large", 1, 1, 1, sm, crypto.TypePlain)
-=======
-	// Create the upload.
-	regular, err := us.CreateUpload(context.Background(), handler.FileInfo{ID: "regular", MetaData: make(handler.MetaData)}, skymodules.RandomSiaPath(), "regular", 1, 1, 1, fastrand.Bytes(10), crypto.TypePlain)
->>>>>>> 645801b6
-	if err != nil {
-		t.Fatal(err)
-	}
-
-<<<<<<< HEAD
+	if err != nil {
+		t.Fatal(err)
+	}
+
 	// Give it some fanout.
 	u := largeUpload.(*MongoTUSUpload)
 	fanout1 := fastrand.Bytes(crypto.HashSize)
@@ -875,7 +853,32 @@
 	}
 	if !bytes.Equal(fanout, append(fanout1, fanout2...)) {
 		t.Fatal("wrong fanout returned")
-=======
+	}
+}
+
+// TestCommitFinishUploadErr is a unit test for CommitFinishUpload's error case.
+func TestCommitFinishUploadErr(t *testing.T) {
+	if testing.Short() {
+		t.SkipNow()
+	}
+
+	us, err := newMongoTestStore(t.Name())
+	if err != nil {
+		t.Fatal(err)
+	}
+
+	// Reset collection.
+	collection := us.staticUploadCollection()
+	if err := collection.Drop(context.Background()); err != nil {
+		t.Fatal(err)
+	}
+
+	// Create the upload.
+	regular, err := us.CreateUpload(context.Background(), handler.FileInfo{ID: "regular", MetaData: make(handler.MetaData)}, skymodules.RandomSiaPath(), "regular", 1, 1, 1, fastrand.Bytes(10), crypto.TypePlain)
+	if err != nil {
+		t.Fatal(err)
+	}
+
 	// Check the relevant fields.
 	u, err := us.GetUpload(context.Background(), "regular")
 	if err != nil {
@@ -919,6 +922,5 @@
 	}
 	if !bytes.Equal(copyBefore, copyAfter) {
 		t.Fatal("copies don't match")
->>>>>>> 645801b6
 	}
 }