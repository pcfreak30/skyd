// Package renter is responsible for uploading and downloading files on the sia
// network.
package renter

// TODO: Allow the 'baseMemory' to be set by the user.
//
// TODO: The repair loop currently receives new upload jobs through a channel.
// The download loop has a better model, a heap that can be pushed to and popped
// from concurrently without needing complex channel communication. Migrating
// the renter to this model should clean up some of the places where uploading
// bottlenecks, and reduce the amount of channel-ninjitsu required to make the
// uploading function.
//
// TODO: Allow user to configure the packet size when ratelimiting the renter.
// Currently the default is set to 16kb. That's going to require updating the
// API and extending the settings object, and then tweaking the
// setBandwidthLimits function.
//
// TODO: Currently 'callUpdate()' is used after setting the allowance, though
// this doesn't guarantee that anything interesting will happen because the
// contractor's 'threadedContractMaintenance' will run in the background and
// choose to update the hosts and contracts. Really, we should have the
// contractor notify the renter whenever there has been a change in the contract
// set so that 'callUpdate()' can be used. Implementation in renter.SetSettings.

import (
	"fmt"
	"io"
	"net"
	"os"
	"path/filepath"
	"reflect"
	"strings"
	"sync"
	"sync/atomic"
	"time"

	"gitlab.com/NebulousLabs/errors"
	"gitlab.com/NebulousLabs/ratelimit"
	"gitlab.com/NebulousLabs/siamux"
	"gitlab.com/NebulousLabs/threadgroup"
	"gitlab.com/NebulousLabs/writeaheadlog"

	"gitlab.com/SkynetLabs/skyd/build"
	"gitlab.com/SkynetLabs/skyd/skykey"
	"gitlab.com/SkynetLabs/skyd/skymodules"
	"gitlab.com/SkynetLabs/skyd/skymodules/renter/contractor"
	"gitlab.com/SkynetLabs/skyd/skymodules/renter/filesystem"
	"gitlab.com/SkynetLabs/skyd/skymodules/renter/hostdb"
	"gitlab.com/SkynetLabs/skyd/skymodules/renter/skynetblocklist"
	"gitlab.com/SkynetLabs/skyd/skymodules/renter/skynetportals"
	"go.sia.tech/siad/crypto"
	"go.sia.tech/siad/modules"
	"go.sia.tech/siad/persist"
	siasync "go.sia.tech/siad/sync"
	"go.sia.tech/siad/types"
)

var (
	// skynetFeePayoutMultiplier is a factor that we multiply the fee estimation
	// with to determine the skynet fee payout threshold.
	skynetFeePayoutMultiplier = build.Select(build.Var{
		Dev:      uint64(100 * 1024), // 100 * 1kib txn
		Standard: uint64(100 * 1024), // 100 * 1kib txn
		Testing:  uint64(1),          // threshold == fee estimate
	}).(uint64)
)

var (
	errNilContractor = errors.New("cannot create renter with nil contractor")
	errNilCS         = errors.New("cannot create renter with nil consensus set")
	errNilGateway    = errors.New("cannot create hostdb with nil gateway")
	errNilHdb        = errors.New("cannot create renter with nil hostdb")
	errNilTpool      = errors.New("cannot create renter with nil transaction pool")
	errNilWallet     = errors.New("cannot create renter with nil wallet")
)

// A hostContractor negotiates, revises, renews, and provides access to file
// contracts.
type hostContractor interface {
	modules.Alerter

	// SetAllowance sets the amount of money the contractor is allowed to
	// spend on contracts over a given time period, divided among the number
	// of hosts specified. Note that contractor can start forming contracts as
	// soon as SetAllowance is called; that is, it may block.
	SetAllowance(skymodules.Allowance) error

	// Allowance returns the current allowance
	Allowance() skymodules.Allowance

	// Close closes the hostContractor.
	Close() error

	// CancelContract cancels the Renter's contract
	CancelContract(id types.FileContractID) error

	// Contracts returns the staticContracts of the renter's hostContractor.
	Contracts() []skymodules.RenterContract

	// ContractByPublicKey returns the contract associated with the host key.
	ContractByPublicKey(types.SiaPublicKey) (skymodules.RenterContract, bool)

	// ContractPublicKey returns the public key capable of verifying the renter's
	// signature on a contract.
	ContractPublicKey(pk types.SiaPublicKey) (crypto.PublicKey, bool)

	// ChurnStatus returns contract churn stats for the current period.
	ChurnStatus() skymodules.ContractorChurnStatus

	// ContractUtility returns the utility field for a given contract, along
	// with a bool indicating if it exists.
	ContractUtility(types.SiaPublicKey) (skymodules.ContractUtility, bool)

	// ContractStatus returns the status of the given contract within the
	// watchdog.
	ContractStatus(fcID types.FileContractID) (skymodules.ContractWatchStatus, bool)

	// CurrentPeriod returns the height at which the current allowance period
	// began.
	CurrentPeriod() types.BlockHeight

	// InitRecoveryScan starts scanning the whole blockchain for recoverable
	// contracts within a separate thread.
	InitRecoveryScan() error

	// PeriodSpending returns the amount spent on contracts during the current
	// billing period.
	PeriodSpending() (skymodules.ContractorSpending, error)

	// ProvidePayment takes a stream and a set of payment details and handles
	// the payment for an RPC by sending and processing payment request and
	// response objects to the host. It returns an error in case of failure.
	ProvidePayment(stream io.ReadWriter, pt *modules.RPCPriceTable, details contractor.PaymentDetails) error

	// OldContracts returns the oldContracts of the renter's hostContractor.
	OldContracts() []skymodules.RenterContract

	// Editor creates an Editor from the specified contract ID, allowing the
	// insertion, deletion, and modification of sectors.
	Editor(types.SiaPublicKey, <-chan struct{}) (contractor.Editor, error)

	// IsOffline reports whether the specified host is considered offline.
	IsOffline(types.SiaPublicKey) bool

	// Downloader creates a Downloader from the specified contract ID,
	// allowing the retrieval of sectors.
	Downloader(types.SiaPublicKey, <-chan struct{}) (contractor.Downloader, error)

	// Session creates a Session from the specified contract ID.
	Session(types.SiaPublicKey, <-chan struct{}) (contractor.Session, error)

	// RecoverableContracts returns the contracts that the contractor deems
	// recoverable. That means they are not expired yet and also not part of the
	// active contracts. Usually this should return an empty slice unless the host
	// isn't available for recovery or something went wrong.
	RecoverableContracts() []skymodules.RecoverableContract

	// RecoveryScanStatus returns a bool indicating if a scan for recoverable
	// contracts is in progress and if it is, the current progress of the scan.
	RecoveryScanStatus() (bool, types.BlockHeight)

	// RefreshedContract checks if the contract was previously refreshed
	RefreshedContract(fcid types.FileContractID) bool

	// RenewContract takes an established connection to a host and renews the
	// given contract with that host.
	RenewContract(conn net.Conn, fcid types.FileContractID, params skymodules.ContractParams, txnBuilder modules.TransactionBuilder, tpool modules.TransactionPool, hdb skymodules.HostDB, pt *modules.RPCPriceTable) (skymodules.RenterContract, []types.Transaction, error)

	// Synced returns a channel that is closed when the contractor is fully
	// synced with the peer-to-peer network.
	Synced() <-chan struct{}

	// UpdateWorkerPool updates the workerpool currently in use by the contractor.
	UpdateWorkerPool(skymodules.WorkerPool)
}

type renterFuseManager interface {
	// Mount mounts the files under the specified siapath under the 'mountPoint' folder on
	// the local filesystem.
	Mount(mountPoint string, sp skymodules.SiaPath, opts skymodules.MountOptions) (err error)

	// MountInfo returns the list of currently mounted fuse filesystems.
	MountInfo() []skymodules.MountInfo

	// Unmount unmounts the fuse filesystem currently mounted at mountPoint.
	Unmount(mountPoint string) error
}

// A siacoinSender is an object capable of sending siacoins to an address.
type siacoinSender interface {
	// SendSiacoins sends the specified amount of siacoins to the provided
	// address.
	SendSiacoins(types.Currency, types.UnlockHash) ([]types.Transaction, error)
}

// cachedUtilities contains the cached utilities used when bubbling file and
// folder metadata.
type cachedUtilities struct {
	offline      map[string]bool
	goodForRenew map[string]bool
	contracts    map[string]skymodules.RenterContract
	used         []types.SiaPublicKey
}

// A Renter is responsible for tracking all of the files that a user has
// uploaded to Sia, as well as the locations and health of these files.
type Renter struct {
	// An atomic variable to export the estimated system scan duration from the
	// health loop code to the renter. We use a uint64 because that's what's
	// friendly to the atomic package, but actually it's a time.Duration.
	atomicSystemHealthScanDuration uint64

	// Skynet Management
	staticSkylinkManager    *skylinkManager
	staticSkynetBlocklist   *skynetblocklist.SkynetBlocklist
	staticSkynetPortals     *skynetportals.SkynetPortals
	staticSpendingHistory   *spendingHistory
	staticSkynetTUSUploader *skynetTUSUploader

	// Download management.
	staticDownloadHeap *downloadHeap
	newDownloads       chan struct{} // Used to notify download loop that new downloads are available.

	// Download history.
	//
	// TODO: Currently the download history doesn't include repair-initiated
	// downloads, and instead only contains user-initiated downloads.
	staticDownloadHistory *downloadHistory

	// Upload and repair management.
	staticDirectoryHeap directoryHeap
	staticStuckStack    stuckStack
	staticUploadHeap    uploadHeap

	// Cache the hosts from the last price estimation result.
	lastEstimationHosts []skymodules.HostDBEntry

	// cachedUtilities contain contract information used when calculating
	// metadata information about the filesystem, such as health. This
	// information is used in various functions such as listing filesystem
	// information and updating directory metadata.  These values are cached to
	// prevent recomputing them too often.
	cachedUtilities cachedUtilities

	// staticSubscriptionManager is the global manager of registry
	// subscriptions.
	staticSubscriptionManager *registrySubscriptionManager

	// The renter's bandwidth ratelimit.
	staticRL *ratelimit.RateLimit

	// stats cache related fields.
	statsChan chan struct{}
	statsMu   sync.Mutex

	// various performance stats
<<<<<<< HEAD
	staticBaseSectorDownloadStats   *skymodules.SectorDownloadStats
	staticBaseSectorUploadStats     *skymodules.DistributionTracker
	staticChunkUploadStats          *skymodules.DistributionTracker
	staticFanoutSectorDownloadStats *skymodules.SectorDownloadStats
=======
	staticBaseSectorDownloadStats   *skymodules.DownloadOverdriveStats
	staticBaseSectorUploadStats     *skymodules.DistributionTracker
	staticChunkUploadStats          *skymodules.DistributionTracker
	staticFanoutSectorDownloadStats *skymodules.DownloadOverdriveStats
>>>>>>> f21806cb
	staticRegReadStats              *skymodules.DistributionTracker
	staticRegWriteStats             *skymodules.DistributionTracker
	staticStreamBufferStats         *skymodules.DistributionTracker

	// Memory management
	//
	// staticRegistryMemoryManager is used for updating registry entries and reading
	// them.
	//
	// staticUserUploadManager is used for user-initiated uploads
	//
	// staticUserDownloadMemoryManager is used for user-initiated downloads
	//
	// staticRepairMemoryManager is used for repair work scheduled by siad
	//
	staticMemoryManager             *memoryManager
	staticRegistryMemoryManager     *memoryManager
	staticRepairMemoryManager       *memoryManager
	staticUserDownloadMemoryManager *memoryManager
	staticUserUploadMemoryManager   *memoryManager

	// Modules and subsystems
	staticAccountManager               *accountManager
	staticAlerter                      *modules.GenericAlerter
	staticConsensusSet                 modules.ConsensusSet
	staticDirUpdateBatcher             *dirUpdateBatcher
	staticFileSystem                   *filesystem.FileSystem
	staticFuseManager                  renterFuseManager
	staticGateway                      modules.Gateway
	staticHostContractor               hostContractor
	staticHostDB                       skymodules.HostDB
	staticSkykeyManager                *skykey.SkykeyManager
	staticStreamBufferSet              *streamBufferSet
	staticTPool                        modules.TransactionPool
	staticUploadChunkDistributionQueue *uploadChunkDistributionQueue
	staticWallet                       modules.Wallet
	staticWorkerPool                   *workerPool

	// Utilities
	persist         persistence
	persistDir      string
	mu              *siasync.RWMutex
	staticDeps      skymodules.SkydDependencies
	staticLog       *persist.Logger
	staticMux       *siamux.SiaMux
	staticRepairLog *persist.Logger
	staticWAL       *writeaheadlog.WAL
	tg              threadgroup.ThreadGroup
}

// Close closes the Renter and its dependencies
func (r *Renter) Close() error {
	// TODO: Is this check needed?
	if r == nil {
		return nil
	}

	return errors.Compose(r.tg.Stop(), r.staticHostDB.Close(), r.staticHostContractor.Close(), r.staticSkynetBlocklist.Close(), r.staticSkynetPortals.Close())
}

// MemoryStatus returns the current status of the memory manager
func (r *Renter) MemoryStatus() (skymodules.MemoryStatus, error) {
	if err := r.tg.Add(); err != nil {
		return skymodules.MemoryStatus{}, err
	}
	defer r.tg.Done()

	repairStatus := r.staticRepairMemoryManager.callStatus()
	userDownloadStatus := r.staticUserDownloadMemoryManager.callStatus()
	userUploadStatus := r.staticUserUploadMemoryManager.callStatus()
	registryStatus := r.staticRegistryMemoryManager.callStatus()
	total := repairStatus.Add(userDownloadStatus).Add(userUploadStatus).Add(registryStatus)
	return skymodules.MemoryStatus{
		MemoryManagerStatus: total,

		Registry:     registryStatus,
		System:       repairStatus,
		UserDownload: userDownloadStatus,
		UserUpload:   userUploadStatus,
	}, nil
}

// PriceEstimation estimates the cost in siacoins of performing various storage
// and data operations.  The estimation will be done using the provided
// allowance, if an empty allowance is provided then the renter's current
// allowance will be used if one is set.  The final allowance used will be
// returned.
func (r *Renter) PriceEstimation(allowance skymodules.Allowance) (skymodules.RenterPriceEstimation, skymodules.Allowance, error) {
	if err := r.tg.Add(); err != nil {
		return skymodules.RenterPriceEstimation{}, skymodules.Allowance{}, err
	}
	defer r.tg.Done()
	// Use provide allowance. If no allowance provided use the existing
	// allowance. If no allowance exists, use a sane default allowance.
	if reflect.DeepEqual(allowance, skymodules.Allowance{}) {
		rs, err := r.Settings()
		if err != nil {
			return skymodules.RenterPriceEstimation{}, skymodules.Allowance{}, errors.AddContext(err, "error getting renter settings:")
		}
		allowance = rs.Allowance
		if reflect.DeepEqual(allowance, skymodules.Allowance{}) {
			allowance = skymodules.DefaultAllowance
		}
	}

	// Get hosts for estimate
	var hosts []skymodules.HostDBEntry
	hostmap := make(map[string]struct{})

	// Start by grabbing hosts from contracts
	// Get host pubkeys from contracts
	contracts := r.Contracts()
	var pks []types.SiaPublicKey
	for _, c := range contracts {
		u, ok := r.ContractUtility(c.HostPublicKey)
		if !ok {
			continue
		}
		// Check for active contracts only
		if !u.GoodForRenew {
			continue
		}
		pks = append(pks, c.HostPublicKey)
	}
	// Get hosts from pubkeys
	for _, pk := range pks {
		host, ok, err := r.staticHostDB.Host(pk)
		if !ok || host.Filtered || err != nil {
			continue
		}
		// confirm host wasn't already added
		if _, ok := hostmap[host.PublicKey.String()]; ok {
			continue
		}
		hosts = append(hosts, host)
		hostmap[host.PublicKey.String()] = struct{}{}
	}
	// Add hosts from previous estimate cache if needed
	if len(hosts) < int(allowance.Hosts) {
		id := r.mu.Lock()
		cachedHosts := r.lastEstimationHosts
		r.mu.Unlock(id)
		for _, host := range cachedHosts {
			// confirm host wasn't already added
			if _, ok := hostmap[host.PublicKey.String()]; ok {
				continue
			}
			hosts = append(hosts, host)
			hostmap[host.PublicKey.String()] = struct{}{}
		}
	}
	// Add random hosts if needed
	if len(hosts) < int(allowance.Hosts) {
		// Re-initialize the list with SiaPublicKeys to hold the public keys from the current
		// set of hosts. This list will be used as address filter when requesting random hosts.
		var pks []types.SiaPublicKey
		for _, host := range hosts {
			pks = append(pks, host.PublicKey)
		}
		// Grab hosts to perform the estimation.
		var err error
		randHosts, err := r.staticHostDB.RandomHostsWithAllowance(int(allowance.Hosts)-len(hosts), pks, pks, allowance)
		if err != nil {
			return skymodules.RenterPriceEstimation{}, allowance, errors.AddContext(err, "could not generate estimate, could not get random hosts")
		}
		// As the returned random hosts are checked for IP violations and double entries against the current
		// slice of hosts, the returned hosts can be safely added to the current slice.
		hosts = append(hosts, randHosts...)
	}
	// Check if there are zero hosts, which means no estimation can be made.
	if len(hosts) == 0 {
		return skymodules.RenterPriceEstimation{}, allowance, errors.New("estimate cannot be made, there are no hosts")
	}

	// Add up the costs for each host.
	var totalContractCost types.Currency
	var totalDownloadCost types.Currency
	var totalStorageCost types.Currency
	var totalUploadCost types.Currency
	for _, host := range hosts {
		totalContractCost = totalContractCost.Add(host.ContractPrice)
		totalDownloadCost = totalDownloadCost.Add(host.DownloadBandwidthPrice)
		totalStorageCost = totalStorageCost.Add(host.StoragePrice)
		totalUploadCost = totalUploadCost.Add(host.UploadBandwidthPrice)
	}

	// Convert values to being human-scale.
	totalDownloadCost = totalDownloadCost.Mul(modules.BytesPerTerabyte)
	totalStorageCost = totalStorageCost.Mul(modules.BlockBytesPerMonthTerabyte)
	totalUploadCost = totalUploadCost.Mul(modules.BytesPerTerabyte)

	// Factor in redundancy.
	totalStorageCost = totalStorageCost.Mul64(3) // TODO: follow file settings?
	totalUploadCost = totalUploadCost.Mul64(3)   // TODO: follow file settings?

	// Perform averages.
	totalContractCost = totalContractCost.Div64(uint64(len(hosts)))
	totalDownloadCost = totalDownloadCost.Div64(uint64(len(hosts)))
	totalStorageCost = totalStorageCost.Div64(uint64(len(hosts)))
	totalUploadCost = totalUploadCost.Div64(uint64(len(hosts)))

	// Take the average of the host set to estimate the overall cost of the
	// contract forming. This is to protect against the case where less hosts
	// were gathered for the estimate that the allowance requires
	totalContractCost = totalContractCost.Mul64(allowance.Hosts)

	// Add the cost of paying the transaction fees and then double the contract
	// costs to account for renewing a full set of contracts.
	_, feePerByte := r.staticTPool.FeeEstimation()
	txnsFees := feePerByte.Mul64(skymodules.EstimatedFileContractTransactionSetSize).Mul64(uint64(allowance.Hosts))
	totalContractCost = totalContractCost.Add(txnsFees)
	totalContractCost = totalContractCost.Mul64(2)

	// Determine host collateral to be added to siafund fee
	var hostCollateral types.Currency
	contractCostPerHost := totalContractCost.Div64(allowance.Hosts)
	fundingPerHost := allowance.Funds.Div64(allowance.Hosts)
	numHosts := uint64(0)
	for _, host := range hosts {
		// Assume that the ContractPrice equals contractCostPerHost and that
		// the txnFee was zero. It doesn't matter since RenterPayoutsPreTax
		// simply subtracts both values from the funding.
		host.ContractPrice = contractCostPerHost
		expectedStorage := allowance.ExpectedStorage / uint64(len(hosts))
		_, _, collateral, err := skymodules.RenterPayoutsPreTax(host, fundingPerHost, types.ZeroCurrency, types.ZeroCurrency, types.ZeroCurrency, allowance.Period, expectedStorage)
		if err != nil {
			continue
		}
		hostCollateral = hostCollateral.Add(collateral)
		numHosts++
	}

	// Divide by zero check. The only way to get 0 numHosts is if
	// RenterPayoutsPreTax errors for every host. This would happen if the
	// funding of the allowance is not enough as that would cause the
	// fundingPerHost to be less than the contract price
	if numHosts == 0 {
		return skymodules.RenterPriceEstimation{}, allowance, errors.New("funding insufficient for number of hosts")
	}
	// Calculate average collateral and determine collateral for allowance
	hostCollateral = hostCollateral.Div64(numHosts)
	hostCollateral = hostCollateral.Mul64(allowance.Hosts)

	// Add in siafund fee. which should be around 10%. The 10% siafund fee
	// accounts for paying 3.9% siafund on transactions and host collateral. We
	// estimate the renter to spend all of it's allowance so the siafund fee
	// will be calculated on the sum of the allowance and the hosts collateral
	totalPayout := allowance.Funds.Add(hostCollateral)
	siafundFee := types.Tax(r.staticConsensusSet.Height(), totalPayout)
	totalContractCost = totalContractCost.Add(siafundFee)

	// Increase estimates by a factor of safety to account for host churn and
	// any potential missed additions
	totalContractCost = totalContractCost.MulFloat(PriceEstimationSafetyFactor)
	totalDownloadCost = totalDownloadCost.MulFloat(PriceEstimationSafetyFactor)
	totalStorageCost = totalStorageCost.MulFloat(PriceEstimationSafetyFactor)
	totalUploadCost = totalUploadCost.MulFloat(PriceEstimationSafetyFactor)

	est := skymodules.RenterPriceEstimation{
		FormContracts:        totalContractCost,
		DownloadTerabyte:     totalDownloadCost,
		StorageTerabyteMonth: totalStorageCost,
		UploadTerabyte:       totalUploadCost,
	}

	id := r.mu.Lock()
	r.lastEstimationHosts = hosts
	r.mu.Unlock(id)

	return est, allowance, nil
}

// callRenterContractsAndUtilities returns the cached contracts and utilities
// from the renter. They can be updated by calling
// managedUpdateRenterContractsAndUtilities.
func (r *Renter) callRenterContractsAndUtilities() (offline map[string]bool, goodForRenew map[string]bool, contracts map[string]skymodules.RenterContract, used []types.SiaPublicKey) {
	id := r.mu.Lock()
	defer r.mu.Unlock(id)
	cu := r.cachedUtilities
	return cu.offline, cu.goodForRenew, cu.contracts, cu.used
}

// managedUpdateRenterContractsAndUtilities grabs the pubkeys of the hosts that
// the file(s) have been uploaded to and then generates maps of the contract's
// utilities showing which hosts are GoodForRenew and which hosts are Offline.
// Additionally a map of host pubkeys to renter contract is created. The offline
// and goodforrenew maps are needed for calculating redundancy and other file
// metrics. All of that information is cached within the renter.
func (r *Renter) managedUpdateRenterContractsAndUtilities() {
	var used []types.SiaPublicKey
	goodForRenew := make(map[string]bool)
	offline := make(map[string]bool)
	allContracts := r.staticHostContractor.Contracts()
	contracts := make(map[string]skymodules.RenterContract)
	for _, contract := range allContracts {
		pk := contract.HostPublicKey
		cu := contract.Utility
		goodForRenew[pk.String()] = cu.GoodForRenew
		offline[pk.String()] = r.staticHostContractor.IsOffline(pk)
		contracts[pk.String()] = contract
		if cu.GoodForRenew {
			used = append(used, pk)
		}
	}

	// Update cache.
	id := r.mu.Lock()
	r.cachedUtilities = cachedUtilities{
		offline:      offline,
		goodForRenew: goodForRenew,
		contracts:    contracts,
		used:         used,
	}
	r.mu.Unlock(id)
}

// staticSetBandwidthLimits will change the bandwidth limits of the renter based
// on the persist values for the bandwidth.
func (r *Renter) staticSetBandwidthLimits(downloadSpeed int64, uploadSpeed int64) error {
	// Input validation.
	if downloadSpeed < 0 || uploadSpeed < 0 {
		return errors.New("download/upload rate limit can't be below 0")
	}

	// Check for sentinel "no limits" value.
	if downloadSpeed == 0 && uploadSpeed == 0 {
		r.staticRL.SetLimits(0, 0, 0)
	} else {
		// Set the rate limits according to the provided values.
		r.staticRL.SetLimits(downloadSpeed, uploadSpeed, 4*4096)
	}
	return nil
}

// SetSettings will update the settings for the renter.
//
// NOTE: This function can't be atomic. Typically we try to have user requests
// be atomic, so that either everything changes or nothing changes, but since
// these changes happen progressively, it's possible for some of the settings
// (like the allowance) to succeed, but then if the bandwidth limits for example
// are bad, then the allowance will update but the bandwidth will not update.
func (r *Renter) SetSettings(s skymodules.RenterSettings) error {
	if err := r.tg.Add(); err != nil {
		return err
	}
	defer r.tg.Done()
	// Early input validation.
	if s.MaxDownloadSpeed < 0 || s.MaxUploadSpeed < 0 {
		return errors.New("bandwidth limits cannot be negative")
	}

	// Set allowance.
	err := r.staticHostContractor.SetAllowance(s.Allowance)
	if err != nil {
		return err
	}

	// Set IPViolationsCheck
	r.staticHostDB.SetIPViolationCheck(s.IPViolationCheck)

	// Set the bandwidth limits.
	err = r.staticSetBandwidthLimits(s.MaxDownloadSpeed, s.MaxUploadSpeed)
	if err != nil {
		return err
	}

	// Save the changes.
	id := r.mu.Lock()
	r.persist.ConversionRates = s.CurrencyConversionRates
	r.persist.MaxDownloadSpeed = s.MaxDownloadSpeed
	r.persist.MaxUploadSpeed = s.MaxUploadSpeed
	r.persist.MonetizationBase = s.MonetizationBase
	err = r.saveSync()
	r.mu.Unlock(id)
	if err != nil {
		return err
	}

	// Update the worker pool so that the changes are immediately apparent to
	// users.
	r.staticWorkerPool.callUpdate()
	return nil
}

// SetFileTrackingPath sets the on-disk location of an uploaded file to a new
// value. Useful if files need to be moved on disk. SetFileTrackingPath will
// check that a file exists at the new location and it ensures that it has the
// right size, but it can't check that the content is the same. Therefore the
// caller is responsible for not accidentally corrupting the uploaded file by
// providing a different file with the same size.
func (r *Renter) SetFileTrackingPath(siaPath skymodules.SiaPath, newPath string) (err error) {
	if err := r.tg.Add(); err != nil {
		return err
	}
	defer r.tg.Done()
	// Check if file exists and is being tracked.
	entry, err := r.staticFileSystem.OpenSiaFile(siaPath)
	if err != nil {
		return err
	}
	defer func() {
		err = errors.Compose(err, entry.Close())
	}()

	// Sanity check that a file with the correct size exists at the new
	// location.
	fi, err := os.Stat(newPath)
	if err != nil {
		return errors.AddContext(err, "failed to get fileinfo of the file")
	}
	if uint64(fi.Size()) != entry.Size() {
		return fmt.Errorf("file sizes don't match - want %v but got %v", entry.Size(), fi.Size())
	}

	// Set the new path on disk.
	return entry.SetLocalPath(newPath)
}

// ActiveHosts returns an array of hostDB's active hosts
func (r *Renter) ActiveHosts() ([]skymodules.HostDBEntry, error) { return r.staticHostDB.ActiveHosts() }

// AllHosts returns an array of all hosts
func (r *Renter) AllHosts() ([]skymodules.HostDBEntry, error) { return r.staticHostDB.AllHosts() }

// Filter returns the renter's hostdb's filterMode and filteredHosts
func (r *Renter) Filter() (skymodules.FilterMode, map[string]types.SiaPublicKey, error) {
	var fm skymodules.FilterMode
	hosts := make(map[string]types.SiaPublicKey)
	if err := r.tg.Add(); err != nil {
		return fm, hosts, err
	}
	defer r.tg.Done()
	fm, hosts, err := r.staticHostDB.Filter()
	if err != nil {
		return fm, hosts, errors.AddContext(err, "error getting hostdb filter:")
	}
	return fm, hosts, nil
}

// SetFilterMode sets the renter's hostdb filter mode
func (r *Renter) SetFilterMode(lm skymodules.FilterMode, hosts []types.SiaPublicKey) error {
	if err := r.tg.Add(); err != nil {
		return err
	}
	defer r.tg.Done()
	// Check to see how many hosts are needed for the allowance
	settings, err := r.Settings()
	if err != nil {
		return errors.AddContext(err, "error getting renter settings:")
	}
	minHosts := settings.Allowance.Hosts
	if len(hosts) < int(minHosts) && lm == skymodules.HostDBActiveWhitelist {
		r.staticLog.Printf("WARN: There are fewer whitelisted hosts than the allowance requires.  Have %v whitelisted hosts, need %v to support allowance\n", len(hosts), minHosts)
	}

	// Set list mode filter for the hostdb
	if err := r.staticHostDB.SetFilterMode(lm, hosts); err != nil {
		return err
	}

	return nil
}

// Host returns the host associated with the given public key
func (r *Renter) Host(spk types.SiaPublicKey) (skymodules.HostDBEntry, bool, error) {
	return r.staticHostDB.Host(spk)
}

// InitialScanComplete returns a boolean indicating if the initial scan of the
// hostdb is completed.
func (r *Renter) InitialScanComplete() (bool, error) { return r.staticHostDB.InitialScanComplete() }

// ScoreBreakdown returns the score breakdown
func (r *Renter) ScoreBreakdown(e skymodules.HostDBEntry) (skymodules.HostScoreBreakdown, error) {
	return r.staticHostDB.ScoreBreakdown(e)
}

// EstimateHostScore returns the estimated host score
func (r *Renter) EstimateHostScore(e skymodules.HostDBEntry, a skymodules.Allowance) (skymodules.HostScoreBreakdown, error) {
	if reflect.DeepEqual(a, skymodules.Allowance{}) {
		settings, err := r.Settings()
		if err != nil {
			return skymodules.HostScoreBreakdown{}, errors.AddContext(err, "error getting renter settings:")
		}
		a = settings.Allowance
	}
	if reflect.DeepEqual(a, skymodules.Allowance{}) {
		a = skymodules.DefaultAllowance
	}
	return r.staticHostDB.EstimateHostScore(e, a)
}

// CancelContract cancels a renter's contract by ID by setting goodForRenew and goodForUpload to false
func (r *Renter) CancelContract(id types.FileContractID) error {
	return r.staticHostContractor.CancelContract(id)
}

// Contracts returns an array of host contractor's staticContracts
func (r *Renter) Contracts() []skymodules.RenterContract { return r.staticHostContractor.Contracts() }

// CurrentPeriod returns the host contractor's current period
func (r *Renter) CurrentPeriod() types.BlockHeight { return r.staticHostContractor.CurrentPeriod() }

// ContractUtility returns the utility field for a given contract, along
// with a bool indicating if it exists.
func (r *Renter) ContractUtility(pk types.SiaPublicKey) (skymodules.ContractUtility, bool) {
	return r.staticHostContractor.ContractUtility(pk)
}

// ContractStatus returns the status of the given contract within the watchdog,
// and a bool indicating whether or not it is being monitored.
func (r *Renter) ContractStatus(fcID types.FileContractID) (skymodules.ContractWatchStatus, bool) {
	return r.staticHostContractor.ContractStatus(fcID)
}

// ContractorChurnStatus returns contract churn stats for the current period.
func (r *Renter) ContractorChurnStatus() skymodules.ContractorChurnStatus {
	return r.staticHostContractor.ChurnStatus()
}

// InitRecoveryScan starts scanning the whole blockchain for recoverable
// contracts within a separate thread.
func (r *Renter) InitRecoveryScan() error {
	return r.staticHostContractor.InitRecoveryScan()
}

// RecoveryScanStatus returns a bool indicating if a scan for recoverable
// contracts is in progress and if it is, the current progress of the scan.
func (r *Renter) RecoveryScanStatus() (bool, types.BlockHeight) {
	return r.staticHostContractor.RecoveryScanStatus()
}

// OldContracts returns an array of host contractor's oldContracts
func (r *Renter) OldContracts() []skymodules.RenterContract {
	return r.staticHostContractor.OldContracts()
}

// Performance is a function call that returns all of the performance
// information about the renter.
func (r *Renter) Performance() (skymodules.RenterPerformance, error) {
	healthDuration := time.Duration(atomic.LoadUint64(&r.atomicSystemHealthScanDuration))
	return skymodules.RenterPerformance{
		SystemHealthScanDuration: healthDuration,

<<<<<<< HEAD
		BaseSectorDownloadStats:   r.staticBaseSectorDownloadStats,
		BaseSectorUploadStats:     r.staticBaseSectorUploadStats.Stats(),
		ChunkUploadStats:          r.staticChunkUploadStats.Stats(),
		FanoutSectorDownloadStats: r.staticFanoutSectorDownloadStats,
		RegistryReadStats:         r.staticRegReadStats.Stats(),
		RegistryWriteStats:        r.staticRegWriteStats.Stats(),
		StreamBufferReadStats:     r.staticStreamBufferStats.Stats(),
=======
		BaseSectorDownloadOverdriveStats:   r.staticBaseSectorDownloadStats,
		BaseSectorUploadStats:              r.staticBaseSectorUploadStats.Stats(),
		ChunkUploadStats:                   r.staticChunkUploadStats.Stats(),
		FanoutSectorDownloadOverdriveStats: r.staticFanoutSectorDownloadStats,
		RegistryReadStats:                  r.staticRegReadStats.Stats(),
		RegistryWriteStats:                 r.staticRegWriteStats.Stats(),
		StreamBufferReadStats:              r.staticStreamBufferStats.Stats(),
>>>>>>> f21806cb
	}, nil
}

// PeriodSpending returns the host contractor's period spending
func (r *Renter) PeriodSpending() (skymodules.ContractorSpending, error) {
	return r.staticHostContractor.PeriodSpending()
}

// RecoverableContracts returns the host contractor's recoverable contracts.
func (r *Renter) RecoverableContracts() []skymodules.RecoverableContract {
	return r.staticHostContractor.RecoverableContracts()
}

// RefreshedContract returns a bool indicating if the contract was previously
// refreshed
func (r *Renter) RefreshedContract(fcid types.FileContractID) bool {
	return r.staticHostContractor.RefreshedContract(fcid)
}

// Settings returns the Renter's current settings.
func (r *Renter) Settings() (skymodules.RenterSettings, error) {
	if err := r.tg.Add(); err != nil {
		return skymodules.RenterSettings{}, err
	}
	defer r.tg.Done()
	download, upload, _ := r.staticRL.Limits()
	enabled, err := r.staticHostDB.IPViolationsCheck()
	if err != nil {
		return skymodules.RenterSettings{}, errors.AddContext(err, "error getting IPViolationsCheck:")
	}
	paused, endTime := r.staticUploadHeap.managedPauseStatus()
	id := r.mu.RLock()
	mb, ccr := r.persist.MonetizationBase, r.persist.ConversionRates
	r.mu.RUnlock(id)
	return skymodules.RenterSettings{
		Allowance:               r.staticHostContractor.Allowance(),
		CurrencyConversionRates: ccr,
		IPViolationCheck:        enabled,
		MaxDownloadSpeed:        download,
		MaxUploadSpeed:          upload,
		MonetizationBase:        mb,
		UploadsStatus: skymodules.UploadsStatus{
			Paused:       paused,
			PauseEndTime: endTime,
		},
	}, nil
}

// ProcessConsensusChange returns the process consensus change
func (r *Renter) ProcessConsensusChange(cc modules.ConsensusChange) {
	id := r.mu.Lock()
	r.lastEstimationHosts = []skymodules.HostDBEntry{}
	r.mu.Unlock(id)
	if cc.Synced {
		_ = r.tg.Launch(r.staticWorkerPool.callUpdate)
	}
}

// threadedPaySkynetFee pays the accumulated skynet fee every 24 hours.
func (r *Renter) threadedPaySkynetFee() {
	// Pay periodically.
	ticker := time.NewTicker(skymodules.SkynetFeePayoutCheckInterval)
	for {
		na := r.staticDeps.SkynetAddress()

		// Compute the threshold.
		_, max := r.staticTPool.FeeEstimation()
		threshold := max.Mul64(skynetFeePayoutMultiplier)

		err := paySkynetFee(r.staticSpendingHistory, r.staticWallet, append(r.Contracts(), r.OldContracts()...), na, threshold, r.staticLog)
		if err != nil {
			r.staticLog.Print(err)
		}
		select {
		case <-r.tg.StopChan():
			return // shutdown
		case <-ticker.C:
		}
	}
}

// paySkynetFee pays the accumulated skynet fee every 24 hours.
// TODO: once we pay for monetized content, that also needs to be part of the
// total spending.
func paySkynetFee(sh *spendingHistory, w siacoinSender, contracts []skymodules.RenterContract, addr types.UnlockHash, threshold types.Currency, log *persist.Logger) error {
	// Get the last spending.
	lastSpending, lastSpendingHeight := sh.LastSpending()

	// Only pay fees once per day.
	if time.Since(lastSpendingHeight) < skymodules.SkynetFeePayoutInterval {
		return nil
	}

	// Compute the total spending at this point in time.
	var totalSpending types.Currency
	for _, contract := range contracts {
		totalSpending = totalSpending.Add(contract.SkynetSpending())
	}

	// Check by how much it increased since the last time.
	if totalSpending.Cmp(lastSpending) <= 0 {
		return nil // Spending didn't increase
	}

	// Compute the fee.
	fee := totalSpending.Sub(lastSpending).Div64(skymodules.SkynetFeeDivider)

	// Check if we are above a payout threshold.
	if fee.Cmp(threshold) < 0 {
		log.Printf("Not paying fee of %v since it's below the threshold of %v", fee, threshold)
		return nil // Don't pay if we are below the threshold.
	}

	// Log that we are about to pay the fee.
	log.Printf("Paying fee of %v to %v after spending increased from %v to %v", fee, addr, lastSpending, totalSpending)

	// Send the fee.
	txn, err := w.SendSiacoins(fee, addr)
	if err != nil {
		return errors.AddContext(err, "Failed to send siacoins for skynet fee. Will retry again in an hour")
	}

	// Mark the totalSpending in the history.
	err = sh.AddSpending(totalSpending, txn, time.Now())
	if err != nil {
		err = errors.AddContext(err, "failed to persist paid skynet fees")
		build.Critical(err)
		return err
	}
	return nil
}

// SetIPViolationCheck is a passthrough method to the hostdb's method of the
// same name.
func (r *Renter) SetIPViolationCheck(enabled bool) {
	r.staticHostDB.SetIPViolationCheck(enabled)
}

// MountInfo returns the list of currently mounted fusefilesystems.
func (r *Renter) MountInfo() []skymodules.MountInfo {
	return r.staticFuseManager.MountInfo()
}

// Mount mounts the files under the specified siapath under the 'mountPoint' folder on
// the local filesystem.
func (r *Renter) Mount(mountPoint string, sp skymodules.SiaPath, opts skymodules.MountOptions) error {
	return r.staticFuseManager.Mount(mountPoint, sp, opts)
}

// Unmount unmounts the fuse filesystem currently mounted at mountPoint.
func (r *Renter) Unmount(mountPoint string) error {
	return r.staticFuseManager.Unmount(mountPoint)
}

// AddSkykey adds the skykey with the given name, cipher type, and entropy to
// the renter's skykey manager.
func (r *Renter) AddSkykey(sk skykey.Skykey) error {
	if err := r.tg.Add(); err != nil {
		return err
	}
	defer r.tg.Done()
	return r.staticSkykeyManager.AddKey(sk)
}

// DeleteSkykeyByID deletes the Skykey with the given ID from the renter's skykey
// manager if it exists.
func (r *Renter) DeleteSkykeyByID(id skykey.SkykeyID) error {
	if err := r.tg.Add(); err != nil {
		return err
	}
	defer r.tg.Done()
	return r.staticSkykeyManager.DeleteKeyByID(id)
}

// DeleteSkykeyByName deletes the Skykey with the given name from the renter's skykey
// manager if it exists.
func (r *Renter) DeleteSkykeyByName(name string) error {
	if err := r.tg.Add(); err != nil {
		return err
	}
	defer r.tg.Done()
	return r.staticSkykeyManager.DeleteKeyByName(name)
}

// SkykeyByName gets the Skykey with the given name from the renter's skykey
// manager if it exists.
func (r *Renter) SkykeyByName(name string) (skykey.Skykey, error) {
	if err := r.tg.Add(); err != nil {
		return skykey.Skykey{}, err
	}
	defer r.tg.Done()
	return r.staticSkykeyManager.KeyByName(name)
}

// CreateSkykey creates a new Skykey with the given name and ciphertype.
func (r *Renter) CreateSkykey(name string, skType skykey.SkykeyType) (skykey.Skykey, error) {
	if err := r.tg.Add(); err != nil {
		return skykey.Skykey{}, err
	}
	defer r.tg.Done()
	return r.staticSkykeyManager.CreateKey(name, skType)
}

// SkykeyByID gets the Skykey with the given ID from the renter's skykey
// manager if it exists.
func (r *Renter) SkykeyByID(id skykey.SkykeyID) (skykey.Skykey, error) {
	if err := r.tg.Add(); err != nil {
		return skykey.Skykey{}, err
	}
	defer r.tg.Done()
	return r.staticSkykeyManager.KeyByID(id)
}

// SkykeyIDByName gets the SkykeyID of the key with the given name if it
// exists.
func (r *Renter) SkykeyIDByName(name string) (skykey.SkykeyID, error) {
	if err := r.tg.Add(); err != nil {
		return skykey.SkykeyID{}, err
	}
	defer r.tg.Done()
	return r.staticSkykeyManager.IDByName(name)
}

// Skykeys returns a slice containing each Skykey being stored by the renter.
func (r *Renter) Skykeys() ([]skykey.Skykey, error) {
	if err := r.tg.Add(); err != nil {
		return nil, err
	}
	defer r.tg.Done()

	return r.staticSkykeyManager.Skykeys(), nil
}

// Enforce that Renter satisfies the skymodules.Renter interface.
var _ skymodules.Renter = (*Renter)(nil)

// renterBlockingStartup handles the blocking portion of NewCustomRenter.
func renterBlockingStartup(g modules.Gateway, cs modules.ConsensusSet, tpool modules.TransactionPool, hdb skymodules.HostDB, w modules.Wallet, hc hostContractor, mux *siamux.SiaMux, persistDir string, rl *ratelimit.RateLimit, deps skymodules.SkydDependencies) (*Renter, error) {
	if g == nil {
		return nil, errNilGateway
	}
	if cs == nil {
		return nil, errNilCS
	}
	if tpool == nil {
		return nil, errNilTpool
	}
	if hc == nil {
		return nil, errNilContractor
	}
	if hdb == nil && build.Release != "testing" {
		return nil, errNilHdb
	}
	if w == nil {
		return nil, errNilWallet
	}

	r := &Renter{
		// Initiate skynet resources
		staticSkylinkManager: newSkylinkManager(),

		// Making newDownloads a buffered channel means that most of the time, a
		// new download will trigger an unnecessary extra iteration of the
		// download heap loop, searching for a chunk that's not there. This is
		// preferable to the alternative, where in rare cases the download heap
		// will miss work altogether.
		newDownloads:       make(chan struct{}, 1),
		staticDownloadHeap: &downloadHeap{},

		staticBaseSectorDownloadStats:   skymodules.NewSectorDownloadStats(),
		staticFanoutSectorDownloadStats: skymodules.NewSectorDownloadStats(),

		staticUploadHeap: uploadHeap{
			repairingChunks:   make(map[uploadChunkID]*unfinishedUploadChunk),
			stuckHeapChunks:   make(map[uploadChunkID]*unfinishedUploadChunk),
			unstuckHeapChunks: make(map[uploadChunkID]*unfinishedUploadChunk),

			newUploads:        make(chan struct{}, 1),
			repairNeeded:      make(chan struct{}, 1),
			stuckChunkFound:   make(chan struct{}, 1),
			stuckChunkSuccess: make(chan struct{}, 1),

			pauseChan: make(chan struct{}),
		},
		staticDirectoryHeap: directoryHeap{
			heapDirectories: make(map[skymodules.SiaPath]*directory),
		},

		staticDownloadHistory: newDownloadHistory(),

		staticSubscriptionManager: newSubscriptionManager(),

		staticConsensusSet:   cs,
		staticDeps:           deps,
		staticGateway:        g,
		staticWallet:         w,
		staticHostDB:         hdb,
		staticHostContractor: hc,
		persistDir:           persistDir,
		staticRL:             rl,
		staticAlerter:        modules.NewAlerter("renter"),
		staticMux:            mux,
		mu:                   siasync.New(modules.SafeMutexDelay, 1),
		staticTPool:          tpool,
	}

	r.staticRegReadStats = skymodules.NewDistributionTrackerStandard()
	r.staticRegReadStats.AddDataPoint(readRegistryStatsSeed) // Seed the stats so that startup doesn't say 0.
	r.staticRegWriteStats = skymodules.NewDistributionTrackerStandard()
	r.staticRegWriteStats.AddDataPoint(5 * time.Second) // Seed the stats so that startup doesn't say 0.
	r.staticBaseSectorUploadStats = skymodules.NewDistributionTrackerStandard()
	r.staticBaseSectorUploadStats.AddDataPoint(15 * time.Second) // Seed the stats so that startup doesn't say 0.
	r.staticChunkUploadStats = skymodules.NewDistributionTrackerStandard()
	r.staticChunkUploadStats.AddDataPoint(15 * time.Second) // Seed the stats so that startup doesn't say 0.
	r.staticStreamBufferStats = skymodules.NewDistributionTrackerStandard()
	r.staticStreamBufferStats.AddDataPoint(5 * time.Second) // Seed the stats so that startup doesn't say 0.
	r.staticSkynetTUSUploader = newSkynetTUSUploader(r)
	r.staticStreamBufferSet = newStreamBufferSet(r.staticStreamBufferStats, &r.tg)
	r.staticUploadChunkDistributionQueue = newUploadChunkDistributionQueue(r)
	close(r.staticUploadHeap.pauseChan)

	// Init the spending history.
	sh, err := NewSpendingHistory(r.persistDir, skymodules.SkynetSpendingHistoryFilename)
	if err != nil {
		return nil, err
	}
	r.staticSpendingHistory = sh

	// Init the statsChan and close it right away to signal that no scan is
	// going on.
	r.statsChan = make(chan struct{})
	close(r.statsChan)

	// Initialize the loggers so that they are available for the components as
	// the components start up.
	r.staticLog, err = persist.NewFileLogger(filepath.Join(r.persistDir, logFile))
	if err != nil {
		return nil, err
	}
	if err := r.tg.AfterStop(r.staticLog.Close); err != nil {
		return nil, err
	}
	r.staticRepairLog, err = persist.NewFileLogger(filepath.Join(r.persistDir, repairLogFile))
	if err != nil {
		return nil, err
	}
	if err := r.tg.AfterStop(r.staticRepairLog.Close); err != nil {
		return nil, err
	}

	// Initialize the dirUpdateBatcher.
	r.staticDirUpdateBatcher, err = r.newDirUpdateBatcher()
	if err != nil {
		return nil, errors.AddContext(err, "unable to create new health update batcher")
	}

	// Initialize some of the components.
	err = r.newAccountManager()
	if err != nil {
		return nil, errors.AddContext(err, "unable to create account manager")
	}

	r.staticRegistryMemoryManager = newMemoryManager(registryMemoryDefault, registryMemoryPriorityDefault, r.tg.StopChan())
	r.staticUserUploadMemoryManager = newMemoryManager(userUploadMemoryDefault, userUploadMemoryPriorityDefault, r.tg.StopChan())
	r.staticUserDownloadMemoryManager = newMemoryManager(userDownloadMemoryDefault, userDownloadMemoryPriorityDefault, r.tg.StopChan())
	r.staticRepairMemoryManager = newMemoryManager(repairMemoryDefault, repairMemoryPriorityDefault, r.tg.StopChan())

	r.staticFuseManager = newFuseManager(r)
	r.staticStuckStack = callNewStuckStack()

	// Add SkynetBlocklist
	sb, err := skynetblocklist.New(r.persistDir)
	if err != nil {
		return nil, errors.AddContext(err, "unable to create new skynet blocklist")
	}
	r.staticSkynetBlocklist = sb

	// Add SkynetPortals
	sp, err := skynetportals.New(r.persistDir)
	if err != nil {
		return nil, errors.AddContext(err, "unable to create new skynet portal list")
	}
	r.staticSkynetPortals = sp

	// Load all saved data.
	err = r.managedInitPersist()
	if err != nil {
		return nil, err
	}

	// After persist is initialized, create the worker pool.
	r.staticWorkerPool = r.newWorkerPool()

	// Set the worker pool on the contractor.
	r.staticHostContractor.UpdateWorkerPool(r.staticWorkerPool)

	// Create the skykey manager.
	// In testing, keep the skykeys with the rest of the renter data.
	skykeyManDir := build.SkynetDir()
	if build.Release == "testing" {
		skykeyManDir = persistDir
	}
	r.staticSkykeyManager, err = skykey.NewSkykeyManager(skykeyManDir)
	if err != nil {
		return nil, err
	}

	// Calculate the initial cached utilities and kick off a thread that updates
	// the utilities regularly.
	r.managedUpdateRenterContractsAndUtilities()
	go r.threadedUpdateRenterContractsAndUtilities()

	// Spin up background threads which are not depending on the renter being
	// up-to-date with consensus.
	if !r.staticDeps.Disrupt("DisableRepairAndHealthLoops") {
		// Push the root directory onto the directory heap for the repair process.
		err = r.managedPushUnexploredDirectory(skymodules.RootSiaPath())
		if err != nil {
			return nil, err
		}
		go r.threadedHealthLoop()
	}

	// If the spending history didn't exist before, manually init it with the
	// current spending. We don't want portals to pay a huge fee right after
	// upgrading for pre-skynet license spendings.
	_, lastSpendingTime := sh.LastSpending()
	if lastSpendingTime.IsZero() {
		var totalSpending types.Currency
		for _, c := range append(r.Contracts(), r.OldContracts()...) {
			totalSpending = totalSpending.Add(c.SkynetSpending())
		}
		err = sh.AddSpending(totalSpending, []types.Transaction{}, time.Now())
		if err != nil {
			return nil, errors.AddContext(err, "failed to add initial spending")
		}
	}

	// Spin up the skynet fee paying goroutine.
	if err := r.tg.Launch(r.threadedPaySkynetFee); err != nil {
		return nil, err
	}

	// Spin up the tus pruning goroutine.
	if err := r.tg.Launch(r.threadedPruneTUSUploads); err != nil {
		return nil, err
	}

	// Unsubscribe on shutdown.
	err = r.tg.OnStop(func() error {
		cs.Unsubscribe(r)
		return nil
	})
	if err != nil {
		return nil, err
	}
	return r, nil
}

// renterAsyncStartup handles the non-blocking portion of NewCustomRenter.
func renterAsyncStartup(r *Renter, cs modules.ConsensusSet) error {
	if r.staticDeps.Disrupt("BlockAsyncStartup") {
		return nil
	}
	// Subscribe to the consensus set in a separate goroutine.
	done := make(chan struct{})
	defer close(done)
	err := cs.ConsensusSetSubscribe(r, modules.ConsensusChangeRecent, r.tg.StopChan())
	if err != nil && strings.Contains(err.Error(), threadgroup.ErrStopped.Error()) {
		return err
	}
	if err != nil {
		return err
	}
	// Spin up the remaining background threads once we are caught up with the
	// consensus set.
	// Spin up the workers for the work pool.
	go r.threadedDownloadLoop()
	if !r.staticDeps.Disrupt("DisableRepairAndHealthLoops") {
		go r.threadedUploadAndRepair()
		go r.threadedStuckFileLoop()
	}
	// Spin up the snapshot synchronization thread.
	if !r.staticDeps.Disrupt("DisableSnapshotSync") {
		go r.threadedSynchronizeSnapshots()
	}
	return nil
}

// threadedUpdateRenterContractsAndUtilities periodically calls
// managedUpdateRenterContractsAndUtilities.
func (r *Renter) threadedUpdateRenterContractsAndUtilities() {
	err := r.tg.Add()
	if err != nil {
		return
	}
	defer r.tg.Done()
	for {
		select {
		case <-r.tg.StopChan():
			return
		case <-time.After(cachedUtilitiesUpdateInterval):
		}
		r.managedUpdateRenterContractsAndUtilities()
	}
}

// NewCustomRenter initializes a renter and returns it.
func NewCustomRenter(g modules.Gateway, cs modules.ConsensusSet, tpool modules.TransactionPool, hdb skymodules.HostDB, w modules.Wallet, hc hostContractor, mux *siamux.SiaMux, persistDir string, rl *ratelimit.RateLimit, deps skymodules.SkydDependencies) (*Renter, <-chan error) {
	errChan := make(chan error, 1)

	// Blocking startup.
	r, err := renterBlockingStartup(g, cs, tpool, hdb, w, hc, mux, persistDir, rl, deps)
	if err != nil {
		errChan <- err
		return nil, errChan
	}

	// non-blocking startup
	go func() {
		defer close(errChan)
		if err := r.tg.Add(); err != nil {
			errChan <- err
			return
		}
		defer r.tg.Done()
		err := renterAsyncStartup(r, cs)
		if err != nil {
			errChan <- err
		}
	}()
	return r, errChan
}

// New returns an initialized renter.
func New(g modules.Gateway, cs modules.ConsensusSet, wallet modules.Wallet, tpool modules.TransactionPool, mux *siamux.SiaMux, rl *ratelimit.RateLimit, persistDir string) (*Renter, <-chan error) {
	errChan := make(chan error, 1)
	hdb, errChanHDB := hostdb.New(g, cs, tpool, mux, persistDir)
	if err := modules.PeekErr(errChanHDB); err != nil {
		errChan <- err
		return nil, errChan
	}
	hc, errChanContractor := contractor.New(cs, wallet, tpool, hdb, rl, persistDir)
	if err := modules.PeekErr(errChanContractor); err != nil {
		errChan <- err
		return nil, errChan
	}
	renter, errChanRenter := NewCustomRenter(g, cs, tpool, hdb, wallet, hc, mux, persistDir, rl, skymodules.SkydProdDependencies)
	if err := modules.PeekErr(errChanRenter); err != nil {
		errChan <- err
		return nil, errChan
	}
	go func() {
		errChan <- errors.Compose(<-errChanHDB, <-errChanContractor, <-errChanRenter)
		close(errChan)
	}()
	return renter, errChan
}<|MERGE_RESOLUTION|>--- conflicted
+++ resolved
@@ -255,17 +255,10 @@
 	statsMu   sync.Mutex
 
 	// various performance stats
-<<<<<<< HEAD
-	staticBaseSectorDownloadStats   *skymodules.SectorDownloadStats
-	staticBaseSectorUploadStats     *skymodules.DistributionTracker
-	staticChunkUploadStats          *skymodules.DistributionTracker
-	staticFanoutSectorDownloadStats *skymodules.SectorDownloadStats
-=======
 	staticBaseSectorDownloadStats   *skymodules.DownloadOverdriveStats
 	staticBaseSectorUploadStats     *skymodules.DistributionTracker
 	staticChunkUploadStats          *skymodules.DistributionTracker
 	staticFanoutSectorDownloadStats *skymodules.DownloadOverdriveStats
->>>>>>> f21806cb
 	staticRegReadStats              *skymodules.DistributionTracker
 	staticRegWriteStats             *skymodules.DistributionTracker
 	staticStreamBufferStats         *skymodules.DistributionTracker
@@ -810,15 +803,6 @@
 	return skymodules.RenterPerformance{
 		SystemHealthScanDuration: healthDuration,
 
-<<<<<<< HEAD
-		BaseSectorDownloadStats:   r.staticBaseSectorDownloadStats,
-		BaseSectorUploadStats:     r.staticBaseSectorUploadStats.Stats(),
-		ChunkUploadStats:          r.staticChunkUploadStats.Stats(),
-		FanoutSectorDownloadStats: r.staticFanoutSectorDownloadStats,
-		RegistryReadStats:         r.staticRegReadStats.Stats(),
-		RegistryWriteStats:        r.staticRegWriteStats.Stats(),
-		StreamBufferReadStats:     r.staticStreamBufferStats.Stats(),
-=======
 		BaseSectorDownloadOverdriveStats:   r.staticBaseSectorDownloadStats,
 		BaseSectorUploadStats:              r.staticBaseSectorUploadStats.Stats(),
 		ChunkUploadStats:                   r.staticChunkUploadStats.Stats(),
@@ -826,7 +810,6 @@
 		RegistryReadStats:                  r.staticRegReadStats.Stats(),
 		RegistryWriteStats:                 r.staticRegWriteStats.Stats(),
 		StreamBufferReadStats:              r.staticStreamBufferStats.Stats(),
->>>>>>> f21806cb
 	}, nil
 }
 
