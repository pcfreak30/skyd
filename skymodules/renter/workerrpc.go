package renter

import (
	"encoding/json"
	"fmt"
	"io"
	"time"

	"gitlab.com/NebulousLabs/ratelimit"
	"gitlab.com/NebulousLabs/siamux"
	"gitlab.com/NebulousLabs/siamux/mux"
	"gitlab.com/SkynetLabs/skyd/build"
	"gitlab.com/SkynetLabs/skyd/skymodules"
	"go.sia.tech/siad/modules"
	"go.sia.tech/siad/types"

	"gitlab.com/NebulousLabs/errors"
)

// defaultNewStreamTimeout is a default timeout for creating a new stream.
var defaultNewStreamTimeout = build.Select(build.Var{
	Standard: 5 * time.Minute,
	Testing:  time.Minute,
	Dev:      time.Minute,
}).(time.Duration)

// defaultRPCDeadline is a default timeout for executing an RPC.
var defaultRPCDeadline = build.Select(build.Var{
	Standard: 5 * time.Minute,
	Testing:  time.Minute,
	Dev:      time.Minute,
}).(time.Duration)

var (
	// renewGougingFeeMultiplier is the acceptable multiple by which the fee
	// estimation of the host may differ from the renter's.
	renewGougingFeeMultiplier = types.NewCurrency64(5)
)

// programResponse is a helper struct that wraps the RPCExecuteProgramResponse
// alongside the data output
type programResponse struct {
	modules.RPCExecuteProgramResponse
	Output []byte
}

// bandwidthRefundFunc describes a function used to compute the bandwidth refund
// for a mdm program.
type bandwidthRefundFunc func(ul, dl uint64) types.Currency

// mdmBandwidthCost computes the bandwidth cost for a mdm program and also
// returns a function to compute a bandwidth refund in case the provided
// arguments were an overestimation.
func mdmBandwidthCost(pt modules.RPCPriceTable, uploadBandwidth, downloadBandwidth uint64) (types.Currency, bandwidthRefundFunc) {
	bandwidthCost := modules.MDMBandwidthCost(pt, uploadBandwidth, downloadBandwidth)
	bandwidthRefund := func(ul, dl uint64) types.Currency {
		actualBandwidthCost := modules.MDMBandwidthCost(pt, ul, dl)
		if actualBandwidthCost.Cmp(bandwidthCost) < 0 {
			return bandwidthCost.Sub(actualBandwidthCost)
		}
		return types.ZeroCurrency
	}
	return bandwidthCost, bandwidthRefund
}

// managedExecuteProgram performs the ExecuteProgramRPC on the host
func (w *worker) managedExecuteProgram(p modules.Program, data []byte, fcid types.FileContractID, category spendingCategory, cost types.Currency, bandwidthRefund bandwidthRefundFunc) (responses []programResponse, limit mux.BandwidthLimit, err error) {
	// Defer a function that schedules a price table update in case we received
	// an error that indicates the host deems our price table invalid.
	defer func() {
		if modules.IsPriceTableInvalidErr(err) {
			w.staticTryForcePriceTableUpdate()
		}
	}()

	// track the withdrawal
	var refund types.Currency
	w.staticAccount.managedTrackWithdrawal(cost)
	defer func() {
		withdrawn := cost.Sub(refund)
		w.staticAccount.managedCommitWithdrawal(category, withdrawn, refund, err == nil)
	}()

	// create a new stream
	stream, err := w.staticNewStream()
	if err != nil {
		err = errors.AddContext(err, "Unable to create a new stream")
		return
	}
	defer func() {
		if err := stream.Close(); err != nil {
			w.staticRenter.staticLog.Println("ERROR: failed to close stream", err)
		}
	}()

	// set the limit return var.
	limit = stream.Limit()
	defer func() {
		refund = refund.Add(bandwidthRefund(limit.Uploaded(), limit.Downloaded()))
	}()

	// prepare a buffer so we can optimize our writes
<<<<<<< HEAD
	buffer := w.staticBufferPool.Get()
	defer w.staticBufferPool.Put(buffer)
=======
	buffer := staticPoolExecuteProgramBuffers.Get()
	defer staticPoolExecuteProgramBuffers.Put(buffer)
>>>>>>> 3201e1fb

	// write the specifier
	err = modules.RPCWrite(buffer, modules.RPCExecuteProgram)
	if err != nil {
		return
	}

	// send price table uid
	pt := w.staticPriceTable().staticPriceTable
	err = modules.RPCWrite(buffer, pt.UID)
	if err != nil {
		return
	}

	// provide payment, note that we use the host's block height if we are
	// making ephemeral account payments
	bh := pt.HostBlockHeight
	err = w.staticAccount.ProvidePayment(buffer, cost, bh)

	// prepare the request.
	epr := modules.RPCExecuteProgramRequest{
		FileContractID:    fcid,
		Program:           p,
		ProgramDataLength: uint64(len(data)),
	}

	// send the execute program request.
	err = modules.RPCWrite(buffer, epr)
	if err != nil {
		return
	}

	// send the programData.
	_, err = buffer.Write(data)
	if err != nil {
		return
	}

	// write contents of the buffer to the stream
	_, err = buffer.WriteTo(stream)
	if err != nil {
		return
	}

	// read the cancellation token.
	var ct modules.MDMCancellationToken
	err = modules.RPCRead(stream, &ct)
	if err != nil {
		return
	}

	// read the responses.
	responses = make([]programResponse, 0, len(epr.Program))
	for i := 0; i < len(epr.Program); i++ {
		var response programResponse
		err = modules.RPCRead(stream, &response)
		if err != nil {
			return
		}

		// Read the output data.
		outputLen := response.OutputLength
		response.Output = make([]byte, outputLen)
		_, err = io.ReadFull(stream, response.Output)
		if err != nil {
			return
		}

		refund = refund.Add(response.FailureRefund)

		// We received a valid response. Append it.
		responses = append(responses, response)

		// If the response contains an error we are done.
		if response.Error != nil {
			break
		}
	}
	return
}

// staticNewStream returns a new stream to the worker's host
func (w *worker) staticNewStream() (siamux.Stream, error) {
	// If disrupt is called we sleep for the specified 'defaultNewStreamTimeout'
	// simulating how an unreachable host would behave in production.
	timeout := defaultNewStreamTimeout
	if w.staticRenter.staticDeps.Disrupt("InterruptNewStreamTimeout") {
		time.Sleep(timeout)
		return nil, errors.New("InterruptNewStreamTimeout")
	}

	// Create a stream with a reasonable dial up timeout.
	stream, err := w.staticRenter.staticMux.NewStreamTimeout(modules.HostSiaMuxSubscriberName, w.staticCache().staticHostMuxAddress, timeout, modules.SiaPKToMuxPK(w.staticHostPubKey))
	if err != nil {
		return nil, err
	}
	// Set deadline on the stream.
	err = stream.SetDeadline(time.Now().Add(defaultRPCDeadline))
	if err != nil {
		return nil, err
	}

	// Wrap the stream in the renter's ratelimit
	//
	// NOTE: this only ratelimits the data going over the stream and not the raw
	// bytes going over the wire, so the ratelimit might be off by a few bytes.
	rlStream := ratelimit.NewRLStream(stream, w.staticRenter.staticRL, w.staticTG.StopChan())

	// Wrap the stream in global ratelimit.
	return ratelimit.NewRLStream(rlStream, skymodules.GlobalRateLimits, w.staticTG.StopChan()), nil
}

// managedRenew renews the contract with the worker's host.
func (w *worker) managedRenew(fcid types.FileContractID, params skymodules.ContractParams, txnBuilder modules.TransactionBuilder) (_ skymodules.RenterContract, _ []types.Transaction, err error) {
	// Defer a function that schedules a price table update in case we received
	// an error that indicates the host deems our price table invalid.
	defer func() {
		if modules.IsPriceTableInvalidErr(err) {
			w.staticTryForcePriceTableUpdate()
		}
	}()

	// create a new stream
	stream, err := w.staticNewStream()
	if err != nil {
		return skymodules.RenterContract{}, nil, errors.AddContext(err, "managedRenew: unable to create a new stream")
	}
	defer func() {
		if err := stream.Close(); err != nil {
			w.staticRenter.staticLog.Println("managedRenew: failed to close stream", err)
		}
	}()

	// write the specifier.
	err = modules.RPCWrite(stream, modules.RPCRenewContract)
	if err != nil {
		return skymodules.RenterContract{}, nil, errors.AddContext(err, "managedRenew: failed to write RPC specifier")
	}

	// send price table uid
	pt := w.staticPriceTable().staticPriceTable
	err = modules.RPCWrite(stream, pt.UID)
	if err != nil {
		return skymodules.RenterContract{}, nil, errors.AddContext(err, "managedRenew: failed to write price table uid")
	}

	// if the price table we sent contained a zero uid, we receive a temporary
	// one.
	if pt.UID == (modules.UniqueID{}) {
		var ptr modules.RPCUpdatePriceTableResponse
		err = modules.RPCRead(stream, &ptr)
		if err != nil {
			return skymodules.RenterContract{}, nil, errors.AddContext(err, "managedRenew: failed to fetch temporary price table")
		}
		err = json.Unmarshal(ptr.PriceTableJSON, &pt)
		if err != nil {
			return skymodules.RenterContract{}, nil, errors.AddContext(err, "managedRenew: failed to unmarshal temporary price table")
		}
	}

	// price table gouging check. The cost for renewing the price table is
	// currently hardcoded in the host. So we simply check for that value.
	if pt.RenewContractCost.Cmp(modules.DefaultBaseRPCPrice) > 0 {
		return skymodules.RenterContract{}, nil, fmt.Errorf("managedRenew: price table renew contract cost gouging %v > %v", pt.RenewContractCost, modules.DefaultBaseRPCPrice)
	}
	// For the txn fee estimate take we use a constant multiple of our own
	// expectation.
	min, max := w.staticRenter.staticTPool.FeeEstimation()
	if pt.TxnFeeMinRecommended.Cmp(min.Mul(renewGougingFeeMultiplier)) > 0 {
		return skymodules.RenterContract{}, nil, fmt.Errorf("managedRenew: price table txn fee min gouging %v > %v", pt.TxnFeeMinRecommended, min.Mul(renewGougingFeeMultiplier))
	}
	if pt.TxnFeeMaxRecommended.Cmp(max.Mul(renewGougingFeeMultiplier)) > 0 {
		return skymodules.RenterContract{}, nil, fmt.Errorf("managedRenew: price table txn fee max gouging %v > %v", pt.TxnFeeMaxRecommended, max.Mul(renewGougingFeeMultiplier))
	}
	// Check blockheight.
	if !hostBlockHeightWithinTolerance(w.staticCache().staticSynced, w.staticCache().staticBlockHeight, pt.HostBlockHeight) {
		return skymodules.RenterContract{}, nil, errors.AddContext(errHostBlockHeightNotWithinTolerance, fmt.Sprintf("managedRenew failed pt height gouging: renter height: %v synced: %v, host height: %v", w.staticCache().staticBlockHeight, w.staticCache().staticSynced, pt.HostBlockHeight))
	}

	// have the contractset handle the renewal.
	r := w.staticRenter
	newContract, txnSet, err := w.staticRenter.staticHostContractor.RenewContract(stream, fcid, params, txnBuilder, r.staticTPool, r.staticHostDB, &pt)
	if err != nil {
		return skymodules.RenterContract{}, nil, errors.AddContext(err, "managedRenew: call to RenewContract failed")
	}
	return newContract, txnSet, nil
}<|MERGE_RESOLUTION|>--- conflicted
+++ resolved
@@ -100,13 +100,8 @@
 	}()
 
 	// prepare a buffer so we can optimize our writes
-<<<<<<< HEAD
-	buffer := w.staticBufferPool.Get()
-	defer w.staticBufferPool.Put(buffer)
-=======
 	buffer := staticPoolExecuteProgramBuffers.Get()
 	defer staticPoolExecuteProgramBuffers.Put(buffer)
->>>>>>> 3201e1fb
 
 	// write the specifier
 	err = modules.RPCWrite(buffer, modules.RPCExecuteProgram)
