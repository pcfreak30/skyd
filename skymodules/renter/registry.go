package renter

import (
	"context"
	"encoding/hex"
	"fmt"
	"sort"
	"time"

	"github.com/opentracing/opentracing-go"
	"gitlab.com/NebulousLabs/errors"
	"gitlab.com/SkynetLabs/skyd/build"
	"gitlab.com/SkynetLabs/skyd/skymodules"
	"go.sia.tech/siad/crypto"
	"go.sia.tech/siad/modules"
	"go.sia.tech/siad/types"
)

var (
	// MaxRegistryReadTimeout is the default timeout used when reading from
	// the registry.
	MaxRegistryReadTimeout = build.Select(build.Var{
		Dev:      30 * time.Second,
		Standard: 5 * time.Minute,
		Testing:  30 * time.Second,
	}).(time.Duration)

	// DefaultRegistryHealthTimeout is the default timeout used when
	// requesting a registry entry's health.
	DefaultRegistryHealthTimeout = build.Select(build.Var{
		Dev:      30 * time.Second,
		Standard: 30 * time.Second,
		Testing:  10 * time.Second,
	}).(time.Duration)

	// DefaultRegistryUpdateTimeout is the default timeout used when updating
	// the registry.
	DefaultRegistryUpdateTimeout = build.Select(build.Var{
		Dev:      30 * time.Second,
		Standard: 5 * time.Minute,
		Testing:  3 * time.Second,
	}).(time.Duration)

	// ErrRegistryEntryNotFound is returned if all workers were unable to fetch
	// the entry.
	ErrRegistryEntryNotFound = errors.New("registry entry not found")

	// ErrRegistryLookupTimeout is similar to ErrRegistryEntryNotFound but it is
	// returned instead if the lookup timed out before all workers returned.
	ErrRegistryLookupTimeout = errors.New("registry entry not found within given time")

	// ErrRegistryUpdateInsufficientRedundancy is returned if updating the
	// registry failed due to running out of workers before reaching
	// MinUpdateRegistrySuccess successful updates.
	ErrRegistryUpdateInsufficientRedundancy = errors.New("registry update failed due reach sufficient redundancy")

	// ErrRegistryUpdateNoSuccessfulUpdates is returned if not a single update
	// was successful.
	ErrRegistryUpdateNoSuccessfulUpdates = errors.New("all registry updates failed")

	// ErrRegistryUpdateTimeout is returned when updating the registry was
	// aborted before reaching MinUpdateRegistrySucesses.
	ErrRegistryUpdateTimeout = errors.New("registry update timed out before reaching the minimum amount of updated hosts")

	// MinUpdateRegistrySuccesses is the minimum amount of success responses we
	// require from UpdateRegistry to be valid.
	MinUpdateRegistrySuccesses = build.Select(build.Var{
		Dev:      3,
		Standard: 3,
		Testing:  3,
	}).(int)

	// RegistryEntryRepairThreshold is the minimum amount of success
	// responses we require from a registry repair.
	RegistryEntryRepairThreshold = build.Select(build.Var{
		Dev:      10,
		Standard: 20,
		Testing:  4,
	}).(int)

	// ReadRegistryBackgroundTimeout is the amount of time a read registry job
	// can stay active in the background before being cancelled.
	ReadRegistryBackgroundTimeout = build.Select(build.Var{
		Dev:      time.Minute,
		Standard: 2 * time.Minute,
		Testing:  5 * time.Second,
	}).(time.Duration)

	// updateRegistryMemory is the amount of registry that UpdateRegistry will
	// request from the memory manager.
	updateRegistryMemory = uint64(20 * (1 << 10)) // 20kib

	// readRegistryMemory is the amount of registry that ReadRegistry will
	// request from the memory manager.
	readRegistryMemory = uint64(20 * (1 << 10)) // 20kib

	// updateRegistryBackgroundTimeout is the time an update registry job on a
	// worker stays active in the background after managedUpdateRegistry returns
	// successfully.
	updateRegistryBackgroundTimeout = time.Minute

	// readRegistrySeed is the first duration added to the registry stats after
	// creating it.
	// NOTE: This needs to be <= readRegistryBackgroundTimeout
	readRegistryStatsSeed = build.Select(build.Var{
		Dev:      30 * time.Second,
		Standard: 2 * time.Second,
		Testing:  5 * time.Second,
	}).(time.Duration)

	// minAwaitedCutoffWorkerPercentage is the percentage of cutoff workers
	// we wait for before cutting off a registry entry lookup.
	minAwaitedCutoffWorkersPercentage = 0.8 // 80%

	// minCutoffWorkers is the lower limit of workers we wait for when
	// looking up a registry entry.
	minCutoffWorkers = 10
)

// readResponseSet is a helper type which allows for returning a set of ongoing
// ReadRegistry responses.
type readResponseSet struct {
	c    <-chan *jobReadRegistryResponse
	left int

	readResps []*jobReadRegistryResponse
}

// newReadResponseSet creates a new set from a response chan and number of
// workers which are expected to write to that chan.
func newReadResponseSet(responseChan <-chan *jobReadRegistryResponse, numWorkers int) *readResponseSet {
	return &readResponseSet{
		c:         responseChan,
		left:      numWorkers,
		readResps: make([]*jobReadRegistryResponse, 0, numWorkers),
	}
}

// collect will collect all responses. It will block until it has received all
// of them or until the provided context is closed.
func (rrs *readResponseSet) collect(ctx context.Context) []*jobReadRegistryResponse {
	for rrs.responsesLeft() > 0 {
		resp := rrs.next(ctx)
		if resp == nil {
			break
		}
	}
	return rrs.readResps
}

// next returns the next available response. It will block until the response is
// received or the provided context is closed.
func (rrs *readResponseSet) next(ctx context.Context) *jobReadRegistryResponse {
	select {
	case <-ctx.Done():
		return nil
	case resp := <-rrs.c:
		rrs.readResps = append(rrs.readResps, resp)
		rrs.left--
		return resp
	}
}

// responsesLeft returns the number of responses that can still be fetched with
// Next.
func (rrs *readResponseSet) responsesLeft() int {
	return rrs.left
}

// RegistryEntryHealth returns the health of a registry entry specified by the
// spk and tweak.
func (r *Renter) RegistryEntryHealth(ctx context.Context, spk types.SiaPublicKey, tweak crypto.Hash) (skymodules.RegistryEntryHealth, error) {
	if err := r.tg.Add(); err != nil {
		return skymodules.RegistryEntryHealth{}, err
	}
	defer r.tg.Done()
	return r.managedRegistryEntryHealth(ctx, modules.DeriveRegistryEntryID(spk, tweak), &spk, &tweak)
}

// RegistryEntryHealthRID returns the health of a registry entry specified by
// the RID.
func (r *Renter) RegistryEntryHealthRID(ctx context.Context, rid modules.RegistryEntryID) (skymodules.RegistryEntryHealth, error) {
	if err := r.tg.Add(); err != nil {
		return skymodules.RegistryEntryHealth{}, err
	}
	defer r.tg.Done()
	return r.managedRegistryEntryHealth(ctx, rid, nil, nil)
}

// ReadRegistry starts a registry lookup on all available workers. The jobs have
// until ctx is closed to return a response. Otherwise the response with the
// highest revision number will be used.
func (r *Renter) ReadRegistry(ctx context.Context, spk types.SiaPublicKey, tweak crypto.Hash) (skymodules.RegistryEntry, error) {
	start := time.Now()
	srv, err := r.managedReadRegistry(ctx, modules.DeriveRegistryEntryID(spk, tweak), &spk, &tweak)
	if errors.Contains(err, ErrRegistryLookupTimeout) {
		err = errors.AddContext(err, fmt.Sprintf("timed out after %vs", time.Since(start).Seconds()))
	}
	return srv, err
}

// ReadRegistryRID starts a registry lookup on all available workers. The jobs
// have until ctx is closed to return a response. Otherwise the response with
// the highest revision number will be used.
func (r *Renter) ReadRegistryRID(ctx context.Context, rid modules.RegistryEntryID) (skymodules.RegistryEntry, error) {
	start := time.Now()
	srv, err := r.managedReadRegistry(ctx, rid, nil, nil)
	if errors.Contains(err, ErrRegistryLookupTimeout) {
		err = errors.AddContext(err, fmt.Sprintf("timed out after %vs", time.Since(start).Seconds()))
	}
	return srv, err
}

// UpdateRegistry updates the registries on all workers with the given
// registry value.
func (r *Renter) UpdateRegistry(spk types.SiaPublicKey, srv modules.SignedRegistryValue, timeout time.Duration) error {
	// Create a context. If the timeout is greater than zero, have the context
	// expire when the timeout triggers.
	ctx := r.tg.StopCtx()
	if timeout > 0 {
		var cancel context.CancelFunc
		ctx, cancel = context.WithTimeout(r.tg.StopCtx(), timeout)
		defer cancel()
	}

	// Block until there is memory available, and then ensure the memory gets
	// returned.
	// Since registry entries are very small we use a fairly generous multiple.
	if !r.staticRegistryMemoryManager.Request(ctx, updateRegistryMemory, memoryPriorityHigh) {
		return errors.New("timeout while waiting in job queue - server is busy")
	}
	defer r.staticRegistryMemoryManager.Return(updateRegistryMemory)

	// Start the UpdateRegistry jobs.
	err := r.managedUpdateRegistry(ctx, spk, srv, make(map[string]struct{}), MinUpdateRegistrySuccesses)
	if errors.Contains(err, ErrRegistryUpdateTimeout) {
		err = errors.AddContext(err, fmt.Sprintf("timed out after %vs", timeout.Seconds()))
	}
	return err
}

// managedRegistryEntryHealth reads an entry from all hosts on the network until
// ctx is closed. It will then find out the best entry and count how many times
// that entry was found on the network.
func (r *Renter) managedRegistryEntryHealth(ctx context.Context, rid modules.RegistryEntryID, spk *types.SiaPublicKey, tweak *crypto.Hash) (skymodules.RegistryEntryHealth, error) {
	// Start tracing.
	tracer := opentracing.GlobalTracer()
	span := tracer.StartSpan("managedRegistryEntryHealth")
	defer span.Finish()

	// Log some info about this trace.
	span.LogKV("RID", hex.EncodeToString(rid[:]))
	if spk != nil && tweak != nil {
		span.LogKV("SPK", spk.String())
		span.LogKV("Tweak", tweak.String())
	}

	// Block until there is memory available, and then ensure the memory gets
	// returned.
	// Since registry entries are very small we use a fairly generous multiple.
	if !r.staticRegistryMemoryManager.Request(ctx, readRegistryMemory, memoryPriorityHigh) {
		return skymodules.RegistryEntryHealth{}, errors.New("timeout while waiting in job queue - server is busy")
	}
	defer r.staticRegistryMemoryManager.Return(readRegistryMemory)

	// Specify a context for the background jobs. It will be closed as soon as
	// threadedHandleRegistryRepairs is done.
	backgroundCtx, backgroundCancel := context.WithCancel(r.tg.StopCtx())
	defer backgroundCancel()
	responseSet, _ := r.managedLaunchReadRegistryWorkers(backgroundCtx, span, rid, spk, tweak)

	// If there are no workers remaining, fail early.
	if responseSet.left == 0 {
		return skymodules.RegistryEntryHealth{}, errors.AddContext(skymodules.ErrNotEnoughWorkersInWorkerPool, "cannot perform ReadRegistry")
	}

	// Collect as many responses as possible before the ctx is closed.
	var best *jobReadRegistryResponse
	resps := responseSet.collect(ctx)
	for _, resp := range resps {
		if resp.staticErr != nil {
			continue
		}
		if isBetter, _ := isBetterReadRegistryResponse(best, resp); isBetter {
			best = resp
		}
	}

	// If no entry was found return all 0s.
	if best == nil || best.staticSignedRegistryValue == nil {
		return skymodules.RegistryEntryHealth{}, nil
	}
	bestSRV := best.staticSignedRegistryValue

	// Count the number of responses that match the best one. We do so by
	// asking for the reason why the individual entries can't update the
	// best one. If ErrSameRevNum is returned, the entries are equal.
	var nTotal, nBestTotal, nPrimary uint64
	for _, resp := range resps {
		if resp.staticSignedRegistryValue == nil {
			// Ignore responses without value.
			continue
		}
		nTotal++
		update, reason := bestSRV.ShouldUpdateWith(&resp.staticSignedRegistryValue.RegistryValue, resp.staticWorker.staticHostPubKey)
		if update {
			nPrimary++
			nBestTotal++
		} else if errors.Contains(reason, modules.ErrSameRevNum) {
			nBestTotal++
		}
	}
	return skymodules.RegistryEntryHealth{
		RevisionNumber:        bestSRV.Revision,
		NumEntries:            nTotal,
		NumBestEntries:        nBestTotal,
		NumBestPrimaryEntries: nPrimary,
	}, nil
}

// managedReadRegistry starts a registry lookup on all available workers. The
// jobs have 'timeout' amount of time to finish their jobs and return a
// response. Otherwise the response with the highest revision number will be
// used.
func (r *Renter) managedReadRegistry(ctx context.Context, rid modules.RegistryEntryID, spk *types.SiaPublicKey, tweak *crypto.Hash) (skymodules.RegistryEntry, error) {
	// Start tracing.
	tracer := opentracing.GlobalTracer()
	span := tracer.StartSpan("managedReadRegistry")
	defer span.Finish()

	// Measure the time it takes to fetch the entry.
	startTime := time.Now()
	defer func() {
		r.staticRegistryReadStats.AddDataPoint(time.Since(startTime))
	}()

	// Log some info about this trace.
	span.LogKV("RID", hex.EncodeToString(rid[:]))
	if spk != nil && tweak != nil {
		span.LogKV("SPK", spk.String())
		span.LogKV("Tweak", tweak.String())
	}

	// Block until there is memory available, and then ensure the memory gets
	// returned.
	// Since registry entries are very small we use a fairly generous multiple.
	if !r.staticRegistryMemoryManager.Request(ctx, readRegistryMemory, memoryPriorityHigh) {
		return skymodules.RegistryEntry{}, errors.New("timeout while waiting in job queue - server is busy")
	}
	defer r.staticRegistryMemoryManager.Return(readRegistryMemory)

	// Specify a context for the background jobs. It will be closed as soon as
	// threadedHandleRegistryRepairs is done.
	backgroundCtx, backgroundCancel := context.WithCancel(r.tg.StopCtx())

	responseSet, launchedWorkers := r.managedLaunchReadRegistryWorkers(backgroundCtx, span, rid, spk, tweak)
	numWorkers := len(launchedWorkers)

	// If there are no workers remaining, fail early.
	if numWorkers == 0 {
		backgroundCancel()
		return skymodules.RegistryEntry{}, errors.AddContext(skymodules.ErrNotEnoughWorkersInWorkerPool, "cannot perform ReadRegistry")
	}

	defer func() {
		_ = r.tg.Launch(func() {
			defer backgroundCancel()

			// Handle registry repairs.
			r.threadedHandleRegistryRepairs(r.tg.StopCtx(), span, responseSet)
		})
	}()

	// Get the cutoff workers and wait for 80% of them to finish.
	workersToWaitFor := regReadCutoffWorkers(launchedWorkers, minCutoffWorkers)
	awaitedWorkers := 0
	cutoff := int(float64(len(workersToWaitFor)) * minAwaitedCutoffWorkersPercentage)
	if cutoff == 0 {
		cutoff = len(workersToWaitFor)
	}

	// Prevent reaching the cutoff point when ReadRegistryBlocking is
	// injected as a dependency.
	if r.staticDeps.Disrupt("ReadRegistryBlocking") {
		awaitedWorkers = -1
	}

	var best *jobReadRegistryResponse
	responses := 0
	// Wait for responses until either there are no responses left or until
	// we have waited for enough of our workersToWaitFor.
	for responseSet.responsesLeft() > 0 {
		// Check cancel condition and block for more responses.
		resp := responseSet.next(ctx)
		if resp == nil {
			break // context triggered
		}

		// Check if we have waited for enough workers.
		if awaitedWorkers >= cutoff {
			break // done
		}

		// Check if the response comes from one of the workers we wait
		// for.
		_, exists := workersToWaitFor[resp.staticWorker.staticHostPubKeyStr]
		if exists {
			awaitedWorkers++
		}

		// Increment responses.
		responses++

		// Ignore error responses and responses that returned no entry.
		if resp.staticErr != nil || resp.staticSignedRegistryValue == nil {
			continue
		}

		// Remember the best response.
		if isBetter, _ := isBetterReadRegistryResponse(best, resp); isBetter {
			best = resp
		}
	}

	// If we don't have a successful response and also not a response for every
	// worker, we timed out.
	noResponse := best == nil || best.staticSignedRegistryValue == nil
	if noResponse && responses < numWorkers {
		return skymodules.RegistryEntry{}, ErrRegistryLookupTimeout
	}

	// If we don't have a successful response but received a response from every
	// worker, we were unable to look up the entry.
	if noResponse {
		return skymodules.RegistryEntry{}, ErrRegistryEntryNotFound
	}
	return *best.staticSignedRegistryValue, nil
}

// managedLaunchReadRegistryWorkers launches read registry jobs on all available
// workers and returns a read response set which can be used to wait for the
// workers' responses.
func (r *Renter) managedLaunchReadRegistryWorkers(ctx context.Context, span opentracing.Span, rid modules.RegistryEntryID, spk *types.SiaPublicKey, tweak *crypto.Hash) (*readResponseSet, []*worker) {
	// Get the full list of workers and create a channel to receive all of the
	// results from the workers. The channel is buffered with one slot per
	// worker, so that the workers do not have to block when returning the
	// result of the job, even if this thread is not listening.
	workers := r.staticWorkerPool.callWorkers()
	staticResponseChan := make(chan *jobReadRegistryResponse, len(workers))

	// Filter out hosts that don't support the registry.
	numRegistryWorkers := 0
	for _, worker := range workers {
		cache := worker.staticCache()
		if build.VersionCmp(cache.staticHostVersion, minRegistryVersion) < 0 {
			continue
		}

		// check for price gouging
		//
		// TODO: use 'checkProjectDownloadGouging' gouging for some basic
		// protection. Should be replaced as part of the gouging overhaul.
		pt := worker.staticPriceTable().staticPriceTable
		err := checkProjectDownloadGouging(pt, cache.staticRenterAllowance)
		if err != nil {
			r.staticLog.Debugf("price gouging detected in worker %v, err: %v\n", worker.staticHostPubKeyStr, err)
			continue
		}

		jrr := worker.newJobReadRegistryEID(ctx, span, staticResponseChan, rid, spk, tweak)
		if !worker.staticJobReadRegistryQueue.callAdd(jrr) {
			// This will filter out any workers that are on cooldown or
			// otherwise can't participate in the project.
			continue
		}
		workers[numRegistryWorkers] = worker
		numRegistryWorkers++
	}
	workers = workers[:numRegistryWorkers]

	// If specified, increment numWorkers. This will cause the loop to never
	// exit without any of the context being closed since the response set won't
	// be able to read the last response.
	if r.staticDeps.Disrupt("ReadRegistryBlocking") {
		numRegistryWorkers++
	}

	return newReadResponseSet(staticResponseChan, numRegistryWorkers), workers
}

// managedUpdateRegistry updates the registries on all workers with the given
// registry value.
// NOTE: the input ctx only unblocks the call if it fails to hit the threshold
// before the timeout. It doesn't stop the update jobs. That's because we want
// to always make sure we update as many hosts as possble.
func (r *Renter) managedUpdateRegistry(ctx context.Context, spk types.SiaPublicKey, srv modules.SignedRegistryValue, skipHosts map[string]struct{}, minUpdates int) (err error) {
	// Start tracing.
	start := time.Now()
	tracer := opentracing.GlobalTracer()
	span := tracer.StartSpan("managedUpdateRegistry")
	defer span.Finish()

	// Verify the signature before updating the hosts.
	if err := srv.Verify(spk.ToPublicKey()); err != nil {
		return errors.AddContext(err, "managedUpdateRegistry: failed to verify signature of entry")
	}
	// Get the full list of workers and create a channel to receive all of the
	// results from the workers. The channel is buffered with one slot per
	// worker, so that the workers do not have to block when returning the
	// result of the job, even if this thread is not listening.
	workers := r.staticWorkerPool.callWorkers()
	staticResponseChan := make(chan *jobUpdateRegistryResponse, len(workers))
	span.LogKV("workers", len(workers))

	// Create a context to continue updating registry values in the background.
	updateTimeoutCtx, updateTimeoutCancel := context.WithTimeout(r.tg.StopCtx(), updateRegistryBackgroundTimeout)
	defer func() {
		if err != nil {
			// If managedUpdateRegistry fails the caller is going to assume that
			// updating the value failed. Don't let any jobs linger in that
			// case.
			updateTimeoutCancel()
		}
	}()

	// Filter out hosts that don't support the registry.
	numRegistryWorkers := 0
	for _, worker := range workers {
		_, skip := skipHosts[worker.staticHostPubKeyStr]
		if skip {
			continue
		}
		// Check if worker is good for updating the registry.
		if !isWorkerGoodForRegistryUpdate(worker) {
			continue
		}

		// Create the job.
		jrr := worker.newJobUpdateRegistry(updateTimeoutCtx, span, staticResponseChan, spk, srv)
		if !worker.staticJobUpdateRegistryQueue.callAdd(jrr) {
			// This will filter out any workers that are on cooldown or
			// otherwise can't participate in the project.
			continue
		}
		workers[numRegistryWorkers] = worker
		numRegistryWorkers++
	}
	workers = workers[:numRegistryWorkers]
	// If there are no workers remaining, fail early.
	if len(workers) < minUpdates {
		return errors.AddContext(skymodules.ErrNotEnoughWorkersInWorkerPool, "cannot perform UpdateRegistry")
	}

	workersLeft := len(workers)
	responses := 0
	successfulResponses := 0

	var respErrs error
	for successfulResponses < minUpdates && workersLeft+successfulResponses >= minUpdates {
		// Check deadline.
		var resp *jobUpdateRegistryResponse
		select {
		case <-ctx.Done():
			// Timeout reached.
			return ErrRegistryUpdateTimeout
		case resp = <-staticResponseChan:
		}

		// Decrement the number of workers.
		workersLeft--

		// Increment number of responses.
		responses++

		// Ignore error responses except for invalid revision errors.
		if resp.staticErr != nil {
			// If we receive an error indicating that a better entry exists on
			// the network we immediately return an error. That's because our
			// update won't be able to change the consensus of the network on
			// the latest entry.
			if modules.IsRegistryEntryExistErr(resp.staticErr) {
				return resp.staticErr
			}
			respErrs = errors.Compose(respErrs, resp.staticErr)
			continue
		}

		// Increment successful responses.
		successfulResponses++
	}

	// Check if we ran out of workers.
	if successfulResponses == 0 {
		r.staticLog.Print("RegistryUpdate failed with 0 successful responses: ", respErrs)
		return errors.Compose(err, ErrRegistryUpdateNoSuccessfulUpdates)
	}
	if successfulResponses < minUpdates {
		r.staticLog.Printf("RegistryUpdate failed with %v < %v successful responses: %v", successfulResponses, minUpdates, respErrs)
		return errors.Compose(err, ErrRegistryUpdateInsufficientRedundancy)
	}
	r.staticRegWriteStats.AddDataPoint(time.Since(start))
	return nil
}

// isBetterReadRegistryResponse returns true if resp2 is a better response than
// resp1 and false otherwise. Better means that the response either has a higher
// revision number, more work or was faster.
func isBetterReadRegistryResponse(resp1, resp2 *jobReadRegistryResponse) (bool, bool) {
	// Check for nil response.
	if resp2 == nil {
		// A nil entry never replaces an existing entry.
		return false, resp1 == resp2
	} else if resp1 == nil {
		// A non-nil entry always replaces a nil entry.
		return true, resp1 == resp2
	}
	// Same but with the entries.
	srv1 := resp1.staticSignedRegistryValue
	srv2 := resp2.staticSignedRegistryValue
	if srv2 == nil {
		return false, srv1 == srv2
	} else if srv1 == nil {
		return true, srv1 == srv2
	}
	// Compare entries. We pass the empty key here since we don't care about
	// whether the entry is a primary or secondary one.
	shouldUpdate, updateErr := srv1.ShouldUpdateWith(&srv2.RegistryValue, types.SiaPublicKey{})

	// If the entry is not capable of updating the existing one and both entries
	// have the same revision number, use the time.
	if !shouldUpdate && errors.Contains(updateErr, modules.ErrSameRevNum) {
		return resp2.staticCompleteTime.Before(resp1.staticCompleteTime), true
	}

	// Otherwise we return the result
	return shouldUpdate, false
}

// threadedHandleRegistryRepairs waits for all provided read registry programs
// to finish and updates all workers from responses which either didn't provide
// the highest revision number, or didn't have the entry at all.
func (r *Renter) threadedHandleRegistryRepairs(ctx context.Context, parentSpan opentracing.Span, responseSet *readResponseSet) {
	if err := r.tg.Add(); err != nil {
		return
	}
	defer r.tg.Done()

	span := opentracing.StartSpan("threadedHandleRegistryRepairs", opentracing.ChildOf(parentSpan.Context()))
	defer span.Finish()

	// Collect all responses.
	ctx, cancel := context.WithTimeout(ctx, ReadRegistryBackgroundTimeout)
	defer cancel()
	resps := responseSet.collect(ctx)
	if resps == nil {
		return // nothing to do
	}

	// Find the best response.
	var best *jobReadRegistryResponse
	for _, resp := range resps {
		if better, _ := isBetterReadRegistryResponse(best, resp); better {
			best = resp
		}
	}

	// If no entry was found we can't do anything.
	if best == nil || best.staticSignedRegistryValue == nil {
		return
	}
	bestSRV := best.staticSignedRegistryValue

	// Register the update to make sure we don't try again if a value is rapidly
	// polled before this update is done.
	rid := modules.DeriveRegistryEntryID(bestSRV.PubKey, bestSRV.Tweak)
	r.ongoingRegistryRepairsMu.Lock()
	_, exists := r.ongoingRegistryRepairs[rid]
	if !exists {
		r.ongoingRegistryRepairs[rid] = struct{}{}
	}
	r.ongoingRegistryRepairsMu.Unlock()
	if exists {
		return // ongoing update found
	}

	// Unregister the update once done.
	defer func() {
		r.ongoingRegistryRepairsMu.Lock()
		delete(r.ongoingRegistryRepairs, rid)
		r.ongoingRegistryRepairsMu.Unlock()
	}()

	// Figure out how many entries with the highest revision are out there.
	upToDateHosts := make(map[string]struct{})
	for _, resp := range resps {
		if resp == nil || resp.staticSignedRegistryValue == nil || resp.staticErr != nil {
			continue
		}
		if resp.staticSignedRegistryValue.Revision != best.staticSignedRegistryValue.Revision {
			continue
		}
		upToDateHosts[resp.staticWorker.staticHostPubKeyStr] = struct{}{}
	}

	// Check if the entry requires repairing.
	if len(upToDateHosts) >= RegistryEntryRepairThreshold {
		return
	}

	// Update the registry.
	err := r.managedUpdateRegistry(ctx, bestSRV.PubKey, best.staticSignedRegistryValue.SignedRegistryValue, upToDateHosts, RegistryEntryRepairThreshold-len(upToDateHosts))
	if err != nil {
		r.staticLog.Debugln("threadedHandleRegistryRepairs: failed to update registry", err)
	}
}

<<<<<<< HEAD
// isWorkerGoodForRegistryUpdate is a helper function which returns 'true' if a
// worker can be used for updating the registry.
func isWorkerGoodForRegistryUpdate(worker *worker) bool {
	cache := worker.staticCache()
	if build.VersionCmp(cache.staticHostVersion, minRegistryVersion) < 0 {
		return false
	}
	// Skip !goodForUpload workers.
	if !cache.staticContractUtility.GoodForUpload {
		return false
	}

	// check for price gouging
	pt := worker.staticPriceTable().staticPriceTable
	err := checkUploadGougingPT(pt, cache.staticRenterAllowance)
	if err != nil {
		return false
	}
	return true
=======
// regReadCutoffWorkers returns the workers to wait for before considering the
// result good enough amongst the provided launched workers.
func regReadCutoffWorkers(workers []*worker, minWorkers int) map[string]*worker {
	// Filter malicious hosts.
	i := 0
	for _, w := range workers {
		if w.staticCache().staticMaliciousHost {
			continue
		}
		workers[i] = w
		i++
	}
	workers = workers[:i]
	// Sort workers by their estimate.
	sort.Slice(workers, func(i, j int) bool {
		return workers[i].ReadRegCutoffEstimate() < workers[j].ReadRegCutoffEstimate()
	})
	// Drop slowest 50% but don't go below the min.
	newLen := len(workers) / 2
	if newLen < minWorkers && minWorkers <= len(workers) {
		newLen = minWorkers
	} else if newLen < minWorkers && minWorkers > len(workers) {
		newLen = len(workers)
	}
	workers = workers[:newLen]

	// Put remaining ones in map.
	remaining := make(map[string]*worker, len(workers))
	for _, w := range workers {
		remaining[w.staticHostPubKeyStr] = w
	}
	return remaining
>>>>>>> 08a3bba3
}<|MERGE_RESOLUTION|>--- conflicted
+++ resolved
@@ -714,7 +714,6 @@
 	}
 }
 
-<<<<<<< HEAD
 // isWorkerGoodForRegistryUpdate is a helper function which returns 'true' if a
 // worker can be used for updating the registry.
 func isWorkerGoodForRegistryUpdate(worker *worker) bool {
@@ -734,7 +733,8 @@
 		return false
 	}
 	return true
-=======
+}
+
 // regReadCutoffWorkers returns the workers to wait for before considering the
 // result good enough amongst the provided launched workers.
 func regReadCutoffWorkers(workers []*worker, minWorkers int) map[string]*worker {
@@ -767,5 +767,4 @@
 		remaining[w.staticHostPubKeyStr] = w
 	}
 	return remaining
->>>>>>> 08a3bba3
 }