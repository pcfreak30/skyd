--- conflicted
+++ resolved
@@ -209,7 +209,6 @@
 
 	// The new new job gets 100% of the estimate.
 	estimate := jq.expectedJobTime()
-<<<<<<< HEAD
 
 	// If we have more than 100 jobs in the queue, give them a penalty.
 	if jq.jobs.Len() > hasSectorEstimatePenaltyThreshold {
@@ -222,12 +221,9 @@
 			estimate += time.Duration(float64(jq.expectedJobTime()) * multiplier)
 		}
 	}
-
-=======
 	if estimate > maxEstimate {
 		return time.Time{}, errEstimateAboveMax
 	}
->>>>>>> 8975cd4d
 	j.externJobStartTime = now
 	j.externEstimatedJobDuration = estimate
 	if !jq.add(j) {
@@ -236,8 +232,11 @@
 	return now.Add(estimate), nil
 }
 
-// callExpectedJobTime will return the amount of time that a single job is
-// expected to take.
+// callExpectedJobTime returns the expected amount of time that this job will
+// take to complete.
+//
+// TODO: idealy we pass `numSectors` here and get the expected job time
+// depending on the amount of instructions in the program.
 func (jq *jobHasSectorQueue) callExpectedJobTime() time.Duration {
 	jq.mu.Lock()
 	defer jq.mu.Unlock()
@@ -252,8 +251,8 @@
 	jq.weightedJobTime = expMovingAvg(jq.weightedJobTime, float64(jobTime), jobHasSectorPerformanceDecay)
 }
 
-// expectedJobTime will return the amount of time that a single job is expected
-// to take.
+// expectedJobTime will return the amount of time that a job is expected to
+// take, given the current conditions of the queue.
 func (jq *jobHasSectorQueue) expectedJobTime() time.Duration {
 	return time.Duration(jq.weightedJobTime)
 }
