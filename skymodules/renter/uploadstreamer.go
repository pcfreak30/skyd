--- conflicted
+++ resolved
@@ -192,14 +192,10 @@
 	// Check if we currently have enough workers for the specified redundancy.
 	minWorkers := fileNode.ErasureCode().MinPieces()
 	availableWorkers := r.staticWorkerPool.callNumWorkers()
-<<<<<<< HEAD
-	if availableWorkers < minWorkers {
-=======
 	// Skip this check if testing dependency is used to let the upload fail
 	// during upload instead of proactively.
 	skip := r.staticDeps.Disrupt("AllowLessThanMinWorkers")
 	if availableWorkers < minWorkers && !skip {
->>>>>>> acf0d2d7
 		return nil, 0, fmt.Errorf("Need at least %v workers for upload but got only %v", minWorkers, availableWorkers)
 	}
 
