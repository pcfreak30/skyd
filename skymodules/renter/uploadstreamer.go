--- conflicted
+++ resolved
@@ -167,17 +167,13 @@
 // the Sia network, this will happen faster than the entire upload is complete -
 // the streamer may continue uploading in the background after returning while
 // it is boosting redundancy.
-<<<<<<< HEAD
-func (r *Renter) callUploadStreamFromReaderWithFileNode(fileNode *filesystem.FileNode, reader io.Reader, offset int64) (n int64, err error) {
+func (r *Renter) callUploadStreamFromReaderWithFileNode(fileNode *filesystem.FileNode, reader skymodules.ChunkReader, offset int64) (n int64, err error) {
 	// Sanity check offset.
 	if offset%int64(fileNode.ChunkSize()) != 0 {
 		return 0, fmt.Errorf("callUploadStreamFromReaderWithFileNode called with invalid offset %v mod %v != 0", offset, fileNode.ChunkSize())
 	}
 	startChunkIndex := uint64(offset) / fileNode.ChunkSize()
 
-=======
-func (r *Renter) callUploadStreamFromReaderWithFileNode(fileNode *filesystem.FileNode, reader skymodules.ChunkReader) (err error) {
->>>>>>> a707d099
 	// Build a map of host public keys.
 	pks := make(map[string]types.SiaPublicKey)
 	for _, pk := range fileNode.HostPublicKeys() {
@@ -236,16 +232,10 @@
 			if !pushed {
 				// The chunk wasn't added to the repair map meaning it must have
 				// already been in the repair map
-<<<<<<< HEAD
-				_, _ = io.ReadFull(ss, make([]byte, fileNode.ChunkSize()))
-				n += int64(fileNode.ChunkSize())
-				if err := ss.Close(); err != nil {
-					return n, err
-=======
-				_, _, err = ss.ReadChunk()
+				_, read, err := ss.ReadChunk()
+				n += int64(read)
 				if err != nil {
-					return errors.AddContext(err, "unable to read pushed chunk")
->>>>>>> a707d099
+					return n, errors.AddContext(err, "unable to read pushed chunk")
 				}
 			}
 			chunks = append(chunks, uuc)
@@ -254,16 +244,10 @@
 			// from the shard though. Otherwise we will upload the wrong chunk
 			// for the next chunkIndex. We don't need to check the error though
 			// since we check that anyway at the end of the loop.
-<<<<<<< HEAD
-			_, _ = io.ReadFull(ss, make([]byte, fileNode.ChunkSize()))
-			n += int64(fileNode.ChunkSize())
-			if err := ss.Close(); err != nil {
-				return n, err
-=======
-			_, _, err = ss.ReadChunk()
+			_, read, err := ss.ReadChunk()
+			n += int64(read)
 			if err != nil {
-				return errors.AddContext(err, "unable to read chunk")
->>>>>>> a707d099
+				return n, errors.AddContext(err, "unable to read chunk")
 			}
 		}
 		// Wait for the shard to be read.
@@ -287,11 +271,6 @@
 		// Call Peek to make sure that there's more data for another shard.
 		if !ss.Peek() {
 			break
-<<<<<<< HEAD
-		} else if err != nil {
-			return n, ss.err
-=======
->>>>>>> a707d099
 		}
 	}
 
@@ -333,12 +312,8 @@
 	if err != nil {
 		return nil, err
 	}
-<<<<<<< HEAD
-	_, err = r.callUploadStreamFromReaderWithFileNode(fileNode, reader, 0)
-=======
 	chunkReader := NewChunkReader(reader, fileNode.ErasureCode(), fileNode.MasterKey())
-	err = r.callUploadStreamFromReaderWithFileNode(fileNode, chunkReader)
->>>>>>> a707d099
+	_, err = r.callUploadStreamFromReaderWithFileNode(fileNode, chunkReader, 0)
 	if err != nil {
 		// Delete the file if the upload wasn't successful.
 		err = errors.Compose(err, fileNode.Close())
