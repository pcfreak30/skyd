package renter

import (
	"bytes"
	"container/heap"
	"context"
	"encoding/hex"
	"fmt"
	"time"

	"github.com/opentracing/opentracing-go"
	"gitlab.com/SkynetLabs/skyd/build"
	"gitlab.com/SkynetLabs/skyd/skymodules"
	"go.sia.tech/siad/crypto"
	"go.sia.tech/siad/modules"
	"go.sia.tech/siad/types"

	"gitlab.com/NebulousLabs/errors"
)

var (
	// errNotEnoughPieces is returned when there are not enough pieces found to
	// successfully complete the download
	errNotEnoughPieces = errors.New("not enough pieces to complete download")
)

type (
	// pieceDownload tracks a worker downloading a piece, whether that piece has
	// returned, and what time the piece is/was expected to return.
	//
	// NOTE: The actual piece data is stored in the projectDownloadChunk after
	// the download completes.
	pieceDownload struct {
		// 'completed', 'launched', and 'downloadErr' are status variables for
		// the piece. If 'launched' is false, it means the piece download has
		// not started yet, 'completed' will also be false.
		//
		// If 'launched' is true and 'completed' is false, it means the download
		// is in progress and the result is not known.
		//
		// If 'completed' is true, the download has been attempted, if it was
		// unsuccessful 'downloadErr' will contain the error with which it
		// failed. If 'downloadErr' is nil however, it means the piece was
		// successfully downloaded.
		completed   bool
		launched    bool
		downloadErr error

		// expectedCompleteTime indicates the time when the download is expected
		// to complete. This is used to determine whether or not a download is late.
		expectedCompleteTime time.Time

		worker *worker
	}

	// projectDownloadChunk is a bunch of state that helps to orchestrate a
	// download from a projectChunkWorkerSet.
	//
	// The projectDownloadChunk is only ever accessed by a single thread which
	// orchestrates the download, which means that it does not need to be thread
	// safe.
	projectDownloadChunk struct {
		// Parameters for downloading a subset of the data within the chunk.
		lengthInChunk uint64
		offsetInChunk uint64

		// Values derived from the chunk download parameters. The offset and
		// length specify the offset and length that will be sent to the host,
		// which must be segment aligned.
		pieceLength uint64
		pieceOffset uint64

		staticIsLowPrio bool

		// pricePerMS is the amount of money we are willing to spend on faster
		// workers. If a certain set of workers is 100ms faster, but that
		// exceeds the pricePerMS we are willing to pay for it, we won't use
		// that faster worker set. If it is within the budget however, we will
		// favor the faster and more expensive worker set.
		pricePerMS types.Currency

		// availablePieces are pieces that resolved workers think they can
		// fetch.
		//
		// workersConsideredIndex keeps track of what workers were already
		// considered after looking at the 'resolvedWorkers' array defined on
		// the pcws. This enables the worker selection code to realize which
		// pieces in the worker set have been resolved since the last check.
		//
		// unresolvedWorkersRemaining is the number of unresolved workers at the
		// time the available pieces were last updated. This enables counting
		// the hopeful pieces without introducing a race condition in the
		// finished check.
		availablePieces            [][]*pieceDownload
		availablePiecesByWorker    map[string][]uint64
		workersConsideredIndex     int
		unresolvedWorkersRemaining int

		// dataPieces is the buffer that is used to place data as it comes back.
		// There is one piece per chunk, and pieces can be nil. To know if the
		// download is complete, the number of non-nil pieces will be counted.
		dataPieces         [][]byte
		staticSkipRecovery bool

		// The completed data gets sent down the response chan once the full
		// download is done.
		ctx                  context.Context
		downloadResponseChan chan *downloadResponse
		workerResponseChan   chan *jobReadResponse
		workerSet            *projectChunkWorkerSet
		workerState          *pcwsWorkerState

		// Debug helpers
		uid             [8]byte
		launchTime      time.Time
		launchedWorkers []*launchedWorkerInfo
	}

	// launchedWorkerInfo tracks information about the worker that has been
	// launched. It is used solely for debugging purposes to enable tracking the
	// chain of events that occurred when a download has timed out or failed.
	launchedWorkerInfo struct {
		// completeTime indicates when the worker eventually completed the
		// download
		completeTime time.Time

		// jobDuration is the total amount of time it took to complete the job
		jobDuration time.Duration

		// jobErr will contain the error in case it failed.
		jobErr error

		// totalDuration is the total amount of time it took for the worker to
		// complete the download since it was launched, or the time it took to
		// fail.
		totalDuration time.Duration

		// staticExpectedCompleteTime is an estimate of when we expect the
		// worker to have completed the download.
		staticExpectedCompleteTime time.Time

		// staticExpectedDuration is the estimated amount of time for this
		// worker to complete the download.
		staticExpectedDuration time.Duration

		// staticLaunchTime is the time at which the worker was launched
		staticLaunchTime time.Time

		// staticIsOverdriveWorker indicates whether this worker was launched as
		// one of the initial workers, or as an overdrive worker.
		staticIsOverdriveWorker bool

		// staticPieceIndex is the index of the piece the worker is set to
		// download, this index corresponds with the index of the
		// `availablePieces` array on the PDC.
		staticPieceIndex uint64

		staticPDC    *projectDownloadChunk
		staticWorker *worker
	}

	// downloadResponse is sent via a channel to the caller of
	// 'projectChunkWorkerSet.managedDownload'.
	downloadResponse struct {
		data []byte
		err  error

		// NOTE: externLogicalChunkData will be set after the download
		// is done and after that only the receiver of the response
		// should access it. That way, we can avoid copying the memory
		// and avoid another large allocation.
		externLogicalChunkData [][]byte

		// launchedWorkers contains a list of worker information for the workers
		// that were launched to try and complete this download. This field can
		// be used for debugging purposes should the download time out or error
		// out.
		launchedWorkers []*launchedWorkerInfo
	}
)

// String implements the String interface.
func (lwi *launchedWorkerInfo) String() string {
	pdcId := hex.EncodeToString(lwi.staticPDC.uid[:])
	hostKey := lwi.staticWorker.staticHostPubKey.ShortString()
	estimate := lwi.staticExpectedDuration.Milliseconds()

	var wDescr string
	if lwi.staticIsOverdriveWorker {
		wDescr = fmt.Sprintf("overdrive worker %v", hostKey)
	} else {
		wDescr = fmt.Sprintf("initial worker %v", hostKey)
	}

	// if download is not complete yet
	if lwi.completeTime.IsZero() {
		duration := time.Since(lwi.staticLaunchTime).Milliseconds()

		return fmt.Sprintf("%v | %v | piece %v | estimated complete %v ms | not responded after %vms", pdcId, wDescr, lwi.staticPieceIndex, estimate, duration)
	}

	// if download is complete
	var jDescr string
	if lwi.jobErr == nil {
		jDescr = "job completed successfully"
	} else {
		jDescr = fmt.Sprintf("job failed with err: %v", lwi.jobErr.Error())
	}

	totalDur := lwi.totalDuration.Milliseconds()
	jobDur := lwi.jobDuration.Milliseconds()

	return fmt.Sprintf("%v | %v | piece %v | estimated complete %v ms | responded after %vms | read job took %vms | %v", pdcId, wDescr, lwi.staticPieceIndex, estimate, totalDur, jobDur, jDescr)
}

// successful is a small helper method that returns whether the piece was
// successfully downloaded, this is the case when it completed without error.
func (pd *pieceDownload) successful() bool {
	return pd.completed && pd.downloadErr == nil
}

<<<<<<< HEAD
// updateAvailablePieces updates the available pieces with new pieces coming
// from freshly resolved workers. Essentially this is pulling new information
// from the overarching PCWS worker state.
func (pdc *projectDownloadChunk) updateAvailablePieces() {
	ws := pdc.workerState
	ws.mu.Lock()
	defer ws.mu.Unlock()

	// Add any new resolved workers to the pdc's list of available pieces.
	for i := pdc.workersConsideredIndex; i < len(ws.resolvedWorkers); i++ {
		// Add the returned worker to available pieces for each piece that the
		// resolved worker has.
		resp := ws.resolvedWorkers[i]
		for _, pieceIndex := range resp.pieceIndices {
			pdc.availablePieces[pieceIndex] = append(pdc.availablePieces[pieceIndex], &pieceDownload{
				worker: resp.worker,
			})
		}
	}
	pdc.workersConsideredIndex = len(ws.resolvedWorkers)
	pdc.unresolvedWorkersRemaining = len(ws.unresolvedWorkers)
}

// unresolvedWorkers will return the set of unresolved workers from the worker
// state of the pdc. This operation will also update the set of available pieces
// within the pdc to reflect any previously unresolved workers that are now
// available workers.
//
// A channel will also be returned which will be closed when there are new
// unresolved workers available.
func (pdc *projectDownloadChunk) unresolvedWorkers() ([]*pcwsUnresolvedWorker, <-chan struct{}) {
=======
// updateWorkerHeap updates a worker heap by going through all workers and
// updating them depending on whether they are resolved or not. This does not
// apply any gouging or maintenance checks again since we don't expect a
// significant amount of time to pass between the creation of the heap and
// launching the workers. As a result, this significantly reduces the amount of
// allocations we are doing compared to creating the initial heap since we reuse
// the allocated memory.
func (pdc *projectDownloadChunk) updateWorkerHeap(h *pdcWorkerHeap) {
>>>>>>> f21806cb
	ws := pdc.workerState
	ws.mu.Lock()
	defer ws.mu.Unlock()

	// Update the available pieces in case some workers resolved.
	pdc.updateAvailablePieces()

	for _, w := range *h {
		// Check if the worker is resolved.
		_, unresolved := ws.unresolvedWorkers[w.worker.staticHostPubKeyStr]
		jrq := w.worker.callReadQueue(pdc.staticIsLowPrio)
		cost := jrq.callExpectedJobCost(pdc.pieceLength)
		readDuration := jrq.staticStats.callExpectedJobTime(pdc.pieceLength)

		if unresolved {
			resolveTime := w.staticExpectedResolveTime
			if resolveTime.Before(time.Now()) {
				resolveTime = time.Now().Add(2 * time.Since(resolveTime))
			}
			completeTime := resolveTime.Add(readDuration)

			// Same as in initialWorkerHeap but here we can just
			// extend the already allocated pieces slice to its full
			// size and reset it to reduce the number of
			// allocations.
			if cap(w.pieces) != pdc.workerSet.staticErasureCoder.MinPieces() {
				build.Critical("w.pieces has the wrong capacity for an unresolved worker")
				w.pieces = make([]uint64, pdc.workerSet.staticErasureCoder.MinPieces())
			} else {
				w.pieces = w.pieces[:cap(w.pieces)]
			}
			for i := 0; i < len(w.pieces); i++ {
				w.pieces[i] = uint64(i)
			}

			// Update the fields specific to the unresolved worker.
			// The complete time might have changed but the pieces
			// are still the same.
			w.completeTime = completeTime
		} else {
			// Update the fields for the resolved worker.
			// The complete time is the current time plus the
			// duration of the read and the pieces might have
			// changed due to the worker resolving.
			w.completeTime = time.Now().Add(readDuration)
			w.pieces = pdc.availablePiecesByWorker[w.worker.staticHostPubKeyStr]
		}

		// Update fields which are the same for resolved and unresolved
		// workers.
		w.readDuration = readDuration
		w.unresolved = unresolved
		w.cost = cost
	}

	// Reestablish heap invariants.
	heap.Init(h)
}

// updateAvailablePieces adds any new resolved workers to the pdc's list of
// available pieces.
func (pdc *projectDownloadChunk) updateAvailablePieces() {
	ws := pdc.workerState

	// Add any new resolved workers to the pdc's list of available pieces.
	for i := pdc.workersConsideredIndex; i < len(ws.resolvedWorkers); i++ {
		// Add the returned worker to available pieces for each piece that the
		// resolved worker has.
		resp := ws.resolvedWorkers[i]
		hpk := resp.worker.staticHostPubKeyStr
		for _, pieceIndex := range resp.pieceIndices {
			pd := &pieceDownload{
				worker: resp.worker,
			}
			pdc.availablePieces[pieceIndex] = append(pdc.availablePieces[pieceIndex], pd)
			pdc.availablePiecesByWorker[hpk] = append(pdc.availablePiecesByWorker[hpk], pieceIndex)
		}
	}
	pdc.workersConsideredIndex = len(ws.resolvedWorkers)
	pdc.unresolvedWorkersRemaining = len(ws.unresolvedWorkers)
}

// managedUnresolvedWorkers will return the set of unresolved workers from the
// worker state of the pdc. This operation will also update the set of available
// pieces within the pdc to reflect any previously unresolved workers that are
// now available workers.
//
// A channel will also be returned which will be closed when there are new
// unresolved workers available.
func (pdc *projectDownloadChunk) managedUnresolvedWorkers() ([]*pcwsUnresolvedWorker, <-chan struct{}) {
	ws := pdc.workerState
	ws.mu.Lock()
	defer ws.mu.Unlock()

	var unresolvedWorkers []*pcwsUnresolvedWorker
	for _, uw := range ws.unresolvedWorkers {
		unresolvedWorkers = append(unresolvedWorkers, uw)
	}

	// Add any new resolved workers to the pdc's list of available pieces.
	pdc.updateAvailablePieces()

	// If there are more unresolved workers, fetch a channel that will be closed
	// when more results from unresolved workers are available.
	return unresolvedWorkers, ws.registerForWorkerUpdate()
}

// handleJobReadResponse will take a jobReadResponse from a worker job
// and integrate it into the set of pieces.
func (pdc *projectDownloadChunk) handleJobReadResponse(jrr *jobReadResponse) {
	// Prevent a production panic.
	if jrr == nil {
		pdc.workerSet.staticRenter.staticLog.Critical("received nil job read response in handleJobReadResponse")
		return
	}

	// Grab the metadata from the response
	metadata := jrr.staticMetadata
	worker := metadata.staticWorker
	pieceIndex := metadata.staticPieceRootIndex

	// Update the launched worker information
	launchedWorker := pdc.launchedWorkers[metadata.staticLaunchedWorkerIndex]
	launchedWorker.completeTime = time.Now()
	launchedWorker.jobDuration = jrr.staticJobTime
	launchedWorker.jobErr = jrr.staticErr
	launchedWorker.totalDuration = time.Since(launchedWorker.staticLaunchTime)

	// Check whether the job failed.
	if jrr.staticErr != nil {
		// The download failed, update the pdc available pieces to reflect the
		// failure.
		pieceFound := false
		for i := 0; i < len(pdc.availablePieces[pieceIndex]); i++ {
			if pdc.availablePieces[pieceIndex][i].worker.staticHostPubKeyStr == worker.staticHostPubKeyStr {
				if pieceFound {
					build.Critical("The list of available pieces contains duplicates.") // sanity check
				}
				pieceFound = true
				pdc.availablePieces[pieceIndex][i].completed = true
				pdc.availablePieces[pieceIndex][i].downloadErr = jrr.staticErr
			}
		}
		return
	}

	// Decrypt the piece that has come back.
	key := pdc.workerSet.staticMasterKey.Derive(pdc.workerSet.staticChunkIndex, uint64(pieceIndex))
	_, err := key.DecryptBytesInPlace(jrr.staticData, pdc.pieceOffset/crypto.SegmentSize)
	if err != nil {
		pdc.workerSet.staticRenter.staticLog.Println("decryption of a piece failed")
		return
	}

	// The download succeeded, add the piece to the appropriate index.
	pdc.dataPieces[pieceIndex] = jrr.staticData
	jrr.staticData = nil // Just in case there's a reference to the job response elsewhere.

	pieceFound := false
	for i := 0; i < len(pdc.availablePieces[pieceIndex]); i++ {
		if pdc.availablePieces[pieceIndex][i].worker.staticHostPubKeyStr == worker.staticHostPubKeyStr {
			if pieceFound {
				build.Critical("The list of available pieces contains duplicates.") // sanity check
			}
			pieceFound = true
			pdc.availablePieces[pieceIndex][i].completed = true
		}
	}
}

// fail will send an error down the download response channel.
func (pdc *projectDownloadChunk) fail(err error) {
	// Log info and finish span.
	if span := opentracing.SpanFromContext(pdc.ctx); span != nil {
		span.LogKV("error", err)
		span.SetTag("success", false)
		span.Finish()
	}

	// Create and return a response
	dr := &downloadResponse{
		err: err,

		launchedWorkers: pdc.launchedWorkers,
	}
	pdc.downloadResponseChan <- dr
}

// recoverData recovers the data from the downloaded pieces.
func (pdc *projectDownloadChunk) recoverData() ([]byte, error) {
	// Determine the amount of bytes the EC will need to skip from the recovered
	// data when returning the data.
	skipLength := pdc.offsetInChunk % (crypto.SegmentSize * uint64(pdc.workerSet.staticErasureCoder.MinPieces()))
	recoveredBytes := uint64(pdc.lengthInChunk + skipLength)

	// Create a skipwriter that ensures we're recovering at the offset
	buf := bytes.NewBuffer(make([]byte, 0, recoveredBytes))
	skipWriter := &skipWriter{
		writer: buf,
		skip:   int(skipLength),
	}

	// Recover the pieces in to a single byte slice.
	err := pdc.workerSet.staticErasureCoder.Recover(pdc.dataPieces, recoveredBytes, skipWriter)
	if err != nil {
		pdc.fail(errors.AddContext(err, "unable to complete erasure decode of download"))
	}
	return buf.Bytes(), err
}

// finalize will take the completed pieces of the download, recover them using
// the erasure coder, and then send the result down the response channel. If
// there is an error during decode, 'pdc.fail()' will be called.
func (pdc *projectDownloadChunk) finalize() {
	// Convenience Variables
<<<<<<< HEAD
	r := pdc.workerState.staticRenter
	ec := pdc.workerSet.staticErasureCoder
=======
	ec := pdc.workerSet.staticErasureCoder
	r := pdc.workerSet.staticRenter
>>>>>>> f21806cb

	// Log info and finish span.
	if span := opentracing.SpanFromContext(pdc.ctx); span != nil {
		span.SetTag("success", true)
		span.Finish()
	}

	// Update the sector download statistics
	minPieces := ec.MinPieces()
	numOverdriveWorkers := uint64(len(pdc.launchedWorkers) - minPieces)
	if numOverdriveWorkers < 0 {
		build.Critical("num overdrive workers should never be less than zero")
	} else {
		// track base sector and fanout sector download separately
		if minPieces == 1 {
			r.staticBaseSectorDownloadStats.AddDataPoint(numOverdriveWorkers)
		} else {
			r.staticFanoutSectorDownloadStats.AddDataPoint(numOverdriveWorkers)
		}
	}

	// Recover the data if necessary.
	var data []byte
	var err error
	if !pdc.staticSkipRecovery {
		data, err = pdc.recoverData()
	}

	// Update the sector download statistics
	minPieces := ec.MinPieces()
	numOverdriveWorkers := uint64(len(pdc.launchedWorkers) - minPieces)
	if numOverdriveWorkers < 0 {
		build.Critical("num overdrive workers should never be less than zero")
	} else {
		// track base sector and fanout sector download separately
		if minPieces == 1 {
			r.staticBaseSectorDownloadStats.AddDataPoint(numOverdriveWorkers)
		} else {
			fmt.Println("add fanout DP", numOverdriveWorkers)
			r.staticFanoutSectorDownloadStats.AddDataPoint(numOverdriveWorkers)
		}
	}

	// Return the data to the caller.
	dr := &downloadResponse{
		data:                   data,
		externLogicalChunkData: pdc.dataPieces,
		err:                    err,

		launchedWorkers: pdc.launchedWorkers,
	}
	pdc.downloadResponseChan <- dr
}

// finished returns true if the download is finished, and returns an error if
// the download is unable to complete.
func (pdc *projectDownloadChunk) finished() (bool, error) {
	// Convenience variables.
	ec := pdc.workerSet.staticErasureCoder

	// Count the number of completed pieces and hopeful pieces in our list of
	// potential downloads.
	completedPieces := 0
	hopefulPieces := 0
	for _, piece := range pdc.availablePieces {
		// Only count one piece as hopeful per set.
		hopeful := false
		for _, pieceDownload := range piece {
			// If this piece is completed, count it both as hopeful and
			// completed, no need to look at other pieces.
			if pieceDownload.successful() {
				hopeful = true
				completedPieces++
				break
			}
			// If this piece has not yet failed, it is hopeful. Keep looking
			// through the pieces in case there is a piece that was downloaded
			// successfully.
			if pieceDownload.downloadErr == nil {
				hopeful = true
			}
		}
		if hopeful {
			hopefulPieces++
		}
	}
	if completedPieces >= ec.MinPieces() {
		return true, nil
	}

	// Count the number of workers that haven't resolved yet, and thus
	// (optimistically) might contribute towards downloading a unique piece.
	hopefulPieces += pdc.unresolvedWorkersRemaining

	// Ensure that there are enough pieces that could potentially become
	// completed to finish the download.
	if hopefulPieces < ec.MinPieces() {
		return false, errNotEnoughPieces
	}
	return false, nil
}

// launchWorker will launch a worker and update the corresponding available
// piece.
//
// A time is returned which indicates the expected return time of the worker's
// download. A bool is returned which indicates whether or not the launch was
// successful.
func (pdc *projectDownloadChunk) launchWorker(w *worker, pieceIndex uint64, isOverdrive bool) (time.Time, bool) {
	// Sanity check that the pieceOffset and pieceLength are segment aligned.
	if pdc.pieceOffset%crypto.SegmentSize != 0 ||
		pdc.pieceLength%crypto.SegmentSize != 0 {
		build.Critical("pieceOffset or pieceLength is not segment aligned")
	}

	// Log the event.
	if span := opentracing.SpanFromContext(pdc.ctx); span != nil {
		span.LogKV(
			"launchWorker", w.staticHostPubKeyStr,
			"overdriveWorker", isOverdrive,
		)
	}

	// Create the read job metadata.
	launchedWorkerIndex := uint64(len(pdc.launchedWorkers))
	sectorRoot := pdc.workerSet.staticPieceRoots[pieceIndex]
	jobMetadata := jobReadMetadata{
		staticWorker:              w,
		staticSectorRoot:          sectorRoot,
		staticSpendingCategory:    categoryDownload,
		staticPieceRootIndex:      pieceIndex,
		staticLaunchedWorkerIndex: launchedWorkerIndex,
	}

	// Create the read sector job for the worker.
	jrq := w.callReadQueue(pdc.staticIsLowPrio)
	jrs := w.newJobReadSector(pdc.ctx, jrq, pdc.workerResponseChan, jobMetadata, sectorRoot, pdc.pieceOffset, pdc.pieceLength)

	// Submit the job.
	expectedCompleteTime, added := jrq.callAddWithEstimate(jrs)

	// Track the launched worker
	if added {
		pdc.launchedWorkers = append(pdc.launchedWorkers, &launchedWorkerInfo{
			staticPieceIndex:        pieceIndex,
			staticIsOverdriveWorker: isOverdrive,

			staticLaunchTime:           time.Now(),
			staticExpectedCompleteTime: expectedCompleteTime,
			staticExpectedDuration:     time.Until(expectedCompleteTime),

			staticPDC:    pdc,
			staticWorker: w,
		})
	}

	// Update the status of the piece that was launched. 'launched' should be
	// set to 'true'. If the launch failed, 'failed' should be set to 'true'. If
	// the launch succeeded, the expected completion time of the job should be
	// set.
	//
	// NOTE: We don't break out of the loop when we find a piece/worker
	// match. If all is going well, each worker should appear at most once
	// in this piece, but for the sake of defensive programming we check all
	// elements anyway.
	for _, pieceDownload := range pdc.availablePieces[pieceIndex] {
		if w.staticHostPubKeyStr == pieceDownload.worker.staticHostPubKeyStr {
			pieceDownload.launched = true
			if added {
				pieceDownload.expectedCompleteTime = expectedCompleteTime
			} else {
				pieceDownload.completed = true
				pieceDownload.downloadErr = errors.New("unable to add piece to queue")
			}
		}
	}
	return expectedCompleteTime, added
}

// threadedCollectAndOverdrivePieces will wait for responses from the workers.
// If workers fail or are late, additional workers will be launched to ensure
// that the download still completes.
func (pdc *projectDownloadChunk) threadedCollectAndOverdrivePieces() {
	// Loop until the download has either failed or completed.
	for {
		// Check whether the download is comlete. An error means that the
		// download has failed and can no longer make progress.
		completed, err := pdc.finished()
		if completed {
			pdc.finalize()
			return
		}
		if err != nil {
			pdc.fail(err)
			return
		}

		// Run the overdrive code. This code needs to be asynchronous so that it
		// does not block receiving on the workerResponseChan. The overdrive
		// code will determine whether launching an overdrive worker is
		// necessary, and will return a channel that will be closed when enough
		// time has elapsed that another overdrive worker should be considered.
		workersUpdatedChan, workersLateChan := pdc.managedTryOverdrive()

		// Determine when the next overdrive check needs to run.
		select {
		case <-pdc.ctx.Done():
			pdc.fail(errors.New("download timed out"))
			return
		case jrr := <-pdc.workerResponseChan:
			pdc.handleJobReadResponse(jrr)
		case <-workersLateChan:
		case <-workersUpdatedChan:
		}
	}
}

// getPieceOffsetAndLen is a helper function to compute the piece offset and
// length of a chunk download, given the erasure coder for the chunk, the offset
// within the chunk, and the length within the chunk.
func getPieceOffsetAndLen(ec skymodules.ErasureCoder, offset, length uint64) (pieceOffset, pieceLength uint64) {
	// Fetch the segment size of the ec.
	pieceSegmentSize, partialsSupported := ec.SupportsPartialEncoding()
	if !partialsSupported {
		// If partials are not supported, the full piece needs to be downloaded.
		pieceSegmentSize = modules.SectorSize
	}

	// Consistency check some of the erasure coder values. If the check fails,
	// return that the whole piece must be downloaded.
	if pieceSegmentSize == 0 {
		build.Critical("pcws has a bad erasure coder")
		return 0, modules.SectorSize
	}

	// Determine the download offset within a single piece. We get this by
	// dividing the chunk offset by the number of pieces and then rounding
	// down to the nearest segment size.
	//
	// This is mathematically equivalent to rounding down the chunk size to
	// the nearest chunk segment size and then dividing by the number of
	// pieces.
	pieceOffset = offset / uint64(ec.MinPieces())
	pieceOffset = pieceOffset / pieceSegmentSize
	pieceOffset = pieceOffset * pieceSegmentSize

	// Determine the length that needs to be downloaded. This is done by
	// determining the offset that the download needs to reach, and then
	// subtracting the pieceOffset from the termination offset.
	chunkSegmentSize := pieceSegmentSize * uint64(ec.MinPieces())
	chunkTerminationOffset := offset + length
	overflow := chunkTerminationOffset % chunkSegmentSize
	if overflow != 0 {
		chunkTerminationOffset += chunkSegmentSize - overflow
	}
	pieceTerminationOffset := chunkTerminationOffset / uint64(ec.MinPieces())
	pieceLength = pieceTerminationOffset - pieceOffset
	return pieceOffset, pieceLength
}<|MERGE_RESOLUTION|>--- conflicted
+++ resolved
@@ -219,7 +219,6 @@
 	return pd.completed && pd.downloadErr == nil
 }
 
-<<<<<<< HEAD
 // updateAvailablePieces updates the available pieces with new pieces coming
 // from freshly resolved workers. Essentially this is pulling new information
 // from the overarching PCWS worker state.
@@ -243,15 +242,6 @@
 	pdc.unresolvedWorkersRemaining = len(ws.unresolvedWorkers)
 }
 
-// unresolvedWorkers will return the set of unresolved workers from the worker
-// state of the pdc. This operation will also update the set of available pieces
-// within the pdc to reflect any previously unresolved workers that are now
-// available workers.
-//
-// A channel will also be returned which will be closed when there are new
-// unresolved workers available.
-func (pdc *projectDownloadChunk) unresolvedWorkers() ([]*pcwsUnresolvedWorker, <-chan struct{}) {
-=======
 // updateWorkerHeap updates a worker heap by going through all workers and
 // updating them depending on whether they are resolved or not. This does not
 // apply any gouging or maintenance checks again since we don't expect a
@@ -260,7 +250,6 @@
 // allocations we are doing compared to creating the initial heap since we reuse
 // the allocated memory.
 func (pdc *projectDownloadChunk) updateWorkerHeap(h *pdcWorkerHeap) {
->>>>>>> f21806cb
 	ws := pdc.workerState
 	ws.mu.Lock()
 	defer ws.mu.Unlock()
@@ -322,7 +311,7 @@
 
 // updateAvailablePieces adds any new resolved workers to the pdc's list of
 // available pieces.
-func (pdc *projectDownloadChunk) updateAvailablePieces() {
+func (pdc *projectDownloadChunk) updateAvailablePiecesOld() {
 	ws := pdc.workerState
 
 	// Add any new resolved workers to the pdc's list of available pieces.
@@ -476,13 +465,8 @@
 // there is an error during decode, 'pdc.fail()' will be called.
 func (pdc *projectDownloadChunk) finalize() {
 	// Convenience Variables
-<<<<<<< HEAD
-	r := pdc.workerState.staticRenter
-	ec := pdc.workerSet.staticErasureCoder
-=======
 	ec := pdc.workerSet.staticErasureCoder
 	r := pdc.workerSet.staticRenter
->>>>>>> f21806cb
 
 	// Log info and finish span.
 	if span := opentracing.SpanFromContext(pdc.ctx); span != nil {
@@ -509,21 +493,6 @@
 	var err error
 	if !pdc.staticSkipRecovery {
 		data, err = pdc.recoverData()
-	}
-
-	// Update the sector download statistics
-	minPieces := ec.MinPieces()
-	numOverdriveWorkers := uint64(len(pdc.launchedWorkers) - minPieces)
-	if numOverdriveWorkers < 0 {
-		build.Critical("num overdrive workers should never be less than zero")
-	} else {
-		// track base sector and fanout sector download separately
-		if minPieces == 1 {
-			r.staticBaseSectorDownloadStats.AddDataPoint(numOverdriveWorkers)
-		} else {
-			fmt.Println("add fanout DP", numOverdriveWorkers)
-			r.staticFanoutSectorDownloadStats.AddDataPoint(numOverdriveWorkers)
-		}
 	}
 
 	// Return the data to the caller.
