--- conflicted
+++ resolved
@@ -223,11 +223,7 @@
 // returned which indicates an update to the worker state, and a time.After()
 // will be returned which indicates when the worker flips over to being late and
 // therefore another worker should be selected.
-<<<<<<< HEAD
-func (pdc *projectDownloadChunk) tryLaunchOverdriveWorker() (bool, time.Time, <-chan string, <-chan time.Time) {
-=======
-func (pdc *projectDownloadChunk) tryLaunchOverdriveWorker() (bool, ResolveTime, <-chan struct{}, <-chan time.Time) {
->>>>>>> 4067a393
+func (pdc *projectDownloadChunk) tryLaunchOverdriveWorker() (bool, ResolveTime, <-chan string, <-chan time.Time) {
 	// Loop until either a launch succeeds or until the best worker is not
 	// found.
 	retry := 0
