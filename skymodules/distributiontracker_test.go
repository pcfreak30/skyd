package skymodules

import (
	"testing"
	"time"
<<<<<<< HEAD

	"gitlab.com/NebulousLabs/fastrand"
)

// TestFullDistributionTracker attempts to use a distribution tracker in full,
// including using actual sleeps instead of artificial clock manipulation.
func TestFullDistributionTracker(t *testing.T) {
	if testing.Short() {
		t.SkipNow()
	}
	t.Parallel()

	// Get the standard distributions but then fix their half lives.
	dt := NewDistributionTrackerStandard()
	dt.distributions[0].staticHalfLife = 5 * time.Second
	dt.distributions[1].staticHalfLife = 20 * time.Second
	dt.distributions[2].staticHalfLife = time.Hour

	// 1000 data points to the first bucket.
	for i := 0; i < 1e3; i++ {
		dt.AddDataPoint(time.Millisecond * 3)
	}
	// Add 100 data points to the third bucket.
	for i := 0; i < 100; i++ {
		dt.AddDataPoint(time.Millisecond * 10)
	}
	// Add 10 data points to the 10th bucket.
	for i := 0; i < 10; i++ {
		dt.AddDataPoint(time.Millisecond * 39)
	}
	// Add 1 data point to the 65th bucket.
	dt.AddDataPoint(time.Millisecond * 266)

	// Check how the distributions seem.
	nines := dt.Percentiles()
	// Each nine should be less than the next, and equal across all
	// distribuitons.
	if nines[0][0] >= nines[0][1] || nines[0][1] >= nines[0][2] || nines[0][2] >= nines[0][3] {
		t.Log(nines)
		t.Error("bad")
	}
	if nines[0][0] != nines[1][0] || nines[1][0] != nines[2][0] {
		t.Log(nines)
		t.Error("bad")
	}
	if nines[0][1] != nines[1][1] || nines[1][1] != nines[2][1] {
		t.Log(nines)
		t.Error("bad")
	}
	if nines[0][2] != nines[1][2] || nines[1][2] != nines[2][2] {
		t.Log(nines)
		t.Error("bad")
	}
	if nines[0][3] != nines[1][3] || nines[1][3] != nines[2][3] {
		t.Log(nines)
		t.Error("bad")
	}

	// Have 20 seconds elpase, and add 2e3 more data points to the first bucket.
	// This should skew the distribution for the first bucket but not the other
	// two.
	time.Sleep(time.Second * 20)
	for i := 0; i < 2e3; i++ {
		dt.AddDataPoint(time.Millisecond * 3)
	}
	nines = dt.Percentiles()
	if nines[0][0] != nines[0][1] {
		t.Log(nines)
		t.Error("bad")
	}
	if nines[0][1] >= nines[1][1] {
		t.Log(nines)
		t.Error("bad")
	}
	if nines[1][1] != nines[2][1] {
		t.Log(nines)
		t.Error("bad")
	}

	// Add 5,000 more entries, this should shift the 20 second bucket but not
	// the 1 hour bucket.
	for i := 0; i < 5e3; i++ {
		dt.AddDataPoint(time.Millisecond * 3)
	}
	nines = dt.Percentiles()
	if nines[0][1] != nines[0][2] {
		t.Log(nines)
		t.Error("bad")
	}
	if nines[1][0] != nines[1][1] {
		t.Log(nines)
		t.Error("bad")
	}
	if nines[1][1] != nines[2][0] {
		t.Log(nines)
		t.Error("bad")
	}
	if nines[2][0] >= nines[2][1] {
		t.Log(nines)
		t.Error("bad")
	}
}

// TestDistributionExpectedDuration will test that the distribution correctly
// returns the expected duration based upon all data points in the distribution.
func TestDistributionExpectedDuration(t *testing.T) {
	t.Parallel()

	d := NewDistribution(time.Minute * 100)
	ms := time.Millisecond

	// check whether we default to the worst case if we have 0 data points
	expected := d.ExpectedDuration()
	if expected != durationForIndex(len(d.timings)) {
		t.Error("bad")
	}

	// add a first data point
	duration := 8 * ms
	d.AddDataPoint(duration)
	expected = d.ExpectedDuration()
	if expected != duration {
		t.Error("bad")
	}

	// now add 1000 datapoints, between 1-50ms
	for i := 0; i < 1000; i++ {
		d.AddDataPoint(time.Duration(fastrand.Uint64n(50)+1) * ms)
	}
	expected = d.ExpectedDuration()
	if expected < 22*ms || expected > 28*ms {
		t.Error("bad")
	}

	// add 1000 more datapoints, between 51 and 100ms
	for i := 0; i < 1000; i++ {
		d.AddDataPoint(time.Duration(fastrand.Uint64n(100)+50) * ms)
	}

	// assert the expected duration increased
	expected = d.ExpectedDuration()
	if expected < 50*ms || expected > 75*ms {
		t.Error("bad")
	}
}

func TestDistributionShift(t *testing.T) {
	t.Parallel()

	d := NewDistribution(time.Minute * 100)
	ms := time.Millisecond

	index, fraction := indexForDuration(64 * ms)
	for i := 1; i < 100; i++ {
		d.AddDataPoint(time.Duration(i*4) * ms)
	}
	t.Log(index)
	t.Log(fraction)

	chance := d.ChanceAfter(50 * ms)
	t.Log(chance)
}

// TestDistributionDecay will test that the distribution is being decayed
// correctly when enough time has passed.
func TestDistributionDecay(t *testing.T) {
	t.Parallel()

	// Create a distribution with a half life of 100 minutes, which means a
	// decay operation should trigger every minute.
	d := NewDistribution(time.Minute * 100)
	totalPoints := func() float64 {
		var total float64
		for i := 0; i < len(d.timings); i++ {
			total += d.timings[i]
		}
		return total
	}

	// Add 500 data points.
	for i := 0; i < 500; i++ {
		// Use different buckets.
		if i%6 == 0 {
			d.AddDataPoint(time.Millisecond)
		} else {
			d.AddDataPoint(time.Millisecond * 100)
		}
	}
	// We accept a range of values to compensate for the limited precision of
	// floating points.
	if totalPoints() < 499 || totalPoints() > 501 {
		t.Error("bad", totalPoints())
	}

	// Simulate exactly the half life of time passing.
	d.lastDecay = time.Now().Add(-100 * time.Minute)
	d.AddDataPoint(time.Millisecond)
	// We accept a range of values to compensate for the limited precision of
	// floating points.
	if totalPoints() < 250 || totalPoints() > 252 {
		t.Error("bad", totalPoints())
	}
=======
>>>>>>> f21806cb

	"gitlab.com/NebulousLabs/fastrand"
)

// TestDistributionTracker is a collection of unit test that verify the
// functionality of the distribution tracker.
func TestDistributionTracker(t *testing.T) {
	t.Parallel()

	t.Run("Bucketing", testDistributionBucketing)
	t.Run("ChanceAfter", testDistributionChanceAfter)
	t.Run("Clone", testDistributionClone)
	t.Run("Decay", testDistributionDecay)
	t.Run("DecayedLifetime", testDistributionDecayedLifetime)
	t.Run("ExpectedDuration", testDistributionExpectedDuration)
	t.Run("FullTestLong", testDistributionTrackerFullTestLong)
	t.Run("Helpers", testDistributionHelpers)
	t.Run("MergeWith", testDistributionMergeWith)
	t.Run("Shift", testDistributionShift)
}

// testDistributionBucketing will check that the distribution is placing timings
// into the right buckets and then reporting the right timings in the pstats.
func testDistributionBucketing(t *testing.T) {
	t.Parallel()

	// Adding a half life prevents it from decaying every time we add a data
	// point.
	d := NewDistribution(time.Minute * 100)

	// Get a distribution with no data collected.
<<<<<<< HEAD
	if d.PStat(0.55) != durationForIndex(64+48*distributionTrackerNumIncrements) {
=======
	if d.PStat(0.55) != durationForIndex(distributionTrackerTotalBuckets-1) {
>>>>>>> f21806cb
		t.Error("expecting a distribution with no data to return the max possible value")
	}

	// Try adding a single datapoint to each bucket, by adding it at the right
	// millisecond offset.
	var i int
	total := time.Millisecond
	for i < 64 {
		d.AddDataPoint(total)
		if d.timings[i] != 1 {
			t.Error("bad:", i)
		}

		total += 4 * time.Millisecond
		i++

		pstat := d.PStat(0.99999999999)
		if pstat != total-time.Millisecond {
			t.Error("bad", i, pstat, total)
		}
		pstat = d.PStat(0.00000001)
		if pstat != time.Millisecond*4 {
			t.Error("bad", i, pstat, total)
		}
		pstat = d.PStat(0.5)
		if pstat != durationForIndex((i+1)/2) {
			t.Error("bad", i, pstat, total)
		}
	}
	for i < 64+48 {
		d.AddDataPoint(total)
		if d.timings[i] != 1 {
			t.Error("bad:", i)
		}

		total += 16 * time.Millisecond
		i++

		pstat := d.PStat(0.99999999999)
		if pstat != total-time.Millisecond {
			t.Error("bad", i, pstat, total)
		}
		pstat = d.PStat(0.00000001)
		if pstat != time.Millisecond*4 {
			t.Error("bad", i, pstat, total)
		}
		pstat = d.PStat(0.5)
		if pstat != durationForIndex((i+1)/2) {
			t.Error("bad", i, pstat, total)
		}
	}
	for i < 64+48*2 {
		d.AddDataPoint(total)
		if d.timings[i] != 1 {
			t.Error("bad:", i)
		}

		total += 64 * time.Millisecond
		i++

		pstat := d.PStat(0.99999999999)
		if pstat != total-time.Millisecond {
			t.Error("bad", i, pstat, total)
		}
		pstat = d.PStat(0.00000001)
		if pstat != time.Millisecond*4 {
			t.Error("bad", i, pstat, total)
		}
		pstat = d.PStat(0.5)
		if pstat != durationForIndex((i+1)/2) {
			t.Error("bad", i, pstat, total)
		}
	}
	for i < 64+48*3 {
		d.AddDataPoint(total)
		if d.timings[i] != 1 {
			t.Error("bad:", i)
		}

		total += 256 * time.Millisecond
		i++

		pstat := d.PStat(0.99999999999)
		if pstat != total-time.Millisecond {
			t.Error("bad", i, pstat, total)
		}
		pstat = d.PStat(0.00000001)
		if pstat != time.Millisecond*4 {
			t.Error("bad", i, pstat, total)
		}
		pstat = d.PStat(0.5)
		if pstat != durationForIndex((i+1)/2) {
			t.Error("bad", i, pstat, total)
		}
	}
	for i < 64+48*4 {
		d.AddDataPoint(total)
		if d.timings[i] != 1 {
			t.Error("bad:", i)
		}

		total += 1024 * time.Millisecond
		i++

		pstat := d.PStat(0.99999999999)
		if pstat != total-time.Millisecond {
			t.Error("bad", i, pstat, total)
		}
		pstat = d.PStat(0.00000001)
		if pstat != time.Millisecond*4 {
			t.Error("bad", i, pstat, total)
		}
		pstat = d.PStat(0.5)
		if pstat != durationForIndex((i+1)/2) {
			t.Error("bad", i, pstat, total)
		}
	}
	for i < 64+48*5 {
		d.AddDataPoint(total)
		if d.timings[i] != 1 {
			t.Error("bad:", i)
		}

		total += 4096 * time.Millisecond
		i++

		pstat := d.PStat(0.99999999999)
		if pstat != total-time.Millisecond {
			t.Error("bad", i, pstat, total)
		}
		pstat = d.PStat(0.00000001)
		if pstat != time.Millisecond*4 {
			t.Error("bad", i, pstat, total)
		}
		pstat = d.PStat(0.5)
		if pstat != durationForIndex((i+1)/2) {
			t.Error("bad", i, pstat, total)
		}
	}
	for i < 64+48*6 {
		d.AddDataPoint(total)
		if d.timings[i] != 1 {
			t.Error("bad:", i)
		}

		total += 16384 * time.Millisecond
		i++

		pstat := d.PStat(0.99999999999)
		if pstat != total-time.Millisecond {
			t.Error("bad", i, pstat, total)
		}
		pstat = d.PStat(0.00000001)
		if pstat != time.Millisecond*4 {
			t.Error("bad", i, pstat, total)
		}
		pstat = d.PStat(0.5)
		if pstat != durationForIndex((i+1)/2) {
			t.Error("bad", i, pstat, total)
		}
	}
	for i < 64+48*7-1 {
		d.AddDataPoint(total)
		if d.timings[i] != 1 {
			t.Error("bad:", i)
		}

		total += 65536 * time.Millisecond
		i++

		pstat := d.PStat(0.99999999999)
		if pstat != total-time.Millisecond {
			t.Error("bad", i, pstat, total)
		}
		pstat = d.PStat(0.00000001)
		if pstat != time.Millisecond*4 {
			t.Error("bad", i, pstat, total)
		}
		pstat = d.PStat(0.5)
		if pstat != durationForIndex((i+1)/2) {
			t.Error("bad", i, pstat, total)
		}
	}

	// Test off the end of the bucket.
	expectedPStat := total - time.Millisecond
	total += 1e9 * time.Millisecond
	d.AddDataPoint(total)
	pstat := d.PStat(0.99999999999)
	if pstat != expectedPStat {
		t.Error("bad")
	}
	pstat = d.PStat(0.00000001)
	if pstat != distributionTrackerInitialStepSize {
		t.Error("bad", i, pstat, total)
	}
	pstat = d.PStat(0.5)
<<<<<<< HEAD
	if pstat != durationForIndex(((64+48*distributionTrackerNumIncrements)/2)+1) {
		t.Error("bad", pstat, durationForIndex(201))
=======
	if pstat != durationForIndex(distributionTrackerTotalBuckets/2) {
		t.Error("bad", pstat, durationForIndex(distributionTrackerTotalBuckets/2))
	}
}

// testDistributionChanceAfter will test the `ChanceAfter` method on the
// distribution tracker.
func testDistributionChanceAfter(t *testing.T) {
	t.Parallel()

	d := NewDistribution(time.Minute * 100)
	ms := time.Millisecond

	// verify the chance is zero if we don't have any datapoints
	chance := d.ChanceAfter(time.Duration(0))
	if chance != 0 {
		t.Fatal("bad")
	}
	chance = d.ChanceAfter(time.Second)
	if chance != 0 {
		t.Fatal("bad")
	}

	// add some datapoints below 100ms
	for i := 0; i < 100; i++ {
		d.AddDataPoint(time.Duration(fastrand.Intn(100)) * ms)
	}

	// verify we have a 100% chance of coming in after 100ms
	chance = d.ChanceAfter(100 * ms)
	if chance != 1 {
		t.Fatal("bad")
	}

	// verify the chance is somewhere between 0 and 1 for random durations
	for i := 0; i < 100; i++ {
		randomDur := time.Duration(fastrand.Intn(100)) * ms
		chance = d.ChanceAfter(randomDur)
		if !(chance >= 0 && chance < 1) {
			t.Fatal("bad", chance, randomDur)
		}
	}

	// verify the chance increases if the duration increases
	prev := float64(0)
	for i := 0; i < 100; i += 10 {
		chance = d.ChanceAfter(time.Duration(i) * ms)
		if chance < prev {
			t.Fatal("bad", chance, prev)
		}
		prev = chance
	}

	// verify the chance is deterministic
	randomDur := time.Duration(fastrand.Intn(100)) * ms
	if d.ChanceAfter(randomDur) != d.ChanceAfter(randomDur) {
		t.Fatal("bad")
	}
}

// testDistributionClone will test the `Clone` method on the distribution
// tracker.
func testDistributionClone(t *testing.T) {
	t.Parallel()

	d := NewDistribution(time.Minute * 100)

	// add 1000 random data points
	ms := time.Millisecond
	for i := 0; i < 1000; i++ {
		d.AddDataPoint(time.Duration(fastrand.Intn(100)) * ms)
	}

	// clone the distributions
	c := d.Clone()

	// assert the distribution's properties were copied over
	if c.staticHalfLife != d.staticHalfLife {
		t.Fatal("bad")
	}
	if c.decayedLifetime != d.decayedLifetime {
		t.Fatal("bad")
	}
	if c.lastDecay != d.lastDecay {
		t.Fatal("bad")
	}

	// assert the datapoints and percentiles are identical
	if c.DataPoints() != d.DataPoints() {
		t.Fatal("bad")
	}
	if c.PStat(.9) != d.PStat(.9) {
		t.Fatal("bad")
	}

	// add more datapoints to the original distribution
	for i := 0; i < 1000; i++ {
		d.AddDataPoint(time.Duration(fastrand.Intn(100)) * ms)
	}

	// assert the original distribution diverged from the clone
	if c.DataPoints() == d.DataPoints() {
		t.Fatal("bad")
	}
}

// testDistributionDecay will test that the distribution is being decayed
// correctly when enough time has passed.
func testDistributionDecay(t *testing.T) {
	t.Parallel()

	// Create a distribution with a half life of 100 minutes, which means a
	// decay operation should trigger every minute.
	d := NewDistribution(time.Minute * 100)
	totalPoints := func() float64 {
		var total float64
		for i := 0; i < len(d.timings); i++ {
			total += d.timings[i]
		}
		return total
	}

	// Add 500 data points.
	for i := 0; i < 500; i++ {
		// Use different buckets.
		if i%6 == 0 {
			d.AddDataPoint(time.Millisecond)
		} else {
			d.AddDataPoint(time.Millisecond * 100)
		}
	}
	// We accept a range of values to compensate for the limited precision of
	// floating points.
	if totalPoints() < 499 || totalPoints() > 501 {
		t.Error("bad", totalPoints())
	}

	// Simulate exactly the half life of time passing.
	d.lastDecay = time.Now().Add(-100 * time.Minute)
	d.AddDataPoint(time.Millisecond)
	// We accept a range of values to compensate for the limited precision of
	// floating points.
	if totalPoints() < 250 || totalPoints() > 252 {
		t.Error("bad", totalPoints())
	}

	// Simulate exactly one quarter of the half life passing twice.
	d.lastDecay = time.Now().Add(-50 * time.Minute)
	d.AddDataPoint(time.Millisecond)
	d.lastDecay = time.Now().Add(-50 * time.Minute)
	d.AddDataPoint(time.Millisecond)
	// We accept a range of values to compensate for the limited precision of
	// floating points.
	if totalPoints() < 126 || totalPoints() > 128 {
		t.Error("bad", totalPoints())
	}
}

// testDistributionDecayedLifetime checks that the total counted decayed
// lifetime of the distribution is being tracked correctly.
func testDistributionDecayedLifetime(t *testing.T) {
	t.Parallel()

	// Create a distribution with a half life of 300 minutes, which means a
	// decay operation should trigger every three minutes.
	d := NewDistribution(time.Minute * 300)
	totalPoints := func() float64 {
		var total float64
		for i := 0; i < len(d.timings); i++ {
			total += d.timings[i]
		}
		return total
	}

	// Do 10k steps, each step advancing one minute. Every third step should
	// trigger a decay. Add 1 data point each step.
	for i := 0; i < 10e3; i++ {
		d.lastDecay = d.lastDecay.Add(-1 * time.Minute)
		d.AddDataPoint(time.Millisecond)
	}
	pointsPerHour := totalPoints() / (float64(d.decayedLifetime) / float64(time.Hour))
	// We accept a range of values to compensate for the limited precision of
	// floating points.
	if pointsPerHour < 55 || pointsPerHour > 65 {
		t.Error("bad", pointsPerHour)
	}
}

// testDistributionExpectedDuration will test that the distribution correctly
// returns the expected duration based upon all data points in the distribution.
func testDistributionExpectedDuration(t *testing.T) {
	t.Parallel()

	d := NewDistribution(time.Minute * 100)
	ms := time.Millisecond

	// check whether we default to the worst case if we have 0 data points
	expected := d.ExpectedDuration()
	if expected != durationForIndex(len(d.timings)-1) {
		t.Error("bad")
	}

	// add a first data point
	duration := 8 * ms
	d.AddDataPoint(duration)
	expected = d.ExpectedDuration()
	if expected != duration {
		t.Error("bad")
	}

	// now add 1000 datapoints, between 1-50ms
	for i := 0; i < 1000; i++ {
		d.AddDataPoint(time.Duration(fastrand.Uint64n(50)+1) * ms)
	}
	expected = d.ExpectedDuration()
	if expected < 22*ms || expected > 28*ms {
		t.Error("bad")
	}

	// add 1000 more datapoints, between 51 and 100ms
	for i := 0; i < 1000; i++ {
		d.AddDataPoint(time.Duration(fastrand.Uint64n(100)+50) * ms)
	}

	// assert the expected duration increased
	expected = d.ExpectedDuration()
	if expected < 50*ms || expected > 75*ms {
		t.Error("bad")
	}
}

// testDistributionTrackerFullTestLong attempts to use a distribution tracker in
// full, including using actual sleeps instead of artificial clock manipulation.
func testDistributionTrackerFullTestLong(t *testing.T) {
	if testing.Short() {
		t.SkipNow()
	}
	t.Parallel()

	// Get the standard distributions but then fix their half lives.
	dt := NewDistributionTrackerStandard()
	dt.distributions[0].staticHalfLife = 5 * time.Second
	dt.distributions[1].staticHalfLife = 20 * time.Second
	dt.distributions[2].staticHalfLife = time.Hour

	// 1000 data points to the first bucket.
	for i := 0; i < 1e3; i++ {
		dt.AddDataPoint(time.Millisecond * 3)
	}
	// Add 100 data points to the third bucket.
	for i := 0; i < 100; i++ {
		dt.AddDataPoint(time.Millisecond * 10)
	}
	// Add 10 data points to the 10th bucket.
	for i := 0; i < 10; i++ {
		dt.AddDataPoint(time.Millisecond * 39)
	}
	// Add 1 data point to the 65th bucket.
	dt.AddDataPoint(time.Millisecond * 266)

	// Check how the distributions seem.
	nines := dt.Percentiles()
	// Each nine should be less than the next, and equal across all
	// distribuitons.
	if nines[0][0] >= nines[0][1] || nines[0][1] >= nines[0][2] || nines[0][2] >= nines[0][3] {
		t.Log(nines)
		t.Error("bad")
	}
	if nines[0][0] != nines[1][0] || nines[1][0] != nines[2][0] {
		t.Log(nines)
		t.Error("bad")
	}
	if nines[0][1] != nines[1][1] || nines[1][1] != nines[2][1] {
		t.Log(nines)
		t.Error("bad")
	}
	if nines[0][2] != nines[1][2] || nines[1][2] != nines[2][2] {
		t.Log(nines)
		t.Error("bad")
	}
	if nines[0][3] != nines[1][3] || nines[1][3] != nines[2][3] {
		t.Log(nines)
		t.Error("bad")
	}

	// Have 20 seconds elpase, and add 2e3 more data points to the first bucket.
	// This should skew the distribution for the first bucket but not the other
	// two.
	time.Sleep(time.Second * 20)
	for i := 0; i < 2e3; i++ {
		dt.AddDataPoint(time.Millisecond * 3)
	}
	nines = dt.Percentiles()
	if nines[0][0] != nines[0][1] {
		t.Log(nines)
		t.Error("bad")
	}
	if nines[0][1] >= nines[1][1] {
		t.Log(nines)
		t.Error("bad")
	}
	if nines[1][1] != nines[2][1] {
		t.Log(nines)
		t.Error("bad")
	}

	// Add 5,000 more entries, this should shift the 20 second bucket but not
	// the 1 hour bucket.
	for i := 0; i < 5e3; i++ {
		dt.AddDataPoint(time.Millisecond * 3)
	}
	nines = dt.Percentiles()
	if nines[0][1] != nines[0][2] {
		t.Log(nines)
		t.Error("bad")
	}
	if nines[1][0] != nines[1][1] {
		t.Log(nines)
		t.Error("bad")
	}
	if nines[1][1] != nines[2][0] {
		t.Log(nines)
		t.Error("bad")
	}
	if nines[2][0] >= nines[2][1] {
		t.Log(nines)
		t.Error("bad")
	}
}

// testDistributionMergeWith verifies the 'MergeWith' method on the
// distribution.
func testDistributionMergeWith(t *testing.T) {
	t.Parallel()

	// create a new distribution
	d := NewDistribution(time.Minute * 100)
	ms := time.Millisecond

	// add some random data points
	for i := 0; i < 1000; i++ {
		d.AddDataPoint(time.Duration(fastrand.Intn(i+1)) * ms)
	}

	// get the chance at a random duration that's expected to be non zero
	randDur := time.Duration(fastrand.Intn(500)+250) * ms
	chance := d.ChanceAfter(randDur)
	if chance == 0 {
		t.Error("bad")
	}

	// create another distribution and merge it, use 1 as weight, seeing as the
	// other distribution has no datapoints in it, the distribution won't change
	other := NewDistribution(time.Minute * 100)
	d.MergeWith(other, 1)
	if d.ChanceAfter(randDur) != chance {
		t.Fatal("unexpected")
	}

	// get the expected duration and verify it's lowers after merging with a
	// distribution that has more datapoints on the lower end
	expectedDur := d.ExpectedDuration()
	for i := 0; i < 1000; i++ {
		other.AddDataPoint(time.Duration(fastrand.Intn(i/4+1)) * ms)
	}
	d.MergeWith(other, 1)
	if d.ExpectedDuration() >= expectedDur {
		t.Fatal("unexpected")
	}

	// create a clean distribution and merge it with 3 distributions using a
	// weight of 33% every time, the 3 distributions have datapoints below 1s,
	// between 1s and 2s, and between 2s and 3s respectively
	clean := NewDistribution(time.Minute * 100)
	d1s := NewDistribution(time.Minute * 100)
	for i := 0; i < 1000; i++ {
		d1s.AddDataPoint(time.Duration(fastrand.Intn(1000)) * ms)
	}
	clean.MergeWith(d1s, .33)
	d2s := NewDistribution(time.Minute * 100)
	for i := 0; i < 1000; i++ {
		d2s.AddDataPoint(time.Duration(fastrand.Intn(1000)+1000) * ms)
	}
	clean.MergeWith(d2s, .33)
	d3s := NewDistribution(time.Minute * 100)
	for i := 0; i < 1000; i++ {
		d3s.AddDataPoint(time.Duration(fastrand.Intn(1000)+2000) * ms)
	}
	clean.MergeWith(d3s, .33)

	// assert the chance after 1,2 and 3s is more or less equal to 33%, 66%, 99%
	chanceAfter1s := clean.ChanceAfter(time.Second)
	if chanceAfter1s < 0.31 || chanceAfter1s > 0.35 {
		t.Fatal("unexpected", chanceAfter1s)
	}
	chanceAfter2s := clean.ChanceAfter(2 * time.Second)
	if chanceAfter2s < 0.64 || chanceAfter2s > 0.68 {
		t.Fatal("unexpected", chanceAfter2s)
	}
	chanceAfter3s := clean.ChanceAfter(3 * time.Second)
	if chanceAfter3s < 0.97 {
		t.Fatal("unexpected", chanceAfter3s)
	}
}

// testDistributionShift verifies the 'Shift' method on the distribution.
func testDistributionShift(t *testing.T) {
	t.Parallel()

	// create a new distribution
	d := NewDistribution(time.Minute * 100)
	ms := time.Millisecond

	// add some datapoints below 896ms (896 perfectly aligns with a bucket)
	for i := 0; i < 1000; i++ {
		d.AddDataPoint(time.Duration(fastrand.Uint64n(896)) * ms)
	}

	// check the chance is 1
	chance := d.ChanceAfter(896 * ms)
	if chance != 1 {
		t.Fatal("bad")
	}

	// calculate the chance after 576ms, expect it to be hovering around 65%
	chance = d.ChanceAfter(576 * ms)
	if !(chance > .55 && chance < .75) {
		t.Fatal("bad")
	}

	// shift the distribution by 0ms - it should have no effect
	d.Shift(time.Duration(0))
	chanceAfterShift := d.ChanceAfter(576 * ms)
	if chanceAfterShift != chance {
		t.Fatal("bad")
	}

	// shift the distribution by 576ms, this is perfectly aligned with a bucket
	// so there'll be no fractionalised value that's being smeared over all
	// buckets preceding it
	d.Shift(time.Duration(576) * ms)
	chanceAfterShift = d.ChanceAfter(576 * ms)
	if chanceAfterShift != 0 {
		t.Fatal("bad")
	}

	// verify the chance after 896ms is still one
	chance = d.ChanceAfter(896 * ms)
	if chance != 1 {
		t.Fatal("bad")
	}

	// get a random chance value between 576 and 896ms, verify shifting the
	// distribution below the 576ms essentially is a no-op
	randDur := time.Duration(fastrand.Intn(896-576) + 576)
	chance = d.ChanceAfter(randDur)
	for i := 0; i < 550; i += 50 {
		d.Shift(time.Duration(i) * ms)
		if d.ChanceAfter(randDur) != chance {
			t.Fatal("bad")
		}
	}

	// verify initial buckets are empty
	if d.ChanceAfter(16*ms) != 0 {
		t.Fatal("bad")
	}

	// shift until we hit a bucket that got fractionalised and smeared across
	// all buckets preceding it, we start at 804ms and go up with steps of 8ms
	// to ensure we shift at a duration that induces a fractionalised shift
	for i := 804; i < 896; i += 8 {
		_, fraction := indexForDuration(time.Duration(i) * ms)
		if fraction == 0 {
			continue
		}

		d.Shift(time.Duration(i) * ms)
		if d.ChanceAfter(16*ms) > 0 {
			break
		}
	}

	// verify the shift fractionalised a bucket and smeared the remainder over
	// all buckets preceding the one at which we shifted.
	if d.ChanceAfter(16*ms) == 0 {
		t.Fatal("bad")
	}
}

// testDistributionHelpers probes the `indexForDuration` helper function.
func testDistributionHelpers(t *testing.T) {
	t.Parallel()

	ms := time.Millisecond

	// verify some duration values up until the "initial buckets"
	// there's 64 initial buckets using a 4ms step size
	index, fraction := indexForDuration(0)
	if index != 0 || fraction != 0 {
		t.Error("bad")
	}
	index, fraction = indexForDuration(16 * ms)
	if index != 4 || fraction != 0 {
		t.Error("bad")
	}
	index, fraction = indexForDuration(65 * ms)
	if index != 16 || fraction != 0.25 {
		t.Error("bad")
	}
	index, fraction = indexForDuration(255 * ms)
	if index != 63 || fraction != 0.75 {
		t.Error("bad")
	}

	// verify some durations where the stepsize is 16ms

	// 64x4ms buckets + 22x16ms buckets = 608ms mark
	// meaning we are 12ms into the next 16ms bucket which is 75%
	index, fraction = indexForDuration(620 * ms)
	if index != 86 || fraction != 0.75 {
		t.Error("bad")
	}

	// 64x4ms buckets + 40x16ms buckets = 896ms mark
	// meaning we are 0ms into the next bucket
	index, fraction = indexForDuration(896 * ms)
	if index != 104 || fraction != 0 {
		t.Error("bad")
	}

	// verify some durations where the stepsize is 64ms

	// 64x4ms buckets + 48x16ms buckets + 15*64buckets = 1984ms mark
	// meaning we are 16ms into the next bucket which is 25%
	index, fraction = indexForDuration(2000 * ms)
	if index != 127 || fraction != 0.25 {
		t.Error("bad")
	}

	// verify upper bound
	index, fraction = indexForDuration(time.Hour + 10*time.Minute)
	if index != 399 || fraction != 1 {
		t.Error("bad", index, fraction)
>>>>>>> f21806cb
	}
}<|MERGE_RESOLUTION|>--- conflicted
+++ resolved
@@ -3,211 +3,6 @@
 import (
 	"testing"
 	"time"
-<<<<<<< HEAD
-
-	"gitlab.com/NebulousLabs/fastrand"
-)
-
-// TestFullDistributionTracker attempts to use a distribution tracker in full,
-// including using actual sleeps instead of artificial clock manipulation.
-func TestFullDistributionTracker(t *testing.T) {
-	if testing.Short() {
-		t.SkipNow()
-	}
-	t.Parallel()
-
-	// Get the standard distributions but then fix their half lives.
-	dt := NewDistributionTrackerStandard()
-	dt.distributions[0].staticHalfLife = 5 * time.Second
-	dt.distributions[1].staticHalfLife = 20 * time.Second
-	dt.distributions[2].staticHalfLife = time.Hour
-
-	// 1000 data points to the first bucket.
-	for i := 0; i < 1e3; i++ {
-		dt.AddDataPoint(time.Millisecond * 3)
-	}
-	// Add 100 data points to the third bucket.
-	for i := 0; i < 100; i++ {
-		dt.AddDataPoint(time.Millisecond * 10)
-	}
-	// Add 10 data points to the 10th bucket.
-	for i := 0; i < 10; i++ {
-		dt.AddDataPoint(time.Millisecond * 39)
-	}
-	// Add 1 data point to the 65th bucket.
-	dt.AddDataPoint(time.Millisecond * 266)
-
-	// Check how the distributions seem.
-	nines := dt.Percentiles()
-	// Each nine should be less than the next, and equal across all
-	// distribuitons.
-	if nines[0][0] >= nines[0][1] || nines[0][1] >= nines[0][2] || nines[0][2] >= nines[0][3] {
-		t.Log(nines)
-		t.Error("bad")
-	}
-	if nines[0][0] != nines[1][0] || nines[1][0] != nines[2][0] {
-		t.Log(nines)
-		t.Error("bad")
-	}
-	if nines[0][1] != nines[1][1] || nines[1][1] != nines[2][1] {
-		t.Log(nines)
-		t.Error("bad")
-	}
-	if nines[0][2] != nines[1][2] || nines[1][2] != nines[2][2] {
-		t.Log(nines)
-		t.Error("bad")
-	}
-	if nines[0][3] != nines[1][3] || nines[1][3] != nines[2][3] {
-		t.Log(nines)
-		t.Error("bad")
-	}
-
-	// Have 20 seconds elpase, and add 2e3 more data points to the first bucket.
-	// This should skew the distribution for the first bucket but not the other
-	// two.
-	time.Sleep(time.Second * 20)
-	for i := 0; i < 2e3; i++ {
-		dt.AddDataPoint(time.Millisecond * 3)
-	}
-	nines = dt.Percentiles()
-	if nines[0][0] != nines[0][1] {
-		t.Log(nines)
-		t.Error("bad")
-	}
-	if nines[0][1] >= nines[1][1] {
-		t.Log(nines)
-		t.Error("bad")
-	}
-	if nines[1][1] != nines[2][1] {
-		t.Log(nines)
-		t.Error("bad")
-	}
-
-	// Add 5,000 more entries, this should shift the 20 second bucket but not
-	// the 1 hour bucket.
-	for i := 0; i < 5e3; i++ {
-		dt.AddDataPoint(time.Millisecond * 3)
-	}
-	nines = dt.Percentiles()
-	if nines[0][1] != nines[0][2] {
-		t.Log(nines)
-		t.Error("bad")
-	}
-	if nines[1][0] != nines[1][1] {
-		t.Log(nines)
-		t.Error("bad")
-	}
-	if nines[1][1] != nines[2][0] {
-		t.Log(nines)
-		t.Error("bad")
-	}
-	if nines[2][0] >= nines[2][1] {
-		t.Log(nines)
-		t.Error("bad")
-	}
-}
-
-// TestDistributionExpectedDuration will test that the distribution correctly
-// returns the expected duration based upon all data points in the distribution.
-func TestDistributionExpectedDuration(t *testing.T) {
-	t.Parallel()
-
-	d := NewDistribution(time.Minute * 100)
-	ms := time.Millisecond
-
-	// check whether we default to the worst case if we have 0 data points
-	expected := d.ExpectedDuration()
-	if expected != durationForIndex(len(d.timings)) {
-		t.Error("bad")
-	}
-
-	// add a first data point
-	duration := 8 * ms
-	d.AddDataPoint(duration)
-	expected = d.ExpectedDuration()
-	if expected != duration {
-		t.Error("bad")
-	}
-
-	// now add 1000 datapoints, between 1-50ms
-	for i := 0; i < 1000; i++ {
-		d.AddDataPoint(time.Duration(fastrand.Uint64n(50)+1) * ms)
-	}
-	expected = d.ExpectedDuration()
-	if expected < 22*ms || expected > 28*ms {
-		t.Error("bad")
-	}
-
-	// add 1000 more datapoints, between 51 and 100ms
-	for i := 0; i < 1000; i++ {
-		d.AddDataPoint(time.Duration(fastrand.Uint64n(100)+50) * ms)
-	}
-
-	// assert the expected duration increased
-	expected = d.ExpectedDuration()
-	if expected < 50*ms || expected > 75*ms {
-		t.Error("bad")
-	}
-}
-
-func TestDistributionShift(t *testing.T) {
-	t.Parallel()
-
-	d := NewDistribution(time.Minute * 100)
-	ms := time.Millisecond
-
-	index, fraction := indexForDuration(64 * ms)
-	for i := 1; i < 100; i++ {
-		d.AddDataPoint(time.Duration(i*4) * ms)
-	}
-	t.Log(index)
-	t.Log(fraction)
-
-	chance := d.ChanceAfter(50 * ms)
-	t.Log(chance)
-}
-
-// TestDistributionDecay will test that the distribution is being decayed
-// correctly when enough time has passed.
-func TestDistributionDecay(t *testing.T) {
-	t.Parallel()
-
-	// Create a distribution with a half life of 100 minutes, which means a
-	// decay operation should trigger every minute.
-	d := NewDistribution(time.Minute * 100)
-	totalPoints := func() float64 {
-		var total float64
-		for i := 0; i < len(d.timings); i++ {
-			total += d.timings[i]
-		}
-		return total
-	}
-
-	// Add 500 data points.
-	for i := 0; i < 500; i++ {
-		// Use different buckets.
-		if i%6 == 0 {
-			d.AddDataPoint(time.Millisecond)
-		} else {
-			d.AddDataPoint(time.Millisecond * 100)
-		}
-	}
-	// We accept a range of values to compensate for the limited precision of
-	// floating points.
-	if totalPoints() < 499 || totalPoints() > 501 {
-		t.Error("bad", totalPoints())
-	}
-
-	// Simulate exactly the half life of time passing.
-	d.lastDecay = time.Now().Add(-100 * time.Minute)
-	d.AddDataPoint(time.Millisecond)
-	// We accept a range of values to compensate for the limited precision of
-	// floating points.
-	if totalPoints() < 250 || totalPoints() > 252 {
-		t.Error("bad", totalPoints())
-	}
-=======
->>>>>>> f21806cb
 
 	"gitlab.com/NebulousLabs/fastrand"
 )
@@ -239,11 +34,7 @@
 	d := NewDistribution(time.Minute * 100)
 
 	// Get a distribution with no data collected.
-<<<<<<< HEAD
-	if d.PStat(0.55) != durationForIndex(64+48*distributionTrackerNumIncrements) {
-=======
 	if d.PStat(0.55) != durationForIndex(distributionTrackerTotalBuckets-1) {
->>>>>>> f21806cb
 		t.Error("expecting a distribution with no data to return the max possible value")
 	}
 
@@ -441,10 +232,6 @@
 		t.Error("bad", i, pstat, total)
 	}
 	pstat = d.PStat(0.5)
-<<<<<<< HEAD
-	if pstat != durationForIndex(((64+48*distributionTrackerNumIncrements)/2)+1) {
-		t.Error("bad", pstat, durationForIndex(201))
-=======
 	if pstat != durationForIndex(distributionTrackerTotalBuckets/2) {
 		t.Error("bad", pstat, durationForIndex(distributionTrackerTotalBuckets/2))
 	}
@@ -989,6 +776,5 @@
 	index, fraction = indexForDuration(time.Hour + 10*time.Minute)
 	if index != 399 || fraction != 1 {
 		t.Error("bad", index, fraction)
->>>>>>> f21806cb
 	}
 }