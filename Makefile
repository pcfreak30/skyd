--- conflicted
+++ resolved
@@ -14,21 +14,12 @@
 run = .
 cpkg = ./modules/renter
 pkgs = ./build ./cmd/siac ./cmd/siad ./compatibility ./crypto ./encoding ./modules ./modules/consensus ./modules/explorer  \
-<<<<<<< HEAD
        ./modules/gateway ./modules/host ./modules/host/contractmanager ./modules/host/mdm ./modules/renter                 \
        ./modules/renter/contractor ./modules/renter/hostdb ./modules/renter/hostdb/hosttree ./modules/renter/proto         \
        ./modules/renter/siadir ./modules/renter/siafile ./modules/miner ./modules/wallet ./modules/transactionpool ./node  \
        ./node/api ./persist ./siatest ./siatest/consensus ./siatest/daemon ./siatest/gateway ./siatest/host                \
-       ./siatest/miner ./siatest/renter ./siatest/renter ./siatest/renter/contractor ./siatest/renter/hostdb               \
-       ./siatest/renterhost ./siatest/transactionpool ./siatest/wallet ./node/api/server ./sync ./types ./types/typesutil
-=======
-       ./modules/gateway ./modules/host ./modules/host/contractmanager ./modules/renter ./modules/renter/contractor        \
-       ./modules/renter/hostdb ./modules/renter/hostdb/hosttree ./modules/renter/proto ./modules/renter/siadir             \
-       ./modules/renter/siafile ./modules/miner ./modules/wallet ./modules/transactionpool ./node ./node/api ./persist     \
-       ./siatest ./siatest/consensus ./siatest/daemon ./siatest/gateway ./siatest/host ./siatest/miner ./siatest/renter    \
-       ./siatest/renter/contractor ./siatest/renter/hostdb ./siatest/renterhost ./siatest/transactionpool ./siatest/wallet \
-       ./node/api/server ./sync ./types ./types/typesutil
->>>>>>> ca2d92af
+       ./siatest/miner ./siatest/renter ./siatest/renter/contractor ./siatest/renter/hostdb ./siatest/renterhost           \
+       ./siatest/transactionpool ./siatest/wallet ./node/api/server ./sync ./types ./types/typesutil
 utils = ./cmd/sia-node-scanner 
 
 # fmt calls go fmt on all packages and utils.
