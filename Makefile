--- conflicted
+++ resolved
@@ -122,21 +122,13 @@
 
 start-mongo:
 # Remove existing container.
-<<<<<<< HEAD
-	-docker stop mongo1
-=======
 	-docker stop mongo-test
->>>>>>> 23794c99
 
 # Start primary node.
 	docker run \
       --rm \
       --detach \
-<<<<<<< HEAD
-      --name mongo1 \
-=======
       --name mongo-test \
->>>>>>> 23794c99
       -p 127.0.0.1:27017:27017 \
       -e MONGODB_ADVERTISED_HOSTNAME=localhost \
       -e MONGODB_REPLICA_SET_MODE=primary \
@@ -146,11 +138,7 @@
       bitnami/mongodb:4.4.1
 
 stop-mongo:
-<<<<<<< HEAD
-	-docker stop mongo1
-=======
 	-docker stop mongo-test
->>>>>>> 23794c99
 
 # debug builds and installs debug binaries. This will also install the utils.
 debug:
