# These variables get inserted into ./build/commit.go
BUILD_TIME=$(shell date)
GIT_REVISION=$(shell git rev-parse --short HEAD)
GIT_DIRTY=$(shell git diff-index --quiet HEAD -- || echo "✗-")

ldflags= -X gitlab.com/NebulousLabs/Sia/build.GitRevision=${GIT_DIRTY}${GIT_REVISION} \
-X "gitlab.com/NebulousLabs/Sia/build.BuildTime=${BUILD_TIME}"

# all will build and install release binaries
all: release

# count says how many times to run the tests.
count = 1

# cpkg determines which package is the target when running 'make fullcover'.
# 'make fullcover' can only provide full coverage statistics on a single package
# at a time, unfortunately.
cpkg = ./modules/renter

# pkgs changes which packages the makefile calls operate on. run changes which
# tests are run during testing.
pkgs = ./build \
	./cmd/sia-node-scanner \
	./cmd/siac \
	./cmd/siad \
	./compatibility \
	./crypto \
	./encoding \
	./modules \
	./modules/consensus \
	./modules/explorer \
	./modules/gateway \
	./modules/host \
	./modules/host/contractmanager \
	./modules/host/mdm \
	./modules/miner \
	./modules/renter \
	./modules/renter/contractor \
	./modules/renter/filesystem \
	./modules/renter/filesystem/siadir \
	./modules/renter/filesystem/siafile \
	./modules/renter/hostdb \
	./modules/renter/hostdb/hosttree \
	./modules/renter/proto \
<<<<<<< HEAD
	./modules/renter/siadir \
	./modules/renter/siafile \
=======
>>>>>>> 1cd27d0e
	./modules/renter/skynetblacklist \
	./modules/transactionpool \
	./modules/wallet \
	./node \
	./node/api \
	./node/api/server \
	./node/api/client \
	./persist \
	./profile \
	./siatest \
	./siatest/consensus \
	./siatest/daemon \
	./siatest/dependencies \
	./siatest/gateway \
	./siatest/host \
	./siatest/miner \
	./siatest/renter \
	./siatest/renter/contractor \
	./siatest/renter/hostdb \
	./siatest/renterhost \
	./siatest/transactionpool \
	./siatest/wallet \
	./skykey \
	./sync \
	./types \
	./types/typesutil

# release-pkgs determine which packages are built for release and distrubtion
# when running a 'make release' command.
release-pkgs = ./cmd/siac ./cmd/siad

# lockcheckpkgs are the packages that are checked for locking violations.
lockcheckpkgs = ./modules/renter/hostdb

# run determines which tests run when running any variation of 'make test'.
run = .

# util-pkgs determine the set of packages that are built when running
# 'make utils'
util-pkgs = ./cmd/sia-node-scanner

# dependencies list all packages needed to run make commands used to build, test
# and lint siac/siad locally and in CI systems.
dependencies:
	go get -d ./...
	./install-dependencies.sh

# fmt calls go fmt on all packages.
fmt:
	gofmt -s -l -w $(pkgs)

# vet calls go vet on all packages.
# NOTE: go vet requires packages to be built in order to obtain type info.
vet:
	go vet $(pkgs)

# markdown-spellcheck runs codespell on all markdown files that are not
# vendored.
markdown-spellcheck:
	git ls-files "*.md" :\!:"vendor/**" | xargs codespell --check-filenames

# lint runs golint and custom analyzers.
lint:
	go get golang.org/x/lint/golint
	golint -min_confidence=1.0 -set_exit_status $(pkgs)
	go run ./analysis/cmd/analyze.go -lockcheck=false -- $(pkgs)
	go run ./analysis/cmd/analyze.go -lockcheck -- $(lockcheckpkgs)

lint-analysis:
	go run ./analysis/cmd/analyze.go -lockcheck=false -- $(pkgs)
	go run ./analysis/cmd/analyze.go -lockcheck -- $(lockcheckpkgs)


# lint-all runs golangci-lint (which includes golint and other linters), the
# custom analyzers, and also a markdown spellchecker.
lint-all: markdown-spellcheck
	go run ./analysis/cmd/analyze.go -lockcheck=false -- $(pkgs)
	go run ./analysis/cmd/analyze.go -lockcheck -- $(lockcheckpkgs)
	golangci-lint run -c .golangci.yml

# spellcheck checks for misspelled words in comments or strings.
spellcheck: markdown-spellcheck
	golangci-lint run -c .golangci.yml -E misspell

# staticcheck runs the staticcheck tool
# NOTE: this is not yet enabled in the CI system.
staticcheck:
	staticcheck $(pkgs)

# debug builds and installs debug binaries. This will also install the utils.
debug:
	go install -tags='debug profile netgo' -ldflags='$(ldflags)' $(pkgs)
debug-race:
	go install -race -tags='debug profile netgo' -ldflags='$(ldflags)' $(pkgs)

# dev builds and installs developer binaries. This will also install the utils.
dev:
	go install -tags='dev debug profile netgo' -ldflags='$(ldflags)' $(pkgs)
dev-race:
	go install -race -tags='dev debug profile netgo' -ldflags='$(ldflags)' $(pkgs)

# release builds and installs release binaries.
release:
	go install -tags='netgo' -ldflags='-s -w $(ldflags)' $(release-pkgs)
release-race:
	go install -race -tags='netgo' -ldflags='-s -w $(ldflags)' $(release-pkgs)

# clean removes all directories that get automatically created during
# development.
clean:
	rm -rf cover doc/whitepaper.aux doc/whitepaper.log doc/whitepaper.pdf fullcover release

test:
	go test -short -tags='debug testing netgo' -timeout=5s $(pkgs) -run=$(run) -count=$(count)
test-v:
	go test -race -v -short -tags='debug testing netgo' -timeout=15s $(pkgs) -run=$(run) -count=$(count)
test-long: clean fmt vet lint
	@mkdir -p cover
	go test --coverprofile='./cover/cover.out' -v -race -failfast -tags='testing debug netgo' -timeout=3600s $(pkgs) -run=$(run) -count=$(count)
test-vlong: clean fmt vet lint
	@mkdir -p cover
	go test --coverprofile='./cover/cover.out' -v -race -tags='testing debug vlong netgo' -timeout=20000s $(pkgs) -run=$(run) -count=$(count)
test-cpu:
	go test -v -tags='testing debug netgo' -timeout=500s -cpuprofile cpu.prof $(pkgs) -run=$(run) -count=$(count)
test-mem:
	go test -v -tags='testing debug netgo' -timeout=500s -memprofile mem.prof $(pkgs) -run=$(run) -count=$(count)
bench: clean fmt
	go test -tags='debug testing netgo' -timeout=500s -run=XXX -bench=$(run) $(pkgs) -count=$(count)
cover: clean
	@mkdir -p cover
	@for package in $(pkgs); do                                                                                                                                 \
		mkdir -p `dirname cover/$$package`                                                                                                                      \
		&& go test -tags='testing debug netgo' -timeout=500s -covermode=atomic -coverprofile=cover/$$package.out ./$$package -run=$(run) || true \
		&& go tool cover -html=cover/$$package.out -o=cover/$$package.html ;                                                                                    \
	done

# fullcover is a command that will give the full coverage statistics for a
# package. Unlike the 'cover' command, full cover will include the testing
# coverage that is provided by all tests in all packages on the target package.
# Only one package can be targeted at a time. Use 'cpkg' as the variable for the
# target package, 'pkgs' as the variable for the packages running the tests.
#
# NOTE: this command has to run the full test suite to get output for a single
# package. Ideally we could get the output for all packages when running the
# full test suite.
#
# NOTE: This command will not skip testing packages that do not run code in the
# target package at all. For example, none of the tests in the 'sync' package
# will provide any coverage to the renter package. The command will not detect
# this and will run all of the sync package tests anyway.
fullcover: clean
	@mkdir -p fullcover
	@mkdir -p fullcover/tests
	@echo "mode: atomic" >> fullcover/fullcover.out
	@for package in $(pkgs); do                                                                                                                                                             \
		mkdir -p `dirname fullcover/tests/$$package`                                                                                                                                        \
		&& go test -tags='testing debug netgo' -timeout=500s -covermode=atomic -coverprofile=fullcover/tests/$$package.out -coverpkg $(cpkg) ./$$package -run=$(run) || true \
		&& go tool cover -html=fullcover/tests/$$package.out -o=fullcover/tests/$$package.html                                                                                              \
		&& tail -n +2 fullcover/tests/$$package.out >> fullcover/fullcover.out ;                                                                                                            \
	done
	@go tool cover -html=fullcover/fullcover.out -o fullcover/fullcover.html
	@printf 'Full coverage on $(cpkg):'
	@go tool cover -func fullcover/fullcover.out | tail -n -1 | awk '{$$1=""; $$2=""; sub(" ", " "); print}'

# whitepaper builds the whitepaper from whitepaper.tex. pdflatex has to be
# called twice because references will not update correctly the first time.
whitepaper:
	@pdflatex -output-directory=doc whitepaper.tex > /dev/null
	pdflatex -output-directory=doc whitepaper.tex

.PHONY: all fmt install release clean test test-v test-long cover whitepaper
<|MERGE_RESOLUTION|>--- conflicted
+++ resolved
@@ -42,11 +42,6 @@
 	./modules/renter/hostdb \
 	./modules/renter/hostdb/hosttree \
 	./modules/renter/proto \
-<<<<<<< HEAD
-	./modules/renter/siadir \
-	./modules/renter/siafile \
-=======
->>>>>>> 1cd27d0e
 	./modules/renter/skynetblacklist \
 	./modules/transactionpool \
 	./modules/wallet \
