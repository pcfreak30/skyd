package types

import (
	"bytes"
	"encoding/json"
	"fmt"
	"math/big"
	"strings"
	"testing"

	"gitlab.com/NebulousLabs/errors"
	"gitlab.com/NebulousLabs/fastrand"

	"gitlab.com/NebulousLabs/Sia/crypto"
	"gitlab.com/NebulousLabs/encoding"
)

func hashStr(v interface{}) string {
	h := crypto.HashObject(v)
	return fmt.Sprintf("%x", h[:])
}

// heavyBlock is a complex block that fills every possible field with data.
var heavyBlock = func() Block {
	b := Block{
		MinerPayouts: []SiacoinOutput{
			{Value: CalculateCoinbase(0)},
			{Value: CalculateCoinbase(1)},
		},
		Transactions: []Transaction{
			{
				SiacoinInputs: []SiacoinInput{{
					UnlockConditions: UnlockConditions{
						PublicKeys: []SiaPublicKey{{
							Algorithm: SignatureEd25519,
							Key:       fastrand.Bytes(32),
						}},
						SignaturesRequired: 6,
					},
				}},
				SiacoinOutputs: []SiacoinOutput{{
					Value: NewCurrency64(20),
				}},
				FileContracts: []FileContract{{
					FileSize:       12,
					Payout:         NewCurrency64(100),
					RevisionNumber: 8,
					ValidProofOutputs: []SiacoinOutput{{
						Value: NewCurrency64(2),
					}},
					MissedProofOutputs: []SiacoinOutput{{
						Value: NewCurrency64(3),
					}},
				}},
				FileContractRevisions: []FileContractRevision{{
					NewFileSize:       13,
					NewRevisionNumber: 9,
					UnlockConditions: UnlockConditions{
						PublicKeys: []SiaPublicKey{{
							Algorithm: SignatureEd25519,
							Key:       fastrand.Bytes(32),
						}},
					},
					NewValidProofOutputs: []SiacoinOutput{{
						Value: NewCurrency64(4),
					}},
					NewMissedProofOutputs: []SiacoinOutput{{
						Value: NewCurrency64(5),
					}},
				}},
				StorageProofs: []StorageProof{{
					HashSet: []crypto.Hash{{}},
				}},
				SiafundInputs: []SiafundInput{{
					UnlockConditions: UnlockConditions{
						PublicKeys: []SiaPublicKey{{
							Algorithm: SignatureEd25519,
							Key:       fastrand.Bytes(32),
						}},
					},
				}},
				SiafundOutputs: []SiafundOutput{{
					ClaimStart: NewCurrency64(99),
					Value:      NewCurrency64(25),
				}},
				MinerFees:     []Currency{NewCurrency64(215)},
				ArbitraryData: [][]byte{fastrand.Bytes(10)},
				TransactionSignatures: []TransactionSignature{{
					PublicKeyIndex: 5,
					Timelock:       80,
					CoveredFields: CoveredFields{
						WholeTransaction:      true,
						SiacoinInputs:         []uint64{0},
						SiacoinOutputs:        []uint64{1},
						FileContracts:         []uint64{2},
						FileContractRevisions: []uint64{3},
						StorageProofs:         []uint64{4},
						SiafundInputs:         []uint64{5},
						SiafundOutputs:        []uint64{6},
						MinerFees:             []uint64{7},
						ArbitraryData:         []uint64{8},
						TransactionSignatures: []uint64{9},
					},
					Signature: fastrand.Bytes(32),
				}},
			},
		},
	}
	fastrand.Read(b.Transactions[0].SiacoinInputs[0].ParentID[:])
	fastrand.Read(b.Transactions[0].SiacoinOutputs[0].UnlockHash[:])
	fastrand.Read(b.Transactions[0].FileContracts[0].FileMerkleRoot[:])
	fastrand.Read(b.Transactions[0].FileContracts[0].ValidProofOutputs[0].UnlockHash[:])
	fastrand.Read(b.Transactions[0].FileContracts[0].MissedProofOutputs[0].UnlockHash[:])
	fastrand.Read(b.Transactions[0].FileContractRevisions[0].ParentID[:])
	fastrand.Read(b.Transactions[0].FileContractRevisions[0].NewFileMerkleRoot[:])
	fastrand.Read(b.Transactions[0].FileContractRevisions[0].NewValidProofOutputs[0].UnlockHash[:])
	fastrand.Read(b.Transactions[0].FileContractRevisions[0].NewMissedProofOutputs[0].UnlockHash[:])
	fastrand.Read(b.Transactions[0].StorageProofs[0].ParentID[:])
	fastrand.Read(b.Transactions[0].StorageProofs[0].HashSet[0][:])
	fastrand.Read(b.Transactions[0].StorageProofs[0].Segment[:])
	fastrand.Read(b.Transactions[0].SiafundInputs[0].ParentID[:])
	fastrand.Read(b.Transactions[0].SiafundInputs[0].ClaimUnlockHash[:])
	fastrand.Read(b.Transactions[0].SiafundOutputs[0].UnlockHash[:])
	fastrand.Read(b.Transactions[0].TransactionSignatures[0].ParentID[:])
	return b
}()

// TestBlockEncodes probes the MarshalSia and UnmarshalSia methods of the
// Block type.
func TestBlockEncoding(t *testing.T) {
	var decB Block
	err := encoding.Unmarshal(encoding.Marshal(heavyBlock), &decB)
	if err != nil {
		t.Fatal(err)
	}
	if hashStr(heavyBlock) != hashStr(decB) {
		t.Fatal("block changed after encode/decode:", heavyBlock, decB)
	}
}

// TestBadBlock tests that a known invalid encoding is not successfully
// decoded.
func TestBadBlock(t *testing.T) {
	badData := "000000000000000000000000000000000000000000000000\x00\x00\x00\x00\x00\x00\x00\x00\x00"
	var block Block
	err := encoding.Unmarshal([]byte(badData), &block)
	if err == nil {
		t.Fatal("invalid block decoded successfully")
	}
}

// TestCurrencyMarshalJSON probes the MarshalJSON and UnmarshalJSON functions
// of the currency type.
func TestCurrencyMarshalJSON(t *testing.T) {
	b30 := big.NewInt(30)
	c30 := NewCurrency64(30)

	bMar30, err := b30.MarshalJSON()
	if err != nil {
		t.Fatal(err)
	}
	cMar30, err := c30.MarshalJSON()
	if err != nil {
		t.Fatal(err)
	}
	if !bytes.Equal(bMar30, bytes.Trim(cMar30, `"`)) {
		t.Error("Currency does not match the marshalling of its math/big equivalent")
	}

	var cUmar30 Currency
	err = cUmar30.UnmarshalJSON(cMar30)
	if err != nil {
		t.Fatal(err)
	}
	if c30.Cmp(cUmar30) != 0 {
		t.Error("Incorrect unmarshalling of currency type.")
	}

	cMar30[0] = 0
	err = cUmar30.UnmarshalJSON(cMar30)
	if err == nil {
		t.Error("JSON decoded nonsense input")
	}
}

// TestCurrencyMarshalSia probes the MarshalSia and UnmarshalSia functions of
// the currency type.
func TestCurrencyMarshalSia(t *testing.T) {
	c := NewCurrency64(1656)
	buf := new(bytes.Buffer)
	err := c.MarshalSia(buf)
	if err != nil {
		t.Fatal(err)
	}
	var cUmar Currency
	cUmar.UnmarshalSia(buf)
	if c.Cmp(cUmar) != 0 {
		t.Error("marshal and unmarshal mismatch for currency type")
	}
}

// TestCurrencyString probes the String function of the currency type.
func TestCurrencyString(t *testing.T) {
	b := big.NewInt(7135)
	c := NewCurrency64(7135)
	if b.String() != c.String() {
		t.Error("string function not behaving as expected")
	}
}

// TestCurrencyScan probes the Scan function of the currency type.
func TestCurrencyScan(t *testing.T) {
	var c0 Currency
	c1 := NewCurrency64(81293)
	_, err := fmt.Sscan("81293", &c0)
	if err != nil {
		t.Fatal(err)
	}
	if c0.Cmp(c1) != 0 {
		t.Error("scanned number does not equal expected value")
	}
	_, err = fmt.Sscan("z", &c0)
	if err == nil {
		t.Fatal("scan is accepting garbage input")
	}
}

// TestCurrencyEncoding checks that a currency can encode and decode without
// error.
func TestCurrencyEncoding(t *testing.T) {
	c := NewCurrency64(351)
	cMar := encoding.Marshal(c)
	var cUmar Currency
	err := encoding.Unmarshal(cMar, &cUmar)
	if err != nil {
		t.Error("Error unmarshalling a currency:", err)
	}
	if cUmar.Cmp(c) != 0 {
		t.Error("Marshalling and Unmarshalling a currency did not work correctly")
	}
}

// TestNegativeCurrencyUnmarshalJSON tries to unmarshal a negative number from
// JSON.
func TestNegativeCurrencyUnmarshalJSON(t *testing.T) {
	// Marshal a 2 digit number.
	c := NewCurrency64(35)
	cMar, err := c.MarshalJSON()
	if err != nil {
		t.Fatal(err)
	}

	// Change the first digit to a negative character.
	cMar[0] = 45

	// Try unmarshalling the negative currency.
	var cNeg Currency
	err = cNeg.UnmarshalJSON(cMar)
	if !errors.Contains(err, ErrNegativeCurrency) {
		t.Error("expecting ErrNegativeCurrency:", err)
	}
	if cNeg.i.Sign() < 0 {
		t.Error("negative currency returned")
	}
}

// TestNegativeCurrencyScan tries to scan in a negative number and checks for
// an error.
func TestNegativeCurrencyScan(t *testing.T) {
	var c Currency
	_, err := fmt.Sscan("-23", &c)
	if !errors.Contains(err, ErrNegativeCurrency) {
		t.Error("expecting ErrNegativeCurrency:", err)
	}
}

// TestCurrencyUnsafeDecode tests that decoding into an existing Currency
// value does not overwrite its contents.
func TestCurrencyUnsafeDecode(t *testing.T) {
	// Scan
	backup := SiacoinPrecision.Mul64(1)
	c := SiacoinPrecision
	_, err := fmt.Sscan("7", &c)
	if err != nil {
		t.Error(err)
	} else if !SiacoinPrecision.Equals(backup) {
		t.Errorf("Scan changed value of SiacoinPrecision: %v -> %v", backup, SiacoinPrecision)
	}

	// UnmarshalSia
	c = SiacoinPrecision
	err = encoding.Unmarshal(encoding.Marshal(NewCurrency64(7)), &c)
	if err != nil {
		t.Error(err)
	} else if !SiacoinPrecision.Equals(backup) {
		t.Errorf("UnmarshalSia changed value of SiacoinPrecision: %v -> %v", backup, SiacoinPrecision)
	}
}

// TestTransactionEncoding tests that optimizations applied to the encoding of
// the Transaction type do not change its encoding.
func TestTransactionEncoding(t *testing.T) {
	var txn Transaction
	if h := hashStr(txn); h != "143aa0da2b6a4ca39eee3ee50a6536d75eedff3b5ef0229a6d603afa7854d5b8" {
		t.Error("encoding mismatch:", h)
	}

	txn = Transaction{
		SiacoinInputs:         []SiacoinInput{{}},
		SiacoinOutputs:        []SiacoinOutput{{}},
		FileContracts:         []FileContract{{}},
		FileContractRevisions: []FileContractRevision{{}},
		StorageProofs:         []StorageProof{{}},
		SiafundInputs:         []SiafundInput{{}},
		SiafundOutputs:        []SiafundOutput{{}},
		MinerFees:             []Currency{{}},
		ArbitraryData:         [][]byte{{}},
		TransactionSignatures: []TransactionSignature{{}},
	}
	if h := hashStr(txn); h != "a6c0f41cb89aaede0682ab06c1e757e12d662a0156ec878f85b935bc219fb3ca" {
		t.Error("encoding mismatch:", h)
	}
}

// TestSiacoinInputEncoding tests that optimizations applied to the encoding
// of the SiacoinInput type do not change its encoding.
func TestSiacoinInputEncoding(t *testing.T) {
	var sci SiacoinInput
	if h := hashStr(sci); h != "2f806f905436dc7c5079ad8062467266e225d8110a3c58d17628d609cb1c99d0" {
		t.Error("encoding mismatch:", h)
	}

	sci = SiacoinInput{
		ParentID:         SiacoinOutputID{1, 2, 3},
		UnlockConditions: UnlockConditions{},
	}
	if h := hashStr(sci); h != "f172a8f5892bb2b63eff32de6fd83c132be5ad134d1227d8881632bd809ae075" {
		t.Error("encoding mismatch:", h)
	}
}

// TestSiacoinOutputEncoding tests that optimizations applied to the encoding
// of the SiacoinOutput type do not change its encoding.
func TestSiacoinOutputEncoding(t *testing.T) {
	var sco SiacoinOutput
	if h := hashStr(sco); h != "4a1931803561f431decab002e7425f0a8531d5e456a1a47fd9998a2530c0f800" {
		t.Error("encoding mismatch:", h)
	}

	sco = SiacoinOutput{
		Value:      NewCurrency64(0),
		UnlockHash: UnlockHash{1, 2, 3},
	}
	if h := hashStr(sco); h != "32fb94ae64201f3e0a373947382367666bcf205d47a58ece9260c459986ae6fd" {
		t.Error("encoding mismatch:", h)
	}
}

// TestSiafundInputEncoding tests that optimizations applied to the encoding
// of the SiafundInput type do not change its encoding.
func TestSiafundInputEncoding(t *testing.T) {
	var sci SiafundInput
	if h := hashStr(sci); h != "978a948b1a92bcddcea382bafc7718a25f8cc49b8fb11db5d9159afa960cf70a" {
		t.Error("encoding mismatch:", h)
	}

	sci = SiafundInput{
		ParentID:         SiafundOutputID{1, 2, 3},
		UnlockConditions: UnlockConditions{1, nil, 3},
		ClaimUnlockHash:  UnlockHash{1, 2, 3},
	}
	if h := hashStr(sci); h != "1a6781ca002262e1def98e294f86dd81f866e2db9029954c64a36d20d0c6b46f" {
		t.Error("encoding mismatch:", h)
	}
}

// TestSiafundOutputEncoding tests that optimizations applied to the encoding
// of the SiafundOutput type do not change its encoding.
func TestSiafundOutputEncoding(t *testing.T) {
	var sco SiafundOutput
	if h := hashStr(sco); h != "df69a516de12056d0895fdea7a0274c5aba67091543238670513104c1af69c1f" {
		t.Error("encoding mismatch:", h)
	}

	sco = SiafundOutput{
		Value:      NewCurrency64(0),
		UnlockHash: UnlockHash{1, 2, 3},
		ClaimStart: NewCurrency64(4),
	}
	if h := hashStr(sco); h != "9524d2250b21adc76967e9f86d26a68982727329e5c42a6bf5e62504891a5176" {
		t.Error("encoding mismatch:", h)
	}
}

// TestCoveredFieldsEncoding tests that optimizations applied to the encoding
// of the CoveredFields type do not change its encoding.
func TestCoveredFieldsEncoding(t *testing.T) {
	var cf CoveredFields
	if h := hashStr(cf); h != "aecfdceb8b630b5b00668d229221f876b3be1630703c4615a642db2c666b4fd7" {
		t.Error("encoding mismatch:", h)
	}

	cf = CoveredFields{
		WholeTransaction:      true,
		SiacoinInputs:         []uint64{0},
		SiacoinOutputs:        []uint64{1},
		FileContracts:         []uint64{2},
		FileContractRevisions: []uint64{3},
		StorageProofs:         []uint64{4},
		SiafundInputs:         []uint64{5},
		SiafundOutputs:        []uint64{6},
		MinerFees:             []uint64{7},
		ArbitraryData:         []uint64{8},
		TransactionSignatures: []uint64{9, 10},
	}
	if h := hashStr(cf); h != "5b10cd6b50b09447aae02829643e62b513ce99b969a80aeb620f74e77ca9bbba" {
		t.Error("encoding mismatch:", h)
	}
}

// TestSiaPublicKeyEncoding tests that optimizations applied to the encoding
// of the SiaPublicKey type do not change its encoding.
func TestSiaPublicKeyEncoding(t *testing.T) {
	var spk SiaPublicKey
	if h := hashStr(spk); h != "19ea4a516c66775ea1f648d71f6b8fa227e8b0c1a0c9203f82c33b89c4e759b5" {
		t.Error("encoding mismatch:", h)
	}

	spk = SiaPublicKey{
		Algorithm: Specifier{1, 2, 3},
		Key:       []byte{4, 5, 6},
	}
	if h := hashStr(spk); h != "9c781bbeebc23a1885d00e778c358f0a4bc81a82b48191449129752a380adc03" {
		t.Error("encoding mismatch:", h)
	}
}

// TestSiaPublicKeyLoadString checks that the LoadString method is the proper
// inverse of the String() method, also checks that there are no stupid panics
// or severe errors.
func TestSiaPublicKeyLoadString(t *testing.T) {
	spk := SiaPublicKey{
		Algorithm: SignatureEd25519,
		Key:       fastrand.Bytes(32),
	}

	spkString := spk.String()
	var loadedSPK SiaPublicKey
	if err := loadedSPK.LoadString(spkString); err != nil {
		t.Fatal(err)
	}
	if !bytes.Equal(loadedSPK.Algorithm[:], spk.Algorithm[:]) {
		t.Error("SiaPublicKey is not loading correctly")
	}
	if !loadedSPK.Equals(spk) {
		t.Log(loadedSPK.Key, spk.Key)
		t.Error("SiaPublicKey is not loading correctly")
	}

	// Try loading crappy strings.
	parts := strings.Split(spkString, ":")
	if err := spk.LoadString(parts[0]); err == nil {
		t.Fatal("should have failed")
	}
	if err := spk.LoadString(parts[0][1:]); err == nil {
		t.Fatal("should have failed")
	}
	if err := spk.LoadString(parts[0][:1]); err == nil {
		t.Fatal("should have failed")
	}
	if err := spk.LoadString(parts[1]); err == nil {
		t.Fatal("should have failed")
	}
	if err := spk.LoadString(parts[1][1:]); err == nil {
		t.Fatal("should have failed")
	}
	if err := spk.LoadString(parts[1][:1]); err == nil {
		t.Fatal("should have failed")
	}
	if err := spk.LoadString(parts[0] + parts[1]); err == nil {
		t.Fatal("should have failed")
	}
}

// TestSiaPublicKeyString does a quick check to verify that the String method
// on the SiaPublicKey is producing the expected output.
func TestSiaPublicKeyString(t *testing.T) {
	spk := SiaPublicKey{
		Algorithm: SignatureEd25519,
		Key:       make([]byte, 32),
	}

	if spk.String() != "ed25519:0000000000000000000000000000000000000000000000000000000000000000" {
		t.Error("got wrong value for spk.String():", spk.String())
	}
}

// TestSiaPublicKeyShortString does a quick check to verify that the ShortString
// method on the SiaPublicKey is producing the expected output.
func TestSiaPublicKeyShortString(t *testing.T) {
	var spk SiaPublicKey
<<<<<<< HEAD
	if err := json.Unmarshal([]byte(`{ "algorithm": "ed25519", "key": "5GhilFqVBKtSCedCZc6TIthzxvyBH9gPqqf+Z9hsfBo=" }`), &spk); err != nil {
		t.Error(err)
	}

	if spk.ShortString() != "e46862945a9504ab5209e74265ce9322" {
		t.Error("got wrong value for spk.ShortString():", spk.ShortString(), spk.String())
=======
	if spk.ShortString() != "" {
		t.Fatal("expected empty string as result of ShortString for unitialised key")
	}
	err := json.Unmarshal([]byte(`{ "algorithm": "ed25519", "key": "5GhilFqVBKtSCedCZc6TIthzxvyBH9gPqqf+Z9hsfBo=" }`), &spk)
	if err != nil {
		t.Fatal(err)
	}

	if spk.ShortString() != "e46862945a9504ab5209e74265ce9322" {
		t.Fatal("got wrong value for spk.ShortString():", spk.ShortString(), spk.String())
>>>>>>> c2d7987d
	}
}

// TestSiaPublicKeyUnmarshalJSON checks that UnmarshalJSON supports both
// encodings of SiaPublicKey.
func TestSiaPublicKeyUnmarshalJSON(t *testing.T) {
	js1 := `{ "algorithm": "ed25519", "key": "5GhilFqVBKtSCedCZc6TIthzxvyBH9gPqqf+Z9hsfBo=" }`
	var spk1 SiaPublicKey
	if err := json.Unmarshal([]byte(js1), &spk1); err != nil {
		t.Error(err)
	}

	js2 := `"ed25519:e46862945a9504ab5209e74265ce9322d873c6fc811fd80faaa7fe67d86c7c1a"`
	var spk2 SiaPublicKey
	var _ json.Unmarshaler = &spk2
	if err := json.Unmarshal([]byte(js2), &spk2); err != nil {
		t.Fatal(err)
	}

	if !spk1.Equals(spk2) {
		t.Error("unmarshalled keys do not match")
	}
}

// TestSpecifierMarshaling tests the marshaling methods of the specifier
// type.
func TestSpecifierMarshaling(t *testing.T) {
	s1 := SpecifierClaimOutput
	b, err := json.Marshal(s1)
	if err != nil {
		t.Fatal(err)
	}
	var s2 Specifier
	err = json.Unmarshal(b, &s2)
	if err != nil {
		t.Fatal(err)
	} else if s2 != s1 {
		t.Fatal("mismatch:", s1, s2)
	}

	// invalid json
	x := 3
	b, _ = json.Marshal(x)
	err = json.Unmarshal(b, &s2)
	if err == nil {
		t.Fatal("Unmarshal should have failed")
	}
}

// TestTransactionSignatureEncoding tests that optimizations applied to the
// encoding of the TransactionSignature type do not change its encoding.
func TestTransactionSignatureEncoding(t *testing.T) {
	var ts TransactionSignature
	if h := hashStr(ts); h != "5801097b0ae98fe7cedd4569afc11c0a433f284681ad4d66dd7181293f6d2bba" {
		t.Error("encoding mismatch:", h)
	}

	ts = TransactionSignature{
		ParentID:       crypto.Hash{1, 2, 3},
		PublicKeyIndex: 4,
		Timelock:       5,
		CoveredFields:  CoveredFields{},
		Signature:      []byte{6, 7, 8},
	}
	if h := hashStr(ts); h != "a3ce36fd8e1d6b7e5b030cdc2630d24a44472072bbd06e94d32d11132d817db0" {
		t.Error("encoding mismatch:", h)
	}
}

// TestUnlockConditionsEncoding tests that optimizations applied to the
// encoding of the UnlockConditions type do not change its encoding.
func TestUnlockConditionsEncoding(t *testing.T) {
	var uc UnlockConditions
	if h := hashStr(uc); h != "19ea4a516c66775ea1f648d71f6b8fa227e8b0c1a0c9203f82c33b89c4e759b5" {
		t.Error("encoding mismatch:", h)
	}

	uc = UnlockConditions{
		Timelock:           1,
		PublicKeys:         []SiaPublicKey{{}},
		SignaturesRequired: 3,
	}
	if h := hashStr(uc); h != "164d3741bd274d5333ab1fe8ab641b9d25cb0e0bed8e1d7bc466b5fffc956d96" {
		t.Error("encoding mismatch:", h)
	}
}

// TestUnlockHashJSONMarshalling checks that when an unlock hash is marshalled
// and unmarshalled using JSON, the result is what is expected.
func TestUnlockHashJSONMarshalling(t *testing.T) {
	// Create an unlock hash.
	uc := UnlockConditions{
		Timelock:           5,
		SignaturesRequired: 3,
	}
	uh := uc.UnlockHash()

	// Marshal the unlock hash.
	marUH, err := json.Marshal(uh)
	if err != nil {
		t.Fatal(err)
	}

	// Unmarshal the unlock hash and compare to the original.
	var umarUH UnlockHash
	err = json.Unmarshal(marUH, &umarUH)
	if err != nil {
		t.Fatal(err)
	}
	if umarUH != uh {
		t.Error("Marshalled and unmarshalled unlock hash are not equivalent")
	}

	// Corrupt the checksum.
	marUH[36]++
	err = umarUH.UnmarshalJSON(marUH)
	if !errors.Contains(err, ErrInvalidUnlockHashChecksum) {
		t.Error("expecting an invalid checksum:", err)
	}
	marUH[36]--

	// Try an input that's not correct hex.
	marUH[7] += 100
	err = umarUH.UnmarshalJSON(marUH)
	if err == nil {
		t.Error("Expecting error after corrupting input")
	}
	marUH[7] -= 100

	// Try an input of the wrong length.
	err = (&umarUH).UnmarshalJSON(marUH[2:])
	if !errors.Contains(err, ErrUnlockHashWrongLen) {
		t.Error("Got wrong error:", err)
	}
}

// TestUnlockHashStringMarshalling checks that when an unlock hash is
// marshalled and unmarshalled using String and LoadString, the result is what
// is expected.
func TestUnlockHashStringMarshalling(t *testing.T) {
	// Create an unlock hash.
	uc := UnlockConditions{
		Timelock:           2,
		SignaturesRequired: 7,
	}
	uh := uc.UnlockHash()

	// Marshal the unlock hash.
	marUH := uh.String()

	// Unmarshal the unlock hash and compare to the original.
	var umarUH UnlockHash
	err := umarUH.LoadString(marUH)
	if err != nil {
		t.Fatal(err)
	}
	if umarUH != uh {
		t.Error("Marshalled and unmarshalled unlock hash are not equivalent")
	}

	// Corrupt the checksum.
	byteMarUH := []byte(marUH)
	byteMarUH[36]++
	err = umarUH.LoadString(string(byteMarUH))
	if !errors.Contains(err, ErrInvalidUnlockHashChecksum) {
		t.Error("expecting an invalid checksum:", err)
	}
	byteMarUH[36]--

	// Try an input that's not correct hex.
	byteMarUH[7] += 100
	err = umarUH.LoadString(string(byteMarUH))
	if err == nil {
		t.Error("Expecting error after corrupting input")
	}
	byteMarUH[7] -= 100

	// Try an input of the wrong length.
	err = umarUH.LoadString(string(byteMarUH[2:]))
	if !errors.Contains(err, ErrUnlockHashWrongLen) {
		t.Error("Got wrong error:", err)
	}
}

// TestCurrencyHumanString checks that the HumanString method of the currency
// type is correctly formatting values.
func TestCurrencyUnits(t *testing.T) {
	tests := []struct {
		in  Currency
		out string
	}{
		{NewCurrency64(1), "1 H"},
		{NewCurrency64(1000), "1000 H"},
		{NewCurrency64(100000000000), "100000000000 H"},
		{NewCurrency64(1000000000000), "1 pS"},
		{NewCurrency64(1234560000000), "1.235 pS"},
		{NewCurrency64(12345600000000), "12.35 pS"},
		{NewCurrency64(123456000000000), "123.5 pS"},
		{NewCurrency64(1000000000000000), "1 nS"},
		{NewCurrency64(1000000000000000000), "1 uS"},
		{NewCurrency64(1000000000).Mul64(1000000000000), "1 mS"},
		{NewCurrency64(1).Mul(SiacoinPrecision), "1 SC"},
		{NewCurrency64(1000).Mul(SiacoinPrecision), "1 KS"},
		{NewCurrency64(1000000).Mul(SiacoinPrecision), "1 MS"},
		{NewCurrency64(1000000000).Mul(SiacoinPrecision), "1 GS"},
		{NewCurrency64(1000000000000).Mul(SiacoinPrecision), "1 TS"},
		{NewCurrency64(1234560000000).Mul(SiacoinPrecision), "1.235 TS"},
		{NewCurrency64(1234560000000000).Mul(SiacoinPrecision), "1235 TS"},
	}
	for _, test := range tests {
		if test.in.HumanString() != test.out {
			t.Errorf("currencyUnits(%v): expected %v, got %v", test.in, test.out, test.in.HumanString())
		}
	}
}

// TestTransactionMarshalSiaSize tests that the txn.MarshalSiaSize method is
// always consistent with len(encoding.Marshal(txn)).
func TestTransactionMarshalSiaSize(t *testing.T) {
	txn := Transaction{
		SiacoinInputs:         []SiacoinInput{{}},
		SiacoinOutputs:        []SiacoinOutput{{}},
		FileContracts:         []FileContract{{}},
		FileContractRevisions: []FileContractRevision{{}},
		StorageProofs:         []StorageProof{{}},
		SiafundInputs:         []SiafundInput{{}},
		SiafundOutputs:        []SiafundOutput{{}},
		MinerFees:             []Currency{{}},
		ArbitraryData:         [][]byte{{}},
		TransactionSignatures: []TransactionSignature{{}},
	}
	if txn.MarshalSiaSize() != len(encoding.Marshal(txn)) {
		t.Errorf("sizes do not match: expected %v, got %v", len(encoding.Marshal(txn)), txn.MarshalSiaSize())
	}
}

// TestUnlockHashScan checks if the fmt.Scanner implementation of UnlockHash
// works as expected.
func TestUnlockHashScan(t *testing.T) {
	// Create a random unlock hash.
	var uh UnlockHash
	fastrand.Read(uh[:])
	// Convert it to a string and parse the string using Sscan.
	var scannedHash UnlockHash
	fmt.Sscan(uh.String(), &scannedHash)
	// Check if they are equal.
	if !bytes.Equal(uh[:], scannedHash[:]) {
		t.Fatal("scanned hash is not equal to original hash")
	}
}<|MERGE_RESOLUTION|>--- conflicted
+++ resolved
@@ -499,14 +499,6 @@
 // method on the SiaPublicKey is producing the expected output.
 func TestSiaPublicKeyShortString(t *testing.T) {
 	var spk SiaPublicKey
-<<<<<<< HEAD
-	if err := json.Unmarshal([]byte(`{ "algorithm": "ed25519", "key": "5GhilFqVBKtSCedCZc6TIthzxvyBH9gPqqf+Z9hsfBo=" }`), &spk); err != nil {
-		t.Error(err)
-	}
-
-	if spk.ShortString() != "e46862945a9504ab5209e74265ce9322" {
-		t.Error("got wrong value for spk.ShortString():", spk.ShortString(), spk.String())
-=======
 	if spk.ShortString() != "" {
 		t.Fatal("expected empty string as result of ShortString for unitialised key")
 	}
@@ -517,7 +509,6 @@
 
 	if spk.ShortString() != "e46862945a9504ab5209e74265ce9322" {
 		t.Fatal("got wrong value for spk.ShortString():", spk.ShortString(), spk.String())
->>>>>>> c2d7987d
 	}
 }
 
