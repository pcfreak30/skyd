---
title: Sia API Documentation

language_tabs: # must be one of https://git.io/vQNgJ
  - go

toc_footers:
  - <a href='https://sia.tech'>The Official Sia Website
  - <a href='https://gitlab.com/NebulousLabs/Sia'>Sia on GitLab</a>

search: true
---

# Introduction

## Welcome to the Sia Storage Platform API!
> Example GET curl call 

```go
curl -A "Sia-Agent" -u "":<apipassword> "localhost:9980/wallet/transactions?startheight=1&endheight=250"
```

> Example POST curl call with data

```go
curl -A "Sia-Agent" -u "":<apipassword> --data "amount=123&destination=abcd" "localhost:9980/wallet/siacoins"
```

> Example POST curl call without data or authentication

```go
curl -A "Sia-Agent" -X POST "localhost:9980/gateway/connect/123.456.789.0:9981"
```

Sia uses semantic versioning and is backwards compatible to version v1.0.0.

API calls return either JSON or no content. Success is indicated by 2xx HTTP
status codes, while errors are indicated by 4xx and 5xx HTTP status codes. If an
endpoint does not specify its expected status code refer to [standard
responses](#Standard-Responses).

There may be functional API calls which are not documented. These are not
guaranteed to be supported beyond the current release, and should not be used in
production.

**Notes:**

- Requests must set their User-Agent string to contain the substring
  "Sia-Agent".
- By default, siad listens on "localhost:9980". This can be changed using the
  `--api-addr` flag when running siad.
- **Do not bind or expose the API to a non-loopback address unless you are aware
  of the possible dangers.**

## Documentation Standards

The following details the documentation standards for the API endpoints.

 - Endpoints should follow the structure of:
    - Parameters
    - Response
 - Each endpoint should have a corresponding curl example
 - All non-standard responses should have a JSON Response example with units
 - There should be detailed descriptions of all JSON response fields
 - There should be detailed descriptions of all query string parameters
 - Query String Parameters should be separated into **REQUIRED** and
   **OPTIONAL** sections
 - Detailed descriptions should be structured as "**field** | units"

Contributors should follow these standards when submitting updates to the API
documentation.  If you find API endpoints that do not adhere to these
documentation standards please let the Sia team know by submitting an issue
[here](https://gitlab.com/NebulousLabs/Sia/issues)

# Standard Responses

## Success
The standard response indicating the request was successfully processed is HTTP
status code `204 No Content`. If the request was successfully processed and the
server responded with JSON the HTTP status code is `200 OK`. Specific endpoints
may specify other 2xx status codes on success.

## Error

```go
{
    "message": String

    // There may be additional fields depending on the specific error.
}
```

The standard error response indicating the request failed for any reason, is a
4xx or 5xx HTTP status code with an error JSON object describing the error.

# Authentication
> Example POST curl call with Authentication

```go
curl -A "Sia-Agent" --user "":<apipassword> --data "amount=123&destination=abcd" "localhost:9980/wallet/siacoins"
```

API authentication is enabled by default, using a password stored in a flat
file. The location of this file is:

 - Linux:   `$HOME/.sia/apipassword`
 - MacOS:   `$HOME/Library/Application Support/Sia/apipassword`
 - Windows: `%LOCALAPPDATA%\Sia\apipassword`


Note that the file contains a trailing newline, which must be trimmed before
use.

Authentication is HTTP Basic Authentication as described in [RFC
2617](https://tools.ietf.org/html/rfc2617), however, the username is the empty
string. The flag does not enforce authentication on all API endpoints. Only
endpoints that expose sensitive information or modify state require
authentication.

For example, if the API password is "foobar" the request header should include

`Authorization: Basic OmZvb2Jhcg==`

And for a curl call the following would be included

`--user "":<apipassword>`

Authentication can be disabled by passing the `--authenticate-api=false` flag to
siad. You can change the password by modifying the password file, setting the
`SIA_API_PASSWORD` environment variable, or passing the `--temp-password` flag
to siad.

# Units

Unless otherwise noted, all parameters should be identified in their smallest
possible unit. For example, size should always be specified in bytes and
Siacoins should always be specified in hastings. JSON values returned by the API
will also use the smallest possible unit, unless otherwise noted.

If a number is returned as a string in JSON, it should be treated as an
arbitrary-precision number (bignum), and it should be parsed with your
language's corresponding bignum library. Currency values are the most common
example where this is necessary.

# Consensus

The consensus set manages everything related to consensus and keeps the
blockchain in sync with the rest of the network. The consensus set's API
endpoint returns information about the state of the blockchain.

## /consensus [GET]
> curl example  

```go
curl -A "Sia-Agent" "localhost:9980/consensus"
```

Returns information about the consensus set, such as the current block height.
Also returns the set of constants in use in the consensus code.

### JSON Response
> JSON Response Example

```go
{
  "synced":       true, // boolean
  "height":       62248, // blockheight
  "currentblock": "00000000000008a84884ba827bdc868a17ba9c14011de33ff763bd95779a9cf1", // hash
  "target":       [0,0,0,0,0,0,11,48,125,79,116,89,136,74,42,27,5,14,10,31,23,53,226,238,202,219,5,204,38,32,59,165], // hash
  "difficulty":   "1234" // arbitrary-precision integer

  "blockfrequency":         600,        // seconds per block
  "blocksizelimit":         2000000,    // bytes
  "extremefuturethreshold": 10800,      // seconds
  "futurethreshold":        10800,      // seconds
  "genesistimestamp":       1257894000, // Unix time
  "maturitydelay":          144,        // blocks
  "mediantimestampwindow":  11,         // blocks
  "siafundcount":           "10000",    // siafund
  "siafundportion":         "39/1000",  // fraction

  "initialcoinbase": 300000, // Siacoins (see note in Daemon.md)
  "minimumcoinbase": 30000,  // Siacoins (see note in Daemon.md)

  "roottarget": [0,0,0,0,32,0,0,0,0,0,0,0,0,0,0,0,0,0,0,0,0,0,0,0,0,0,0,0,0,0,0,0], // hash
  "rootdepth":  [255,255,255,255,255,255,255,255,255,255,255,255,255,255,255,255,255,255,255,255,255,255,255,255,255,255,255,255,255,255,255,255],  // hash

  "siacoinprecision": "1000000000000000000000000" // hastings per siacoin
}
```
**synced** | boolean  
True if the consensus set is synced with the network, e.g. it has downloaded the
entire blockchain.  

**height** | blockheight  
Number of blocks preceding the current block.  

**currentblock** | hash  
Hash of the current block.  

**target** | hash  
An immediate child block of this block must have a hash less than this target
for it to be valid.  

**difficulty** | arbitrary-precision integer  
The difficulty of the current block target.  

**blockfrequency** | blocks / second  
Target for how frequently new blocks should be mined.  

**blocksizelimit** | bytes  
Maximum size, in bytes, of a block. Blocks larger than this will be rejected by
peers.  

**extremefuturethreshold** | seconds  
Farthest a block's timestamp can be in the future before the block is rejected
outright.  

**futurethreshold** | seconds  
How far in the future a block can be without being rejected. A block further
into the future will not be accepted immediately, but the daemon will attempt to
accept the block as soon as it is valid.  

**genesistimestamp** | unix timestamp  
Timestamp of the genesis block.  

**maturitydelay** | number of blocks  
Number of children a block must have before it is considered "mature."  

**mediantimestampwindow** | number of blocks  
Duration of the window used to adjust the difficulty.  

**siafundcount** | siafunds  
Total number of siafunds.  

**siafundportion** | fraction  
Fraction of each file contract payout given to siafund holders.  

**initialcoinbase** | siacoin  
Number of coins given to the miner of the first block. Note that elsewhere in
the API currency is typically returned in hastings and as a bignum. This is not
the case here.  

**minimumcoinbase** | siacoin  
Minimum number of coins paid out to the miner of a block (the coinbase decreases
with each block). Note that elsewhere in the API currency is typically returned
in hastings and as a bignum. This is not the case here.  

**roottarget** | hash  
Initial target.  

**rootdepth** | hash  
Initial depth.  

**siacoinprecision** | hastings per siacoin  
Number of Hastings in one Siacoin.  

## /consensus/blocks [GET]
> curl example  

```go
curl -A "Sia-Agent" "localhost:9980/consensus/blocks?height=20032"
```
```go
curl -A "Sia-Agent" "localhost:9980/consensus/blocks?id=00000000000033b9eb57fa63a51adeea857e70f6415ebbfe5df2a01f0d0477f4"
```

Returns the block for a given id or height.

### Query String Parameters
### REQUIRED
One of the following parameters must be specified.

**id** | blockID  
BlockID of the requested block.  

**height** | blockheight  
BlockHeight of the requested block.  

### JSON Response
> JSON Response Example

```go
{
    "height": 20032, // block height
    "id": "00000000000033b9eb57fa63a51adeea857e70f6415ebbfe5df2a01f0d0477f4", // hash
    "minerpayouts": [ // []SiacoinOutput
        {
            "unlockhash": "c199cd180e19ef7597bcf4beecdd4f211e121d085e24432959c42bdf9030e32b9583e1c2727c",
            "value": "279978000000000000000000000000"
        }
    ],
    "nonce": [4,12,219,7,0,0,0,0], // [8]byte
    "parentid": "0000000000009615e8db750eb1226aa5e629bfa7badbfe0b79607ec8b918a44c", // hash
    "difficulty": "440908097469850", // arbitrary-precision integer
    "timestamp": 1444516982, // timestamp
    "transactions": [ // []ConsensusBlocksGetTxn
        {
            "arbitrarydata": [],          // [][]byte
            "filecontractrevisions": [],  // []FileContractRevision
            "filecontracts": [],          // []ConsensusBlocksGetFileContract
            "minerfees": [],              // []Currency
            "siacoininputs": [            // []SiacoinInput
                {
                    "parentid": "24cbeb9df7eb2d81d0025168fc94bd179909d834f49576e65b51feceaf957a64",
                    "unlockconditions": {
                        "publickeys": [
                            {
                                "algorithm": "ed25519",
                                "key": "QET8w7WRbGfcnnpKd1nuQfE3DuNUUq9plyoxwQYDK4U="
                            }
                        ],
                        "signaturesrequired": 1,
                        "timelock": 0
                    }
                }
            ],
            "siacoinoutputs": [ // []SiacoinOutput
                {
                    "unlockhash": "d54f500f6c1774d518538dbe87114fe6f7e6c76b5bc8373a890b12ce4b8909a336106a4cd6db",
                    "value": "1010000000000000000000000000"
                },
                {
                    "unlockhash": "48a56b19bd0be4f24190640acbd0bed9669ea9c18823da2645ec1ad9652f10b06c5d4210f971",
                    "value": "5780000000000000000000000000"
                }
            ],
            "siafundinputs": [],          // []SiafundInput
            "siafundoutputs": [],         // []SiafundOutput
            "storageproofs": [],          // []StorageProof
            "transactionsignatures": [    // []TransactionSignature
                {
                    "coveredfields": {
                        "arbitrarydata": [],
                        "filecontractrevisions": [],
                        "filecontracts": [],
                        "minerfees": [],
                        "siacoininputs": [],
                        "siacoinoutputs": [],
                        "siafundinputs": [],
                        "siafundoutputs": [],
                        "storageproofs": [],
                        "transactionsignatures": [],
                        "wholetransaction": true
                    },
                    "parentid": "24cbeb9df7eb2d81d0025168fc94bd179909d834f49576e65b51feceaf957a64",
                    "publickeyindex": 0,
                    "signature": "pByLGMlvezIZWVZmHQs/ynGETETNbxcOY/kr6uivYgqZqCcKTJ0JkWhcFaKJU+3DEA7JAloLRNZe3PTklD3tCQ==",
                    "timelock": 0
                }
            ]
        },
        {
          // ...
        }
    ]
}
```
**height** | block height  
Height of the block

**id** | hash  
ID of the block

**minerpayouts** |  SiacoinOutput  
Siacoin output that holds the amount of siacoins spent on the miner payout

**nonce** | bytes  
Block nonce

**parentid** | hash  
ID of the previous block

**difficulty** | arbitrary-precision integer  
Historic difficulty at height of the block

**timestamp** | timestamp  
Block timestamp

**transactions** | ConsensusBlocksGetTxn  
Transactions contained within the block

## /consensus/validate/transactionset [POST]
> curl example  

```go
curl -A "Sia-Agent" --data "[JSON-encoded-txnset]" "localhost:9980/validate/transactionset"
```

validates a set of transactions using the current utxo set.

### Request Body Bytes

Since transactions may be large, the transaction set is supplied in the POST
body, encoded in JSON format.

### Response

standard success or error response. See [standard
responses](#standard-responses).

# Daemon

The daemon is responsible for starting and stopping the modules which make up
the rest of Sia.

## /daemon/alerts [GET]
> curl example  

```go
curl -A "Sia-Agent" "localhost:9980/daemon/alerts"
```

Returns the alerts of the Sia instance.

### JSON Response
> JSON Response Example
 
```go
{
  "alerts": [
    {
      "cause": "wallet is locked",
      "msg": "user's contracts need to be renewed but a locked wallet prevents renewal",
      "module": "contractor",
      "severity": "warning",
    }
  ],
}
```
**cause** | string  
Cause is the cause for the information contained in msg if known.

**msg** | string  
Msg contains information about an issue.

**module** | string  
Module is the module which caused the alert.

**severity** | string  
Severity is either "warning", "error" or "critical" where "error" might be a
lack of internet access and "critical" would be a lack of funds and contracts
that are about to expire due to that.

## /daemon/constants [GET]
> curl example  

```go
curl -A "Sia-Agent" -u "":<apipassword> "localhost:9980/daemon/constants"
```

Returns the some of the constants that the Sia daemon uses. 

### JSON Response
> JSON Response Example
 
```go
{
  "blockfrequency":600,           // blockheight
  "blocksizelimit":2000000,       // uint64
  "extremefuturethreshold":18000, // timestamp
  "futurethreshold":10800,        // timestamp
  "genesistimestamp":1433600000,  // timestamp
  "maturitydelay":144,            // blockheight
  "mediantimestampwindow":11,     // uint64
  "siafundcount":"10000",         // uint64
  "siafundportion":"39/1000",     // big.Rat
  "targetwindow":1000,            // blockheight
  
  "initialcoinbase":300000, // uint64
  "minimumcoinbase":30000,  // uint64
  
  "roottarget": // target
  [0,0,0,0,32,0,0,0,0,0,0,0,0,0,0,0,0,0,0,0,0,0,0,0,0,0,0,0,0,0,0,0],
  "rootdepth":  // target
  [255,255,255,255,255,255,255,255,255,255,255,255,255,255,255,255,255,255,255,255,255,255,255,255,255,255,255,255,255,255,255,255],
  
  "allowance":  // allowance
    {
      "funds":"55000000000000000000000000000",  // currency
      "hosts":50,                       // uint64
      "period":12096,                   // blockheight
      "renewwindow":4032,               // blockheight
      "expectedstorage":1000000000000,  // uint64
      "expectedupload":2,               // uint64
      "expecteddownload":1,             // uint64
      "expectedredundancy":3            // uint64
    },
  
  "maxtargetadjustmentup":"5/2",    // big.Rat
  "maxtargetadjustmentdown":"2/5",  // big.Rat
  
  "siacoinprecision":"1000000000000000000000000"  // currency
}
```
**blockfrequency** | blockheight  
BlockFrequency is the desired number of seconds that should elapse, on average,
between successive Blocks.

**blocksizelimit** | uint64  
BlockSizeLimit is the maximum size of a binary-encoded Block that is permitted
by the consensus rules.

**extremefuturethreshold** | timestamp  
ExtremeFutureThreshold is a temporal limit beyond which Blocks are discarded by
the consensus rules. When incoming Blocks are processed, their Timestamp is
allowed to exceed the processor's current time by a small amount. But if the
Timestamp is further into the future than ExtremeFutureThreshold, the Block is
immediately discarded.

**futurethreshold** | timestamp  
FutureThreshold is a temporal limit beyond which Blocks are discarded by the
consensus rules. When incoming Blocks are processed, their Timestamp is allowed
to exceed the processor's current time by no more than FutureThreshold. If the
excess duration is larger than FutureThreshold, but smaller than
ExtremeFutureThreshold, the Block may be held in memory until the Block's
Timestamp exceeds the current time by less than FutureThreshold.

**genesistimestamp** | timestamp  
GenesisBlock is the first block of the block chain

**maturitydelay** | blockheight  
MaturityDelay specifies the number of blocks that a maturity-required output is
required to be on hold before it can be spent on the blockchain. Outputs are
maturity-required if they are highly likely to be altered or invalidated in the
event of a small reorg. One example is the block reward, as a small reorg may
invalidate the block reward. Another example is a siafund payout, as a tiny
reorg may change the value of the payout, and thus invalidate any transactions
spending the payout. File contract payouts also are subject to a maturity delay.

**mediantimestampwindow** | uint64  
MedianTimestampWindow tells us how many blocks to look back when calculating the
median timestamp over the previous n blocks. The timestamp of a block is not
allowed to be less than or equal to the median timestamp of the previous n
blocks, where for Sia this number is typically 11.

**siafundcount** | currency  
SiafundCount is the total number of Siafunds in existence.

**siafundportion** | big.Rat  
SiafundPortion is the percentage of siacoins that is taxed from FileContracts.

**targetwindow** | blockheight  
TargetWindow is the number of blocks to look backwards when determining how much
time has passed vs. how many blocks have been created. It's only used in the
old, broken difficulty adjustment algorithm.

**initialcoinbase** | uint64  
InitialCoinbase is the coinbase reward of the Genesis block.

**minimumcoinbase** | uint64  
MinimumCoinbase is the minimum coinbase reward for a block. The coinbase
decreases in each block after the Genesis block, but it will not decrease past
MinimumCoinbase.

**roottarget** | target  
RootTarget is the target for the genesis block - basically how much work needs
to be done in order to mine the first block. The difficulty adjustment algorithm
takes over from there.

**rootdepth** | target  
RootDepth is the cumulative target of all blocks. The root depth is essentially
the maximum possible target, there have been no blocks yet, so there is no
cumulated difficulty yet.

**defaultallowance** | allowance  
DefaultAllowance is the set of default allowance settings that will be used when
allowances are not set or not fully set

**maxtargetadjustmentup** | big.Rat  
MaxTargetAdjustmentUp restrict how much the block difficulty is allowed to
change in a single step, which is important to limit the effect of difficulty
raising and lowering attacks.

**maxtargetadjustmentdown** | big.Rat  
MaxTargetAdjustmentDown restrict how much the block difficulty is allowed to
change in a single step, which is important to limit the effect of difficulty
raising and lowering attacks.

**siacoinprecision** | currency  
SiacoinPrecision is the number of base units in a siacoin. The Sia network has a
very large number of base units. We call 10^24 of these a siacoin.

## /daemon/settings [GET]
> curl example  

```go
curl -A "Sia-Agent" -u "":<apipassword> "localhost:9980/daemon/settings"
```
Returns the settings for the daemon

### JSON Response
> JSON Response Example
 
```go
{
  "maxdownloadspeed": 0,  // bytes per second
  "maxuploadspeed": 0     // bytes per second
}
```

**maxdownloadspeed** | bytes per second  
Is the maximum download speed that the daemon can reach. 0 means there is no
limit set.

**maxuploadspeed** | bytes per second  
Is the maximum upload speed that the daemon can reach. 0 means there is no limit
set.

## /daemon/settings [POST]
> curl example  

```go
curl -A "Sia-Agent" -u "":<apipassword> --data "maxdownloadspeed=1000000&maxuploadspeed=20000" "localhost:9980/daemon/settings"
```

Modify settings that control the daemon's behavior.

### Query String Parameters
### OPTIONAL
**maxdownloadspeed** | bytes per second  
Max download speed permitted in bytes per second  

**maxuploadspeed** | bytes per second  
Max upload speed permitted in bytes per second  

### Response
standard success or error response. See [standard
responses](#standard-responses).

## /daemon/stop [GET]
> curl example  

```go
curl -A "Sia-Agent" -u "":<apipassword> "localhost:9980/daemon/stop"
```

Cleanly shuts down the daemon. This may take a few seconds.

### Response
standard success or error response. See [standard
responses](#standard-responses).

## /daemon/update [GET]
> curl example  

```go
curl -A "Sia-Agent" -u "":<apipassword> "localhost:9980/daemon/update"
```
Returns the the status of any updates available for the daemon

### JSON Response
> JSON Response Example
 
```go
{
  "available": false, // boolean
  "version": "1.4.0"  // string
}
```

**available** | boolean  
Available indicates whether or not there is an update available for the daemon.

**version** | string  
Version is the version of the latest release.

## /daemon/update [POST]
> curl example  

```go
curl -A "Sia-Agent" -u "":<apipassword> "localhost:9980/daemon/update"
```
Updates the daemon to the latest available version release.

### Response
standard success or error response. See [standard
responses](#standard-responses).

## /daemon/version [GET]
> curl example  

```go
curl -A "Sia-Agent" -u "":<apipassword> "localhost:9980/daemon/version"
```

Returns the version of the Sia daemon currently running. 

### JSON Response
> JSON Response Example
 
```go
{
"version": "1.3.7" // string
}
```
**version** | string  
This is the version number that is visible to its peers on the network.

# Gateway

The gateway maintains a peer to peer connection to the network and provides a
method for calling RPCs on connected peers. The gateway's API endpoints expose
methods for viewing the connected peers, manually connecting to peers, and
manually disconnecting from peers. The gateway may connect or disconnect from
peers on its own.

## /gateway [GET]
> curl example  

```go
curl -A "Sia-Agent" "localhost:9980/gateway"
```

returns information about the gateway, including the list of connected peers.

### JSON Response
> JSON Response Example
 
```go
{
    "netaddress":"333.333.333.333:9981",  // string
    "peers":[
        {
            "inbound":    false,                   // boolean
            "local":      false,                   // boolean
            "netaddress": "222.222.222.222:9981",  // string
            "version":    "1.0.0",                 // string
        },
    ],
    "online":           true,  // boolean
    "maxdownloadspeed": 1234,  // bytes per second
    "maxuploadspeed":   1234,  // bytes per second
}
```
**netaddress** | string  
netaddress is the network address of the gateway as seen by the rest of the
network. The address consists of the external IP address and the port Sia is
listening on. It represents a `modules.NetAddress`.  

**peers** | array  
peers is an array of peers the gateway is connected to. It represents an array
of `modules.Peer`s.  
        
**inbound** | boolean  
inbound is true when the peer initiated the connection. This field is exposed as
outbound peers are generally trusted more than inbound peers, as inbound peers
are easily manipulated by an adversary.  

**local** | boolean  
local is true if the peer's IP address belongs to a local address range such as
192.168.x.x or 127.x.x.x  

**netaddress** | string  
netaddress is the address of the peer. It represents a `modules.NetAddress`.  

**version** | string  
version is the version number of the peer.  

**online** | boolean  
online is true if the gateway is connected to at least one peer that isn't
local.

**maxdownloadspeed** | bytes per second   
Max download speed permitted in bytes per second

**maxuploadspeed** | bytes per second   
Max upload speed permitted in bytes per second

## /gateway [POST]
> curl example  

```go
curl -A "Sia-Agent" -u "":<apipassword> --data "maxdownloadspeed=1000000&maxuploadspeed=20000" "localhost:9980/gateway"
```

Modify settings that control the gateway's behavior.

### Query String Parameters
### OPTIONAL
**maxdownloadspeed** | bytes per second  
Max download speed permitted in bytes per second  

**maxuploadspeed** | bytes per second  
Max upload speed permitted in bytes per second  

### Response

standard success or error response. See [standard
responses](#standard-responses).

## /gateway/bandwidth [GET]
> curl example
```go
curl -A "Sia-Agent" "localhost:9980/gateway/bandwidth"
```

returns the total upload and download bandwidth usage for the gateway

### JSON Response
```go
{
  "download":  12345                                  // bytes
  "upload":    12345                                  // bytes
  "starttime": "2018-09-23T08:00:00.000000000+04:00", // Unix timestamp
}
```

**download** | bytes  
the total number of bytes that have been downloaded by the gateway since the
starttime.

**upload** | bytes  
the total number of bytes that have been uploaded by the gateway since the
starttime.

**starttime** | Unix timestamp  
the time at which the gateway started monitoring the bandwidth, since the
bandwidth is not currently persisted this will be startup timestamp.

## /gateway/connect/:*netaddress* [POST]
> curl example  

```go
curl -A "Sia-Agent" -X POST "localhost:9980/gateway/connect/123.456.789.0:9981"
```

connects the gateway to a peer. The peer is added to the node list if it is not
already present. The node list is the list of all nodes the gateway knows about,
but is not necessarily connected to.  

### Path Parameters
### REQUIRED
netaddress is the address of the peer to connect to. It should be a reachable ip
address and port number, of the form `IP:port`. IPV6 addresses must be enclosed
in square brackets.  

**netaddress** | string  
Example IPV4 address: 123.456.789.0:123  
Example IPV6 address: [123::456]:789  

### Response
standard success or error response. See [standard
responses](#Standard-Responses).

## /gateway/disconnect/:*netaddress* [POST]
> curl example  

```go
curl -A "Sia-Agent" -u "":<apipassword> -X POST "localhost:9980/gateway/disconnect/123.456.789.0:9981"
```

disconnects the gateway from a peer. The peer remains in the node list.
Disconnecting from a peer does not prevent the gateway from automatically
connecting to the peer in the future.

### Path Parameters
### REQUIRED
netaddress is the address of the peer to connect to. It should be a reachable ip
address and port number, of the form `IP:port`. IPV6 addresses must be enclosed
in square brackets.  

**netaddress** | string  
Example IPV4 address: 123.456.789.0:123  
Example IPV6 address: [123::456]:789  

### Response
standard success or error response. See [standard
responses](#standard-responses).

## /gateway/blacklist [GET]
> curl example  

```go
curl -A "Sia-Agent" "localhost:9980/gateway/blacklist"
```

fetches the list of blacklisted addresses.

### JSON Response
> JSON Response Example
```go
{
"blacklist":
[
"123.123.123.123",  // string
"123.123.123.123",  // string
"123.123.123.123",  // string
],
}
```
**blacklist** | string  
blacklist is a list of blacklisted address

## /gateway/blacklist [POST]
> curl example  

```go
curl -A "Sia-Agent" -u "":<apipassword> --data '{"action":"append","addresses":["123.123.123.123","123.123.123.123","123.123.123.123"]}' "localhost:9980/gateway/blacklist"
```
```go
curl -A "Sia-Agent" -u "":<apipassword> --data '{"action":"set","addresses":[]}' "localhost:9980/gateway/blacklist"
```

performs actions on the Gateway's blacklist. There are three `actions` that can
be performed. `append` and `remove` are used for appending or removing addresses
from the Gateway's blacklist. `set` is used to define all the addresses in the
blacklist. If a list of addresses is provided with `set`, that list of addresses
will become the Gateway's blacklist, replacing any blacklist that was currently
in place. To clear the Gateway's blacklist, submit an empty list with `set`.

### Path Parameters
### REQUIRED
**action** | string  
this is the action to be performed on the blacklist. Allowed inputs are
`append`, `remove`, and `set`.

**addresses** | string  
this is a comma separated list of addresses that are to be appended to or
removed from the blacklist. If the action is `append` or `remove` this field is
required.

### Response
standard success or error response. See [standard
responses](#standard-responses).

# Host

The host provides storage from local disks to the network. The host negotiates
file contracts with remote renters to earn money for storing other users' files.
The host's endpoints expose methods for viewing and modifying host settings,
announcing to the network, and managing how files are stored on disk.

## /host [GET]
> curl example  

```go
curl -A "Sia-Agent" "localhost:9980/host"
```

fetches status information about the host.

### JSON Response
> JSON Response Example
 
```go
{
  "externalsettings": {
    "acceptingcontracts":   true,                 // boolean
    "maxdownloadbatchsize": 17825792,             // bytes
    "maxduration":          25920,                // blocks
    "maxrevisebatchsize":   17825792,             // bytes
    "netaddress":           "123.456.789.0:9982", // string
    "remainingstorage":     35000000000,          // bytes
    "sectorsize":           4194304,              // bytes
    "totalstorage":         35000000000,          // bytes
    "unlockhash":           "0123456789abcdef0123456789abcdef0123456789abcdef0123456789abcdef0123456789ab", // hash
    "windowsize":           144,  // blocks

    "collateral":    "57870370370",                     // hastings / byte / block
    "maxcollateral": "100000000000000000000000000000",  // hastings

    "contractprice":          "30000000000000000000000000", // hastings
    "downloadbandwidthprice": "250000000000000",            // hastings / byte
    "storageprice":           "231481481481",               // hastings / byte / block
    "uploadbandwidthprice":   "100000000000000",            // hastings / byte

    "revisionnumber": 0,      // int
    "version":        "1.0.0" // string
  },

  "financialmetrics": {
    "contractcount":                 2,     // int
    "contractcompensation":          "123", // hastings
    "potentialcontractcompensation": "123", // hastings

    "lockedstoragecollateral": "123", // hastings
    "lostrevenue":             "123", // hastings
    "loststoragecollateral":   "123", // hastings
    "potentialstoragerevenue": "123", // hastings
    "riskedstoragecollateral": "123", // hastings
    "storagerevenue":          "123", // hastings
    "transactionfeeexpenses":  "123", // hastings

    "downloadbandwidthrevenue":          "123", // hastings
    "potentialdownloadbandwidthrevenue": "123", // hastings
    "potentialuploadbandwidthrevenue":   "123", // hastings
    "uploadbandwidthrevenue":            "123"  // hastings
  },

  "internalsettings": {
    "acceptingcontracts":   true,                 // boolean
    "maxdownloadbatchsize": 17825792,             // bytes
    "maxduration":          25920,                // blocks
    "maxrevisebatchsize":   17825792,             // bytes
    "netaddress":           "123.456.789.0:9982", // string
    "windowsize":           144,                  // blocks
    
    "collateral":       "57870370370",                     // hastings / byte / block
    "collateralbudget": "2000000000000000000000000000000", // hastings
    "maxcollateral":    "100000000000000000000000000000",  // hastings
    
    "minbaserpcprice":           "123",                        //hastings
    "mincontractprice":          "30000000000000000000000000", // hastings
    "mindownloadbandwidthprice": "250000000000000",            // hastings / byte
    "minsectoraccessprice":      "123",                        //hastings
    "minstorageprice":           "231481481481",               // hastings / byte / block
    "minuploadbandwidthprice":   "100000000000000"             // hastings / byte

    "ephemeralaccountexpiry":     "604800",                          // seconds
    "maxephemeralaccountbalance": "2000000000000000000000000000000", // hastings
    "maxephemeralaccountrisk":    "2000000000000000000000000000000", // hastings
  },

  "networkmetrics": {
    "downloadcalls":     0,   // int
    "errorcalls":        1,   // int
    "formcontractcalls": 2,   // int
    "renewcalls":        3,   // int
    "revisecalls":       4,   // int
    "settingscalls":     5,   // int
    "unrecognizedcalls": 6    // int
  },

  "connectabilitystatus": "checking", // string
  "workingstatus":        "checking"  // string
  "publickey": {
    "algorithm": "ed25519", // string
    "key":       "RW50cm9weSBpc24ndCB3aGF0IGl0IHVzZWQgdG8gYmU=" // string
  },
}
```
**externalsettings**    
The settings that get displayed to untrusted nodes querying the host's status.  
  
**acceptingcontracts** | boolean  
Whether or not the host is accepting new contracts.  

**maxdownloadbatchsize** | bytes  
The maximum size of a single download request from a renter. Each download
request has multiple round trips of communication that exchange money. Larger
batch sizes mean fewer round trips, but more financial risk for the host - the
renter can get a free batch when downloading by refusing to provide a signature.


**maxduration** | blocks  
The maximum duration that a host will allow for a file contract. The host
commits to keeping files for the full duration under the threat of facing a
large penalty for losing or dropping data before the duration is complete. The
storage proof window of an incoming file contract must end before the current
height + maxduration.  

**maxrevisebatchsize** | bytes  
The maximum size of a single batch of file contract revisions. The renter can
perform DoS attacks on the host by uploading a batch of data then refusing to
provide a signature to pay for the data. The host can reduce this exposure by
limiting the batch size. Larger batch sizes allow for higher throughput as there
is significant communication overhead associated with performing a batch upload.


**netaddress** | string  
The IP address or hostname (including port) that the host should be contacted
at.  

**remainingstorage** | bytes  
The amount of unused storage capacity on the host in bytes. It should be noted
that the host can lie.  

**sectorsize** | bytes  
The smallest amount of data in bytes that can be uploaded or downloaded when
performing calls to the host.  

**totalstorage** | bytes  
The total amount of storage capacity on the host. It should be noted that the
host can lie.  

**unlockhash** | hash  
The unlock hash is the address at which the host can be paid when forming file
contracts.  

**windowsize** | blocks  
The storage proof window is the number of blocks that the host has to get a
storage proof onto the blockchain. The window size is the minimum size of window
that the host will accept in a file contract.  

**collateral** | hastings / byte / block  
The maximum amount of money that the host will put up as collateral for storage
that is contracted by the renter.  

**maxcollateral** | hastings  
The maximum amount of collateral that the host will put into a single file
contract.  

**contractprice** | hastings  
The price that a renter has to pay to create a contract with the host. The
payment is intended to cover transaction fees for the file contract revision and
the storage proof that the host will be submitting to the blockchain.  

**downloadbandwidthprice** | hastings / byte  
The price that a renter has to pay when downloading data from the host.  

**storageprice** | hastings / byte / block  
The price that a renter has to pay to store files with the host.  

**uploadbandwidthprice** | hastings / byte  
The price that a renter has to pay when uploading data to the host.  

**revisionnumber** | int  
The revision number indicates to the renter what iteration of settings the host
is currently at. Settings are generally signed. If the renter has multiple
conflicting copies of settings from the host, the renter can expect the one with
the higher revision number to be more recent.  

**version** | string  
The version of external settings being used. This field helps coordinate updates
while preserving compatibility with older nodes.  

**financialmetrics**    
The financial status of the host.  
  
**contractcount** | int  
Number of open file contracts.  

**contractcompensation** | hastings  
The amount of money that renters have given to the host to pay for file
contracts. The host is required to submit a file contract revision and a storage
proof for every file contract that gets created, and the renter pays for the
miner fees on  these objects.  

**potentialcontractcompensation** | hastings  
The amount of money that renters have given to the host to pay for file
contracts which have not been confirmed yet. The potential compensation becomes
compensation after the storage proof is submitted.  

**lockedstoragecollateral** | hastings  
The amount of storage collateral which the host has tied up in file contracts.
The host has to commit collateral to a file contract even if there is no
storage, but the locked collateral will be returned even if the host does not
submit a storage proof - the collateral is not at risk, it is merely set aside
so that it can be put at risk later.  

**lostrevenue** | hastings  
The amount of revenue, including storage revenue and bandwidth revenue, that has
been lost due to failed file contracts and failed storage proofs.  

**loststoragecollateral** | hastings  
The amount of collateral that was put up to protect data which has been lost due
to failed file contracts and missed storage proofs.  

**potentialstoragerevenue** | hastings  
The amount of revenue that the host stands to earn if all storage proofs are
submitted correctly and in time.

**riskedstoragecollateral** | hastings  
The amount of money that the host has risked on file contracts. If the host
starts missing storage proofs, the host can forfeit up to this many coins. In
the event of a missed storage proof, locked storage collateral gets returned,
but risked storage collateral does not get returned.  

**storagerevenue** | hastings  
The amount of money that the host has earned from storing data. This money has
been locked down by successful storage proofs.  

**transactionfeeexpenses** | hastings  
The amount of money that the host has spent on transaction fees when submitting
host announcements, file contract revisions, and storage proofs.  

**downloadbandwidthrevenue** | hastings  
The amount of money that the host has made from renters downloading their files.
This money has been locked in by successsful storage proofs.  

**potentialdownloadbandwidthrevenue** | hastings  
The amount of money that the host stands to make from renters that downloaded
their files. The host will only realize this revenue if the host successfully
submits storage proofs for the related file contracts.  

**potentialuploadbandwidthrevenue** | hastings  
The amount of money that the host stands to make from renters that uploaded
files. The host will only realize this revenue if the host successfully submits
storage proofs for the related file contracts.  

**uploadbandwidthrevenue** | hastings  
The amount of money that the host has made from renters uploading their files.
This money has been locked in by successful storage proofs.  

**internalsettings**    
The settings of the host. Most interactions between the user and the host occur
by changing the internal settings.  

**acceptingcontracts** | boolean  
When set to true, the host will accept new file contracts if the terms are
reasonable. When set to false, the host will not accept new file contracts at
all.  

**maxdownloadbatchsize** | bytes  
The maximum size of a single download request from a renter. Each download
request has multiple round trips of communication that exchange money. Larger
batch sizes mean fewer round trips, but more financial risk for the host - the
renter can get a free batch when downloading by refusing to provide a signature.


**maxduration** | blocks  
The maximum duration of a file contract that the host will accept. The storage
proof window must end before the current height + maxduration.  

**maxrevisebatchsize** | bytes  
The maximum size of a single batch of file contract revisions. The renter can
perform DoS attacks on the host by uploading a batch of data then refusing to
provide a signature to pay for the data. The host can reduce this exposure by
limiting the batch size. Larger batch sizes allow for higher throughput as there
is significant communication overhead associated with performing a batch upload.


**netaddress** | string  
The IP address or hostname (including port) that the host should be contacted
at. If left blank, the host will automatically figure out its ip address and use
that. If given, the host will use the address given.  

**windowsize** | blocks  
The storage proof window is the number of blocks that the host has to get a
storage proof onto the blockchain. The window size is the minimum size of window
that the host will accept in a file contract.  

**collateral** | hastings / byte / block  
The maximum amount of money that the host will put up as collateral per byte per
block of storage that is contracted by the renter.  

**collateralbudget** | hastings  
The total amount of money that the host will allocate to collateral across all
file contracts.  

**maxcollateral** | hastings  
The maximum amount of collateral that the host will put into a single file
contract.

**minbaserpcprice** | hastings  
The minimum price that the host will demand from a renter for interacting with
the host. This is charged for every interaction a renter has with a host to pay
for resources consumed during the interaction. It is added to the
`mindownloadbandwidthprice` and `minuploadbandwidthprice` when uploading or
downloading files from the host.

**mincontractprice** | hastings  
The minimum price that the host will demand from a renter when forming a
contract. Typically this price is to cover transaction fees on the file contract
revision and storage proof, but can also be used if the host has a low amount of
collateral. The price is a minimum because the host may automatically adjust the
price upwards in times of high demand.  

**mindownloadbandwidthprice** | hastings / byte  
The minimum price that the host will demand from a renter when the renter is
downloading data. If the host is saturated, the host may increase the price from
the minimum.

**minsectoraccessprice** | hastings  
The minimum price that the host will demand from a renter for accessing a sector
of data on disk. Since the host has to read at least a full 4MB sector from disk
regardless of how much the renter intends to download this is charged to pay for
the physical disk resources the host uses. It is multiplied by the number of
sectors read then added to the `mindownloadbandwidthprice` when downloading a
file.

**minstorageprice** | hastings / byte / block  
The minimum price that the host will demand when storing data for extended
periods of time. If the host is low on space, the price of storage may be set
higher than the minimum.  

**minuploadbandwidthprice** | hastings / byte  
The minimum price that the host will demand from a renter when the renter is
uploading data. If the host is saturated, the host may increase the price from
the minimum.  

**ephemeralaccountexpiry** | seconds  
The  maximum amount of time an ephemeral account can be inactive before it is
considered to be expired and gets deleted. After an account has expired, the
account owner has no way of retrieving the funds. Setting this value to 0 means
ephemeral accounts never expire, regardless of how long they have been inactive.

**maxephemeralaccountbalance** | hastings  
The maximum amount of money that the host will allow a user to deposit into a
single ephemeral account.

**maxephemeralaccountrisk** | hastings  
To increase performance, the host will allow a user to withdraw from an
ephemeral account without requiring the user to wait until the host has
persisted the updated ephemeral account balance to complete a transaction. This
means that the user can perform actions such as downloads with significantly
less latency. This also means that if the host loses power at that exact moment,
the host will forget that the user has spent money and the user will be able to
spend that money again.

maxephemeralaccountrisk is the maximum amount of money that the host is willing
to risk to a system failure. The account manager will keep track of the total
amount of money that has been withdrawn, but has not yet been persisted to disk.
If a user's withdrawal would put the host over the maxephemeralaccountrisk, the
host will wait to complete the user's transaction until it has persisted the
widthdrawal, to prevent the host from having too much money at risk.

Note that money is only at risk if the host experiences an unclean shutdown
while in the middle of a transaction with a user, and generally the amount at
risk will be minuscule unless the host experiences an unclean shutdown while in
the middle of many transactions with many users at once. This value should be
larger than maxephemeralaccountbalance but does not need to be significantly
larger.

**networkmetrics**    
Information about the network, specifically various ways in which renters have
contacted the host.  

**downloadcalls** | int  
The number of times that a renter has attempted to download something from the
host.  

**errorcalls** | int  
The number of calls that have resulted in errors. A small number of errors are
expected, but a large number of errors indicate either buggy software or
malicious network activity. Usually buggy software.  

**formcontractcalls** | int  
The number of times that a renter has tried to form a contract with the host.  

**renewcalls** | int  
The number of times that a renter has tried to renew a contract with the host.  

**revisecalls** | int  
The number of times that the renter has tried to revise a contract with the
host.  

**settingscalls** | int  
The number of times that a renter has queried the host for the host's settings.
The settings include the price of bandwidth, which is a price that can adjust
every few minutes. This value is usually very high compared to the others.  

**unrecognizedcalls** | int  
The number of times that a renter has attempted to use an unrecognized call.
Larger numbers typically indicate buggy software.  

**connectabilitystatus** | string  
connectabilitystatus is one of "checking", "connectable", or "not connectable",
and indicates if the host can connect to itself on its configured NetAddress.  

**workingstatus** | string  
workingstatus is one of "checking", "working", or "not working" and indicates if
the host is being actively used by renters.  

**publickey** | SiaPublicKey  
Public key used to identify the host.  

## /host [POST]
> curl example  

```go
curl -A "Sia-Agent" -u "":<apipassword> -X POST "localhost:9980/host?acceptingcontracts=true&maxduration=12096&windowsize=1008"
```

Configures hosting parameters. All parameters are optional; unspecified
parameters will be left unchanged.

### Query String Parameters
### OPTIONAL
**acceptingcontracts** | boolean  
When set to true, the host will accept new file contracts if the terms are
reasonable. When set to false, the host will not accept new file contracts at
all.  

**maxdownloadbatchsize** | bytes  
The maximum size of a single download request from a renter. Each download
request has multiple round trips of communication that exchange money. Larger
batch sizes mean fewer round trips, but more financial risk for the host - the
renter can get a free batch when downloading by refusing to provide a signature.


**maxduration** | blocks  
The maximum duration of a file contract that the host will accept. The storage
proof window must end before the current height + maxduration.  

**maxrevisebatchsize** | bytes  
The maximum size of a single batch of file contract revisions. The renter can
perform DoS attacks on the host by uploading a batch of data then refusing to
provide a signature to pay for the data. The host can reduce this exposure by
limiting the batch size. Larger batch sizes allow for higher throughput as there
is significant communication overhead associated with performing a batch upload.


**netaddress** | string  
The IP address or hostname (including port) that the host should be contacted
at. If left blank, the host will automatically figure out its ip address and use
that. If given, the host will use the address given.  

**windowsize** | blocks  
// The storage proof window is the number of blocks that the host has to get a
storage proof onto the blockchain. The window size is the minimum size of window
that the host will accept in a file contract.

**collateral** | hastings / byte / block  
The maximum amount of money that the host will put up as collateral per byte per
block of storage that is contracted by the renter.  

**collateralbudget** | hastings  
The total amount of money that the host will allocate to collateral across all
file contracts.  

**maxcollateral** | hastings  
The maximum amount of collateral that the host will put into a single file
contract.  

**minbaserpcprice** | hastings  
The minimum price that the host will demand from a renter for interacting with
the host. This is charged for every interaction a renter has with a host to pay
for resources consumed during the interaction. It is added to the
`mindownloadbandwidthprice` and `minuploadbandwidthprice` when uploading or
downloading files from the host.

**mincontractprice** | hastings  
The minimum price that the host will demand from a renter when forming a
contract. Typically this price is to cover transaction fees on the file contract
revision and storage proof, but can also be used if the host has a low amount of
collateral. The price is a minimum because the host may automatically adjust the
price upwards in times of high demand.  

**minsectoraccessprice** | hastings  
The minimum price that the host will demand from a renter for accessing a sector
of data on disk. Since the host has to read at least a full 4MB sector from disk
regardless of how much the renter intends to download this is charged to pay for
the physical disk resources the host uses. It is multiplied by the number of
sectors read then added to the `mindownloadbandwidthprice` when downloading a
file.

**mindownloadbandwidthprice** | hastings / byte  
The minimum price that the host will demand from a renter when the renter is
downloading data. If the host is saturated, the host may increase the price from
the minimum.  

**minstorageprice** | hastings / byte / block  
The minimum price that the host will demand when storing data for extended
periods of time. If the host is low on space, the price of storage may be set
higher than the minimum.  

**minuploadbandwidthprice** | hastings / byte  
The minimum price that the host will demand from a renter when the renter is
uploading data. If the host is saturated, the host may increase the price from
the minimum.  

**maxephemeralaccountbalance** | hastings  
The maximum amount of money that the host will allow a user to deposit into a
single ephemeral account.

**maxephemeralaccountrisk** | hastings  
To increase performance, the host will allow a user to withdraw from an
ephemeral account without requiring the user to wait until the host has
persisted the updated ephemeral account balance to complete a transaction. This
means that the user can perform actions such as downloads with significantly
less latency. This also means that if the host loses power at that exact moment,
the host will forget that the user has spent money and the user will be able to
spend that money again.

maxephemeralaccountrisk is the maximum amount of money that the host is willing
to risk to a system failure. The account manager will keep track of the total
amount of money that has been withdrawn, but has not yet been persisted to disk.
If a user's withdrawal would put the host over the maxephemeralaccountrisk, the
host will wait to complete the user's transaction until it has persisted the
widthdrawal, to prevent the host from having too much money at risk.

Note that money is only at risk if the host experiences an
unclean shutdown while in the middle of a transaction with a user, and generally
the amount at risk will be minuscule unless the host experiences an unclean
shutdown while in the middle of many transactions with many users at once. This
value should be larger than 'maxephemeralaccountbalance but does not need to be
significantly larger.

### Response

standard success or error response. See [standard
responses](#standard-responses).

## /host/announce [POST]
> curl example  

```go
curl -A "Sia-Agent" -u "":<apipassword> -X POST "localhost:9980/host/announce"
```
> curl example with a custom netaddress

```go
curl -A "Sia-Agent" -u "":<apipassword> -X POST "localhost:9980/host/announce?netaddress=siahost.example.net"
```

Announce the host to the network as a source of storage. Generally only needs to
be called once.

Note that even after the host has been announced, it will not accept new
contracts unless configured to do so. To configure the host to accept contracts,
see [/host](## /host [POST]).

### Query String Parameters
### OPTIONAL
**netaddress string** | string  
The address to be announced. If no address is provided, the automatically
discovered address will be used instead.  

### Response

standard success or error response. See [standard
responses](#Standard-Responses).

## /host/contracts [GET]
> curl example  

```go
curl -A "Sia-Agent" "localhost:9980/host/contracts"
```


Get contract information from the host database. This call will return all
storage obligations on the host. Its up to the caller to filter the contracts
based on their needs.

### JSON Response
> JSON Response Example
 
```go
{
  "contracts": [
    {
      "contractcost":             "1234",             // hastings
      "datasize":                 500000,             // bytes
      "lockedcollateral":         "1234",             // hastings
      "obligationid": "fff48010dcbbd6ba7ffd41bc4b25a3634ee58bbf688d2f06b7d5a0c837304e13", // hash
      "potentialdownloadrevenue": "1234",             // hastings
      "potentialstoragerevenue":  "1234",             // hastings
      "potentialuploadrevenue":   "1234",             // hastings
      "riskedcollateral":         "1234",             // hastings
      "sectorrootscount":         2,                  // int
      "transactionfeesadded":     "1234",             // hastings
      "expirationheight":         123456,             // blocks
      "negotiationheight":        123456,             // blocks
      "proofdeadline":            123456,             // blocks
      "obligationstatus":         "obligationFailed", // string
      "originconfirmed":          true,               // boolean
      "proofconfirmed":           true,               // boolean
      "proofconstructed":         true,               // boolean
      "revisionconfirmed":        false,              // boolean
      "revisionconstructed":      false,              // boolean
    }
  ]
}
```
**contractcost** | hastings  
Amount in hastings to cover the transaction fees for this storage obligation.

**datasize** | bytes  
Size of the data that is protected by the contract.

**lockedcollateral** | hastings  
Amount that is locked as collateral for this storage obligation.

**obligationid** | hash  
Id of the storageobligation, which is defined by the file contract id of the
file contract that governs the storage obligation.

**potentialdownloadrevenue** | hastings  
Potential revenue for downloaded data that the host will receive upon successful
completion of the obligation.

**potentialstoragerevenue** | hastings  
Potential revenue for storage of data that the host will receive upon successful
completion of the obligation.

**potentialuploadrevenue** | hastings  
Potential revenue for uploaded data that the host will receive upon successful
completion of the obligation.

**riskedcollateral** | hastings  
Amount that the host might lose if the submission of the storage proof is not
successful.

**sectorrootscount** | int  
Number of sector roots.

**transactionfeesadded** | hastings  
Amount for transaction fees that the host added to the storage obligation.

**expirationheight** | blockheight  
Expiration height is the height at which the storage obligation expires.

**negotiationheight** | blockheight  
Negotiation height is the height at which the storage obligation was negotiated.

**proofdeadline** | blockheight  
The proof deadline is the height by which the storage proof must be submitted.

**obligationstatus** | string  
Status of the storage obligation. There are 4 different statuses:
 - `obligationFailed`:  the storage obligation failed, potential revenues and
   risked collateral are lost
 - `obligationRejected`:  the storage obligation was never started, no revenues
   gained or lost
 - `obligationSucceeded`: the storage obligation was completed, revenues were
   gained
 - `obligationUnresolved`:  the storage obligation has an uninitialized value.
   When the **proofdeadline** is in the past this might be a stale obligation.

**originconfirmed** | hash  
Origin confirmed indicates whether the file contract was seen on the blockchain
for this storage obligation.

**proofconfirmed** | boolean  
Proof confirmed indicates whether there was a storage proof seen on the
blockchain for this storage obligation.

**proofconstructed** | boolean  
The host has constructed a storage proof

**revisionconfirmed** | boolean  
Revision confirmed indicates whether there was a file contract revision seen on
the blockchain for this storage obligation.

**revisionconstructed** | boolean  
Revision constructed indicates whether there was a file contract revision
constructed for this storage obligation.

## /host/storage [GET]
> curl example  

```go
curl -A "Sia-Agent" "localhost:9980/host/storage"
```

Gets a list of folders tracked by the host's storage manager.

### JSON Response
> JSON Response Example
 
```go
{
  "folders": [
    {
      "path":              "/home/foo/bar", // string
      "capacity":          50000000000,     // bytes
      "capacityremaining": 100000,          // bytes

      "failedreads":      0,  // int
      "failedwrites":     1,  // int
      "successfulreads":  2,  // int
      "successfulwrites": 3,  // int
    }
  ]
}
```
**path** | string  
Absolute path to the storage folder on the local filesystem.  

**capacity** | bytes  
Maximum capacity of the storage folder in bytes. The host will not store more
than this many bytes in the folder. This capacity is not checked against the
drive's remaining capacity. Therefore, you must manually ensure the disk has
sufficient capacity for the folder at all times. Otherwise you risk losing
renter's data and failing storage proofs.  

**capacityremaining** | bytes  
Unused capacity of the storage folder in bytes.  

**failedreads, failedwrites** | int  
Number of failed disk read & write operations. A large number of failed reads or
writes indicates a problem with the filesystem or drive's hardware.  

**successfulreads, successfulwrites** | int  
Number of successful read & write operations.  

## /host/storage/folders/add [POST]
> curl example  

```go
curl -A "Sia-Agent" -u "":<apipassword> --data "path=foo/bar&size=1000000000000" "localhost:9980/host/storage/folders/add"
```

adds a storage folder to the manager. The manager may not check that there is
enough space available on-disk to support as much storage as requested

### Storage Folder Limits
A host can only have 65536 storage folders in total which have to be between 256
MiB and 16 PiB in size

### Query String Parameters
### REQUIRED
**path** | string  
Local path on disk to the storage folder to add.  

**size** | bytes  
Initial capacity of the storage folder. This value isn't validated so it is
possible to set the capacity of the storage folder greater than the capacity of
the disk. Do not do this.  

### Response

standard success or error response. See [standard
responses](#standard-responses).

## /host/storage/folders/remove [POST]
> curl example  

```go
curl -A "Sia-Agent" -u "":<apipassword> --data "path=foo/bar&force=false" "localhost:9980/host/storage/folders/remove"
```

Remove a storage folder from the manager. All storage on the folder will be
moved to other stoarge folders, meaning that no data will be lost. If the
manager is unable to save data, an error will be returned and the operation will
be stopped.

### Query String Parameters
### REQUIRED
**path** | string  
Local path on disk to the storage folder to removed.  

### OPTIONAL
**force** | boolean  
If `force` is true, the storage folder will be removed even if the data in the
storage folder cannot be moved to other storage folders, typically because they
don't have sufficient capacity. If `force` is true and the data cannot be moved,
data will be lost.  

### Response

standard success or error response. See [standard
responses](#standard-responses).

## /host/storage/folders/resize [POST]
> curl example  

```go
curl -A "Sia-Agent" -u "":<apipassword> --data "path=foo/bar&newsize=1000000000000" "localhost:9980/host/storage/folders/resize"
```

Grows or shrinks a storage file in the manager. The manager may not check that
there is enough space on-disk to support growing the storasge folder, but should
gracefully handle running out of space unexpectedly. When shrinking a storage
folder, any data in the folder that needs to be moved will be placed into other
storage folders, meaning that no data will be lost. If the manager is unable to
migrate the data, an error will be returned and the operation will be stopped.

### Storage Folder Limits
See [/host/storage/folders/add](#host-storage-folders-add-post)

### Query String Parameters
### REQUIRED
**path** | string  
Local path on disk to the storage folder to resize.  

**newsize** | bytes  
Desired new size of the storage folder. This will be the new capacity of the
storage folder.  

### Response

standard success or error response. See [standard
responses](#standard-responses).

## /host/storage/sectors/delete/:*merkleroot* [POST]
> curl example  

```go
curl -A "Sia-Agent" -u "":<apipassword> -X POST "localhost:9980/host/storage/sectors/delete/[merkleroot]"
```

Deletes a sector, meaning that the manager will be unable to upload that sector
and be unable to provide a storage proof on that sector. This endpoint is for
removing the data entirely, and will remove instances of the sector appearing at
all heights. The primary purpose is to comply with legal requests to remove
data.

### Path Parameters
### REQUIRED
**merkleroot** | merkleroot  
Merkleroot of the sector to delete.  

### Response

standard success or error response. See [standard
responses](#standard-responses).

## /host/estimatescore [GET]
> curl example  

```go
curl -A "Sia-Agent" "localhost:9980/host/estimatescore"
```

Returns the estimated HostDB score of the host using its current settings,
combined with the provided settings.

### Query String Parameters
### OPTIONAL
See [host internal settings](#internalsettings)
 - acceptingcontracts   
 - maxdownloadbatchsize 
 - maxduration          
 - maxrevisebatchsize   
 - netaddress           
 - windowsize           
 - collateral        
 - collateralbudget 
 - maxcollateral    
 - mincontractprice          
 - mindownloadbandwidthprice  
 - minstorageprice            
 - minuploadbandwidthprice
 - ephemeralaccountexpiry    
 - maxephemeralaccountbalance
 - maxephemeralaccountrisk

### JSON Response
> JSON Response Example

```go
{
  "estimatedscore": "123456786786786786786786786742133",  // big int
  "conversionrate": 95  // float64
}
```
**estimatedscore** | big int  
estimatedscore is the estimated HostDB score of the host given the settings
passed to estimatescore.  
  
**conversionrate** | float64  
conversionrate is the likelihood given the settings passed to estimatescore that
the host will be selected by renters forming contracts.  

# Host DB

The hostdb maintains a database of all hosts known to the network. The database
identifies hosts by their public key and keeps track of metrics such as price.

## /hostdb [GET]
> curl example  

```go
curl -A "Sia-Agent" "localhost:9980/hostdb"
```

Shows some general information about the state of the hostdb.

### JSON Response
> JSON Response Example
 
```go
{
    "initialscancomplete": false  // boolean
}
```
**initialscancomplete** | boolean  
indicates if all known hosts have been scanned at least once.

## /hostdb/active [GET]
> curl example  

```go
curl -A "Sia-Agent" "localhost:9980/hostdb/active"
```

lists all of the active hosts known to the renter, sorted by preference.

### Query String Parameters
### OPTIONAL
**numhosts** | int  
Number of hosts to return. The actual number of hosts returned may be less if
there are insufficient active hosts. Optional, the default is all active hosts.


### JSON Response
> JSON Response Example
 
```go
{
  "hosts": [
        {
      "acceptingcontracts":     true,                 // boolean
      "maxdownloadbatchsize":   17825792,             // bytes
      "maxduration":            25920,                // blocks
      "maxrevisebatchsize":     17825792,             // bytes
      "netaddress":             "123.456.789.0:9982"  // string 
      "remainingstorage":       35000000000,          // bytes
      "sectorsize":             4194304,              // bytes
      "totalstorage":           35000000000,          // bytes
      "unlockhash": "0123456789abcdef0123456789abcdef0123456789abcdef0123456789abcdef0123456789ab", // hash
      "windowsize":             144,                            // blocks
      "collateral":             "20000000000"                   // hastings / byte / block
      "maxcollateral":          "1000000000000000000000000000"  // hastings
      "contractprice":          "1000000000000000000000000"     // hastings
      "downloadbandwidthprice": "35000000000000"                // hastings / byte
      "storageprice":           "14000000000"                   // hastings / byte / block
      "uploadbandwidthprice":   "3000000000000"                 // hastings / byte
      "revisionnumber":         12733798,                       // int
      "version":                "1.3.4"                         // string
      "firstseen":              160000,                         // blocks
      "historicdowntime":       0,                              // nanoseconds
      "historicuptime":         41634520900246576,              // nanoseconds
      "scanhistory": [
        {
          "success": true,  // boolean
          "timestamp": "2018-09-23T08:00:00.000000000+04:00"  // unix timestamp
        },
        {
          "success": true,  // boolean
          "timestamp": "2018-09-23T06:00:00.000000000+04:00"  // unix timestamp
        },
        {
          "success": true,  // boolean// boolean
          "timestamp": "2018-09-23T04:00:00.000000000+04:00"  // unix timestamp
        }
      ],
      "historicfailedinteractions":     0,      // int
      "historicsuccessfulinteractions": 5,      // int
      "recentfailedinteractions":       0,      // int
      "recentsuccessfulinteractions":   0,      // int
      "lasthistoricupdate":             174900, // blocks
      "ipnets": [
        "1.2.3.0",  // string
        "2.1.3.0"   // string
      ],
      "lastipnetchange": "2015-01-01T08:00:00.000000000+04:00", // unix timestamp
      "publickey": {
        "algorithm": "ed25519", // string
        "key":       "RW50cm9weSBpc24ndCB3aGF0IGl0IHVzZWQgdG8gYmU=" // string
      },
      "publickeystring": "ed25519:1234567890abcdef1234567890abcdef1234567890abcdef1234567890abcdef",  // string
      "filtered": false, // boolean
    }
  ]
}
```

**hosts**  
**acceptingcontracts** | boolean  
true if the host is accepting new contracts.  

**maxdownloadbatchsize** | bytes  
Maximum number of bytes that the host will allow to be requested by a single
download request.  

**maxduration** | blocks  
Maximum duration in blocks that a host will allow for a file contract. The host
commits to keeping files for the full duration under the threat of facing a
large penalty for losing or dropping data before the duration is complete. The
storage proof window of an incoming file contract must end before the current
height + maxduration.  

There is a block approximately every 10 minutes. e.g. 1 day = 144 blocks  

**maxrevisebatchsize** | bytes  
Maximum size in bytes of a single batch of file contract revisions. Larger batch
sizes allow for higher throughput as there is significant communication overhead
associated with performing a batch upload.  

**netaddress** | sting  
Remote address of the host. It can be an IPv4, IPv6, or hostname, along with the
port. IPv6 addresses are enclosed in square brackets.  

**remainingstorage** | bytes  
Unused storage capacity the host claims it has.  

**sectorsize** | bytes  
Smallest amount of data in bytes that can be uploaded or downloaded to or from
the host.  

**totalstorage** | bytes  
Total amount of storage capacity the host claims it has.  

**unlockhash** | hash  
Address at which the host can be paid when forming file contracts.  

**windowsize** | blocks  
A storage proof window is the number of blocks that the host has to get a
storage proof onto the blockchain. The window size is the minimum size of window
that the host will accept in a file contract.  

**collateral** | hastings / byte / block  
The maximum amount of money that the host will put up as collateral for storage
that is contracted by the renter.  

**maxcollateral** | hastings  
The maximum amount of collateral that the host will put into a single file
contract.  

**contractprice** | hastings  
The price that a renter has to pay to create a contract with the host. The
payment is intended to cover transaction fees for the file contract revision and
the storage proof that the host will be submitting to the blockchain.  

**downloadbandwidthprice** | hastings / byte  
The price that a renter has to pay when downloading data from the host.  

**storageprice** | hastings / byte / block  
The price that a renter has to pay to store files with the host.  

**uploadbandwidthprice** | hastings / byte  
The price that a renter has to pay when uploading data to the host.  

**revisionnumber** | int  
The revision number indicates to the renter what iteration of settings the host
is currently at. Settings are generally signed. If the renter has multiple
conflicting copies of settings from the host, the renter can expect the one with
the higher revision number to be more recent.  

**version** | string  
The version of the host.  

**firstseen** | blocks  
Firstseen is the last block height at which this host was announced.  

**historicdowntime** | nanoseconds  
Total amount of time the host has been offline.  

**historicuptime** | nanoseconds  
Total amount of time the host has been online.  

**scanhistory** Measurements that have been taken on the host. The most recent
measurements are kept in full detail.  

**historicfailedinteractions** | int  
Number of historic failed interactions with the host.  

**historicsuccessfulinteractions** | int Number of historic successful
interactions with the host.  

**recentfailedinteractions** | int  
Number of recent failed interactions with the host.  

**recentsuccessfulinteractions** | int  
Number of recent successful interactions with the host.  

**lasthistoricupdate** | blocks  
The last time that the interactions within scanhistory have been compressed into
the historic ones.  

**ipnets**  
List of IP subnet masks used by the host. For IPv4 the /24 and for IPv6 the /54
subnet mask is used. A host can have either one IPv4 or one IPv6 subnet or one
of each. E.g. these lists are valid: [ "IPv4" ], [ "IPv6" ] or [ "IPv4", "IPv6"
]. The following lists are invalid: [ "IPv4", "IPv4" ], [ "IPv4", "IPv6", "IPv6"
]. Hosts with an invalid list are ignored.  

**lastipnetchange** | date  
The last time the list of IP subnet masks was updated. When equal subnet masks
are found for different hosts, the host that occupies the subnet mask for a
longer time is preferred.  

**publickey** | SiaPublicKey  
Public key used to identify and verify hosts.  

**algorithm** | string  
Algorithm used for signing and verification. Typically "ed25519".  

**key** | hash  
Key used to verify signed host messages.  

**publickeystring** | string  
The string representation of the full public key, used when calling
/hostdb/hosts.  

**filtered** | boolean  
Indicates if the host is currently being filtered from the HostDB

## /hostdb/all [GET]
> curl example  

```go
curl -A "Sia-Agent" "localhost:9980/hostdb/all"
```

Lists all of the hosts known to the renter. Hosts are not guaranteed to be in
any particular order, and the order may change in subsequent calls.

### JSON Response 
Response is the same as [`/hostdb/active`](#hosts)

## /hostdb/hosts/:*pubkey* [GET]
> curl example  

```go
curl -A "Sia-Agent" "localhost:9980/hostdb/hosts/ed25519:8a95848bc71e9689e2f753c82c35dc47a1d62867f77c0113ebb6fa5b51723215"
```

fetches detailed information about a particular host, including metrics
regarding the score of the host within the database. It should be noted that
each renter uses different metrics for selecting hosts, and that a good score on
in one hostdb does not mean that the host will be successful on the network
overall.

### Path Parameters
> curl example  

```go
curl -A "Sia-Agent" "localhost:9980/hostdb/hosts/<pubkey>"
```
### REQUIRED
**pubkey**  
The public key of the host. Each public key identifies a single host.  

Example Pubkey:
ed25519:1234567890abcdef1234567890abcdef1234567890abcdef1234567890abcdef  

### JSON Response 
> JSON Response Example
 
```go
{
  "entry": {
    // same as hosts
  },
  "scorebreakdown": {
    "score":                      1,        // big int
    "conversionrate":             9.12345,  // float64
    "ageadjustment":              0.1234,   // float64
    "burnadjustment":             0.1234,   // float64
    "collateraladjustment":       23.456,   // float64
  "durationadjustment":         1,        // float64
    "interactionadjustment":      0.1234,   // float64
    "priceadjustment":            0.1234,   // float64
    "storageremainingadjustment": 0.1234,   // float64
    "uptimeadjustment":           0.1234,   // float64
    "versionadjustment":          0.1234,   // float64
  }
}
```
Response is the same as [`/hostdb/active`](#hosts) with the additional of the
**scorebreakdown**

**scorebreakdown**  
A set of scores as determined by the renter. Generally, the host's final score
is all of the values multiplied together. Modified renters may have additional
criteria that they use to judge a host, or may ignore certin criteia. In
general, these fields should only be used as a loose guide for the score of a
host, as every renter sees the world differently and uses different metrics to
evaluate hosts.  

**score** | big int  
The overall score for the host. Scores are entriely relative, and are consistent
only within the current hostdb. Between different machines, different
configurations, and different versions the absolute scores for a given host can
be off by many orders of magnitude. When displaying to a human, some form of
normalization with respect to the other hosts (for example, divide all scores by
the median score of the hosts) is recommended.  

**conversionrate** | float64  
conversionrate is the likelihood that the host will be selected by renters
forming contracts.  

**ageadjustment** | float64  
The multiplier that gets applied to the host based on how long it has been a
host. Older hosts typically have a lower penalty.  

**burnadjustment** | float64  
The multiplier that gets applied to the host based on how much proof-of-burn the
host has performed. More burn causes a linear increase in score.  

**collateraladjustment** | float64  
The multiplier that gets applied to a host based on how much collateral the host
is offering. More collateral is typically better, though above a point it can be
detrimental.  

**durationadjustment** | float64  
The multiplier that gets applied to a host based on the max duration it accepts
for file contracts. Typically '1' for hosts with an acceptable max duration, and
'0' for hosts that have a max duration which is not long enough.

**interactionadjustment** | float64  
The multipler that gets applied to a host based on previous interactions with
the host. A high ratio of successful interactions will improve this hosts score,
and a high ratio of failed interactions will hurt this hosts score. This
adjustment helps account for hosts that are on unstable connections, don't keep
their wallets unlocked, ran out of funds, etc.  

**pricesmultiplier** | float64  
The multiplier that gets applied to a host based on the host's price. Lower
prices are almost always better. Below a certain, very low price, there is no
advantage.  

**storageremainingadjustment** | float64  
The multiplier that gets applied to a host based on how much storage is
remaining for the host. More storage remaining is better, to a point.  

**uptimeadjustment** | float64  
The multiplier that gets applied to a host based on the uptime percentage of the
host. The penalty increases extremely quickly as uptime drops below 90%.  

**versionadjustment** | float64  
The multiplier that gets applied to a host based on the version of Sia that they
are running. Versions get penalties if there are known bugs, scaling
limitations, performance limitations, etc. Generally, the most recent version is
always the one with the highest score.  

## /hostdb/filtermode [GET]
> curl example  

```go
curl -A "Sia-Agent" --user "":<apipassword> "localhost:9980/hostdb/filtermode"
```  
Returns the current filter mode of the hostDB and any filtered hosts.

### JSON Response 
> JSON Response Example
 
```go
{
  "filtermode": "blacklist",  // string
  "hosts":
    [
      "ed25519:122218260fb74b20a8be3000ad56a931f7461ea990a6dc5676c31bdf65fc668f"  // string
    ]
}

```
**filtermode** | string  
Can be either whitelist, blacklist, or disable.  

**hosts** | array of strings  
Comma separated pubkeys.  

## /hostdb/filtermode [POST]
> curl example  

```go
curl -A "Sia-Agent" --user "":<apipassword> --data '{"filtermode" : "whitelist","hosts" : ["ed25519:1234567890abcdef1234567890abcdef1234567890abcdef1234567890abcdef","ed25519:1234567890abcdef1234567890abcdef1234567890abcdef1234567890abcdef","ed25519:1234567890abcdef1234567890abcdef1234567890abcdef1234567890abcdef"]}' "localhost:9980/hostdb/filtermode"
```  
```go
curl -A "Sia-Agent" --user "":<apipassword> --data '{"filtermode" : "disable"}' "localhost:9980/hostdb/filtermode"
```
Lets you enable and disable a filter mode for the hostdb. Currently the two
modes supported are `blacklist` mode and `whitelist` mode. In `blacklist` mode,
any hosts you identify as being on the `blacklist` will not be used to form
contracts. In `whitelist` mode, only the hosts identified as being on the
`whitelist` will be used to form contracts. In both modes, hosts that you are
blacklisted will be filtered from your hostdb. To enable either mode, set
`filtermode` to the desired mode and submit a list of host pubkeys as the
corresponding `blacklist` or `whitelist`. To disable either list, the `host`
field can be left blank (e.g. empty slice) and the `filtermode` should be set to
`disable`.  

**NOTE:** Enabling and disabling a filter mode can result in changes with your
current contracts with can result in an increase in contract fee spending. For
example, if `blacklist` mode is enabled, any hosts that you currently have
contracts with that are also on the provide list of `hosts` will have their
contracts replaced with non-blacklisted hosts. When `whitelist` mode is enabled,
contracts will be replaced until there are only contracts with whitelisted
hosts. Even disabling a filter mode can result in a change in contracts if there
are better scoring hosts in your hostdb that were previously being filtered out.


### Query String Parameters
### REQUIRED
**filtermode** | string  
Can be either whitelist, blacklist, or disable.  

**hosts** | array of string  
Comma separated pubkeys.  

### Response

standard success or error response. See [standard
responses](#standard-responses).

# Miner

The miner provides endpoints for getting headers for work and submitting solved
headers to the network. The miner also provides endpoints for controlling a
basic CPU mining implementation.

## /miner [GET]
> curl example  

```go
curl -A "Sia-Agent" "localhost:9980/miner"
```
returns the status of the miner.

### JSON Response 
> JSON Response Example
 
```go
{
  "blocksmined":      9001,   // int
  "cpuhashrate":      1337,   // hashes / second
  "cpumining":        false,  // boolean
  "staleblocksmined": 0,      // int
}
```
**blocksmined** | int  
Number of mined blocks. This value is remembered after restarting.  

**cpuhashrate** | hashes / second  
How fast the cpu is hashing, in hashes per second.  

**cpumining** | boolean  
true if the cpu miner is active.  

**staleblocksmined** | int  
Number of mined blocks that are stale, indicating that they are not included in
the current longest chain, likely because some other block at the same height
had its chain extended first.  


## /miner/start [GET]
> curl example  

```go
curl -A "Sia-Agent" -u "":<apipassword> "localhost:9980/miner/start"
```

Starts a single threaded CPU miner. Does nothing if the CPU miner is already
running.

### Response

standard success or error response. See [standard
responses](#standard-responses).

## /miner/stop [GET]
> curl example  

```go
curl -A "Sia-Agent" -u "":<apipassword> "localhost:9980/miner/stop"
```

stops the cpu miner. Does nothing if the cpu miner is not running.

### Response

standard success or error response. See [standard
responses](#standard-responses).

## /miner/block [POST]
> curl example  

```
curl -A "Sia-Agent" -data "<byte-encoded-block>" -u "":<apipassword> "localhost:9980/miner/block"
```

Submits a solved block and broadcasts it.

### Byte Request

For efficiency the block is submitted in a raw byte encoding using the Sia
encoding.

### Response

standard success or error response. See [standard
responses](#standard-responses).


## /miner/header [GET]
> curl example  

```go
curl -A "Sia-Agent" -u "":<apipassword> "localhost:9980/miner/header"
```

provides a block header that is ready to be grinded on for work.

### Byte Response
For efficiency the header for work is returned as a raw byte encoding of the
header, rather than encoded to JSON.

Blocks are mined by repeatedly changing the nonce of the header, hashing the
header's bytes, and comparing the resulting hash to the target. The block with
that nonce is valid if the hash is less than the target. If none of the 2^64
possible nonces result in a header with a hash less than the target, call
/miner/header [GET] again to get a new block header with a different merkle
root. The above process can then be repeated for the new block header.  

The other fields can generally be ignored. The parent block ID field is the hash
of the parent block's header. Modifying this field will result in an orphan
block. The timestamp is the time at which the block was mined and is set by the
Sia Daemon. Modifying this field can result in invalid block. The merkle root is
the merkle root of a merkle tree consisting of the timestamp, the miner outputs
(one leaf per payout), and the transactions (one leaf per transaction).
Modifying this field will result in an invalid block.

Field | Byte range within response | Byte range within header
-------------- | -------------- | --------------
target | [0-32)
header | [32-112)
parent block ID | [32-64) | [0-32)
nonce | [64-72) | [32-40)
timestamp | [72-80) | [40-48)
merkle root | [80-112) | [48-80)

## /miner/header [POST]
> curl example  

```go
curl -A "Sia-Agent" -data "<byte-encoded-header>" -u "":<apipassword> "localhost:9980/miner"
```

submits a header that has passed the POW.

### Byte Request
For efficiency headers are submitted as raw byte encodings of the header in the
body of the request, rather than as a query string parameter or path parameter.
The request body should contain only the 80 bytes of the encoded header. The
encoding is the same encoding used in `/miner/header [GET]` endpoint.

Blocks are mined by repeatedly changing the nonce of the header, hashing the
header's bytes, and comparing the resulting hash to the target. The block with
that nonce is valid if the hash is less than the target. If none of the 2^64
possible nonces result in a header with a hash less than the target, call
/miner/header [GET] again to get a new block header with a different merkle
root. The above process can then be repeated for the new block header.  

The other fields can generally be ignored. The parent block ID field is the hash
of the parent block's header. Modifying this field will result in an orphan
block. The timestamp is the time at which the block was mined and is set by the
Sia Daemon. Modifying this field can result in invalid block. The merkle root is
the merkle root of a merkle tree consisting of the timestamp, the miner outputs
(one leaf per payout), and the transactions (one leaf per transaction).
Modifying this field will result in an invalid block.

Field | Byte range within request | Byte range within header
-------------- | -------------- | --------------
target | [0-32)
header | [32-112)
parent block ID | [32-64) | [0-32)
nonce | [64-72) | [32-40)
timestamp | [72-80) | [40-48)
merkle root | [80-112) | [48-80)

# Renter

The renter manages the user's files on the network. The renter's API endpoints
expose methods for managing files on the network and managing the renter's
allocated funds.

## /renter [GET]
> curl example  

```go
curl -A "Sia-Agent" "localhost:9980/renter"
```

Returns the current settings along with metrics on the renter's spending.

### JSON Response
> JSON Response Example
 
```go
{
  "settings": {
    "allowance": {
      "funds":              "1234",         // hastings
      "hosts":              24,             // int
      "period":             6048,           // blocks
      "renewwindow":        3024            // blocks
      "expectedstorage":    1000000000000,  // uint64
      "expectedupload":     2,              // uint64
      "expecteddownload":   1,              // uint64
      "expectedredundancy": 3               // uint64
    },
    "maxuploadspeed":     1234, // BPS
    "maxdownloadspeed":   1234, // BPS
    "streamcachesize":    4     // int
  },
  "financialmetrics": {
    "contractfees":     "1234", // hastings
    "contractspending": "1234", // hastings (deprecated, now totalallocated)
    "downloadspending": "5678", // hastings
    "storagespending":  "1234", // hastings
    "totalallocated":   "1234", // hastings
    "uploadspending":   "5678", // hastings
    "unspent":          "1234"  // hastings
  },
  "currentperiod":  6000  // blockheight
  "nextperiod":    12248  // blockheight
  "uploadsstatus": {
    "pause":        false,       // boolean
    "pauseendtime": 1234567890,  // Unix timestamp
  }
}
```
**settings**    
Settings that control the behavior of the renter.  

**allowance**   
Allowance dictates how much the renter is allowed to spend in a given period.
Note that funds are spent on both storage and bandwidth.  

**funds** | hastings  
Funds determines the number of siacoins that the renter will spend when forming
contracts with hosts. The renter will not allocate more than this amount of
siacoins into the set of contracts each billing period. If the renter spends all
of the funds but then needs to form new contracts, the renter will wait until
either until the user increase the allowance funds, or until a new billing
period is reached. If there are not enough funds to repair all files, then files
may be at risk of getting lost.

**hosts** | int  
Hosts sets the number of hosts that will be used to form the allowance. Sia
gains most of its resiliancy from having a large number of hosts. More hosts
will mean both more robustness and higher speeds when using the network, however
will also result in more memory consumption and higher blockchain fees. It is
recommended that the default number of hosts be treated as a minimum, and that
double the default number of default hosts be treated as a maximum.

**period** | blocks  
The period is equivalent to the billing cycle length. The renter will not spend
more than the full balance of its funds every billing period. When the billing
period is over, the contracts will be renewed and the spending will be reset.

**renewwindow** | blocks  
The renew window is how long the user has to renew their contracts. At the end
of the period, all of the contracts expire. The contracts need to be renewewd
before they expire, otherwise the user will lose all of their files. The renew
window is the window of time at the end of the period during which the renter
will renew the users contracts. For example, if the renew window is 1 week long,
then during the final week of each period the user will renew their contracts.
If the user is offline for that whole week, the user's data will be lost.

Each billing period begins at the beginning of the renew window for the previous
period. For example, if the period is 12 weeks long and the renew window is 4
weeks long, then the first billing period technically begins at -4 weeks, or 4
weeks before the allowance is created. And the second billing period begins at
week 8, or 8 weeks after the allowance is created. The third billing period will
begin at week 20.

**expectedstorage** | bytes  
Expected storage is the amount of storage that the user expects to keep on the
Sia network. This value is important to calibrate the spending habits of siad.
Because Sia is decentralized, there is no easy way for siad to know what the
real world cost of storage is, nor what the real world price of a siacoin is. To
overcome this deficiency, siad depends on the user for guidance.

If the user has a low allowance and a high amount of expected storage, siad will
more heavily prioritize cheaper hosts, and will also be more comfortable with
hosts that post lower amounts of collateral. If the user has a high allowance
and a low amount of expected storage, siad will prioritize hosts that post more
collateral, as well as giving preference to hosts better overall traits such as
uptime and age.

Even when the user has a large allowance and a low amount of expected storage,
siad will try to optimize for saving money; siad tries to meet the users storage
and bandwidth needs while spending significantly less than the overall
allowance.

**expectedupload** | bytes  
Expected upload tells siad how much uploading the user expects to do each month.
If this value is high, siad will more strongly prefer hosts that have a low
upload bandwidth price. If this value is low, siad will focus on other metrics
than upload bandwidth pricing, because even if the host charges a lot for upload
bandwidth, it will not impact the total cost to the user very much.

The user should not consider upload bandwidth used during repairs, siad will
consider repair bandwidth separately.

**expecteddownload** | bytes  
Expected download tells siad how much downloading the user expects to do each
month. If this value is high, siad will more strongly prefer hosts that have a
low download bandwidth price. If this value is low, siad will focus on other
metrics than download bandwidth pricing, because even if the host charges a lot
for downloads, it will not impact the total cost to the user very much.

The user should not consider download bandwidth used during repairs, siad will
consider repair bandwidth separately.

**expectedredundancy** | bytes  
Expected redundancy is used in conjunction with expected storage to determine
the total amount of raw storage that will be stored on hosts. If the expected
storage is 1 TB and the expected redundancy is 3, then the renter will calculate
that the total amount of storage in the user's contracts will be 3 TiB.

This value does not need to be changed from the default unless the user is
manually choosing redundancy settings for their file. If different files are
being given different redundancy settings, then the average of all the
redundancies should be used as the value for expected redundancy, weighted by
how large the files are.

**maxuploadspeed** | bytes per second  
MaxUploadSpeed by default is unlimited but can be set by the user to manage
bandwidth.  

**maxdownloadspeed** | bytes per second  
MaxDownloadSpeed by default is unlimited but can be set by the user to manage
bandwidth.  

**streamcachesize** | int  
The StreamCacheSize is the number of data chunks that will be cached during
streaming.  

**financialmetrics**    
Metrics about how much the Renter has spent on storage, uploads, and downloads.


**contractfees** | hastings  
Amount of money spent on contract fees, transaction fees and siafund fees.  

**contractspending** | hastings, (deprecated, now totalallocated)  
How much money, in hastings, the Renter has spent on file contracts, including
fees.  

**downloadspending** | hastings  
Amount of money spent on downloads.  

**storagespending** | hastings  
Amount of money spend on storage.  

**totalallocated** | hastings  
Total amount of money that the renter has put into contracts. Includes spent
money and also money that will be returned to the renter.  

**uploadspending** | hastings  
Amount of money spent on uploads.  

**unspent** | hastings  
Amount of money in the allowance that has not been spent.  

**currentperiod** | blockheight  
Height at which the current allowance period began.  

**nextperiod** | blockheight  
Height at which the next allowance period began.  

**uploadsstatus**  
Information about the renter's uploads.  

**paused** | boolean  
Indicates whether or not the uploads and repairs are paused.  

**pauseendtime** | unix timestamp  
The time at which the pause will end.  

## /renter [POST]
> curl example  

```go
curl -A "Sia-Agent" -u "":<apipassword> --data "period=12096&renewwindow=4032&funds=1000&hosts=50" "localhost:9980/renter"
```

Modify settings that control the renter's behavior.

### Query String Parameters
### REQUIRED
When setting the allowance the Funds and Period are required. Since these are
the two required fields, the allowance can be canceled by submitting the zero
values for these fields.

### OPTIONAL
Any of the renter settings can be set, see fields [here](#settings)

**checkforipviolation** | boolean  
Enables or disables the check for hosts using the same ip subnets within the
hostdb. It's turned on by default and causes Sia to not form contracts with
hosts from the same subnet and if such contracts already exist, it will
deactivate the contract which has occupied that subnet for the shorter time.  

### Response

standard success or error response. See [standard
responses](#standard-responses).

## /renter/allowance/cancel [POST]
> curl example  

```go
curl -A "Sia-Agent" -u "":<apipassword>  "localhost:9980/renter/allowance/cancel"
```

Cancel the Renter's allowance.

### Response

standard success or error response. See [standard
responses](#standard-responses).

## /renter/contract/cancel [POST]
> curl example  

```go
curl -A "Sia-Agent" -u "":<apipassword> --data "id=bd7ef21b13fb85eda933a9ff2874ec50a1ffb4299e98210bf0dd343ae1632f80" "localhost:9980/renter/contract/cancel"
```

cancels a specific contract of the Renter.

### Query String Parameters
### REQUIRED
**id** | hash  
ID of the file contract

### Response

standard success or error response. See [standard
responses](#standard-responses).

## /renter/backup [POST]
> curl example  

```go
curl -A "Sia-Agent" -u "":<apipassword> --data "destination=/home/backups/01-01-1968.backup" "localhost:9980/renter/backup"
```

Creates a backup of all siafiles in the renter at the specified path.

### Query String Parameters
### REQUIRED
**destination** | string  
The path on disk where the backup will be created. Needs to be an absolute path.

### OPTIONAL
**remote** | boolean  
flag indicating if the backup should be stored on hosts. If true,
**destination** is interpreted as the backup's name, not its path.

### Response

standard success or error response. See [standard
responses](#standard-responses).

## /renter/recoverbackup [POST]
> curl example  

```go
curl -A "Sia-Agent" -u "":<apipassword> --data "source=/home/backups/01-01-1968.backup" "localhost:9980/renter/recoverbackup"
```

Recovers an existing backup from the specified path by adding all the siafiles
contained within it to the renter. Should a siafile for a certain path already
exist, a number will be added as a suffix. e.g. 'myfile_1.sia'

### Query String Parameters
### REQUIRED
**source** | string  
The path on disk where the backup will be recovered from. Needs to be an
absolute path.

### OPTIONAL
**remote** | boolean  
flag indicating if the backup is stored on hosts. If true, **source** is
interpreted as the backup's name, not its path.

### Response

standard success or error response. See [standard
responses](#standard-responses).

## /renter/uploadedbackups [POST]
> curl example  

```go
curl -A "Sia-Agent" -u "":<apipassword> "localhost:9980/renter/uploadedbackups"
```

Lists the backups that have been uploaded to hosts.

### JSON Response
> JSON Response Example
 
```go
[
  {
    "name": "foo",                             // string
    "UID": "00112233445566778899aabbccddeeff", // string
    "creationdate": 1234567890,                // Unix timestamp
    "size": 8192                               // bytes
  }
]
```
**name** | string  
The name of the backup.

**UID** | string  
A unique identifier for the backup.

**creationdate** | string  
Unix timestamp of when the backup was created.

**size** Size in bytes of the backup.

## /renter/contracts [GET]
> curl example  

```go
curl -A "Sia-Agent" "localhost:9980/renter/contracts?disabled=true&expired=true&recoverable=false"
```

Returns the renter's contracts. Active, passive, and refreshed contracts are
returned by default. Active contracts are contracts that the Renter is currently
using to store, upload, and download data. Passive contracts are contracts that
are no longer GoodForUpload but are GoodForRenew. This means the data will
continue to be available to be downloaded from. Refreshed contracts are
contracts that ran out of funds and needed to be renewed so more money could be
added to the contract with the host. The data reported in these contracts is
duplicate data and should not be included in any accounting. Disabled contracts
are contracts that are in the current period and have not yet expired that are
not being used for uploading as they were replaced instead of renewed. Expired
contracts are contracts with an `EndHeight` in the past, where no more data is
being stored and excess funds have been released to the renter. Expired
Refreshed contracts are contracts that were refreshed at some point in a
previous period. The data reported in these contracts is duplicate data and
should not be included in any accounting. Recoverable contracts are contracts
which the contractor is currently trying to recover and which haven't expired
yet.

| Type              | GoodForUpload | GoodForRenew | Endheight in the Future | Data Counted Elsewhere Already|
| ----------------- | :-----------: | :----------: | :---------------------: | :---------------------------: |
| Active            | Yes           | Yes          | Yes                     | No                            |
| Passive           | No            | Yes          | Yes                     | No                            |
| Refreshed         | No            | No           | Yes                     | Yes                           |
| Disabled          | No            | No           | Yes                     | No                            |
| Expired           | No            | No           | No                      | No                            |
| Expired Refreshed | No            | No           | No                      | Yes                           |

**NOTE:** No spending is double counted anywhere in the contracts, only the data
is double counted in the refreshed contracts. For spending totals in the current
period, all spending in active, passive, refreshed, and disabled contracts
should be counted. For data totals, the data in active and passive contracts is
the total uploaded while the data in disabled contracts is wasted uploaded data.

### Query String Parameters
### OPTIONAL
**disabled** | boolean  
flag indicating if disabled contracts should be returned.

**expired** | boolean  
flag indicating if expired contracts should be returned.

**recoverable** | boolean  
flag indicating if recoverable contracts should be returned.

### JSON Response
> JSON Response Example
 
```go
{
  "activecontracts": [
    {
      "downloadspending": "1234", // hastings
      "endheight":        50000,  // block height
      "fees":             "1234", // hastings
      "hostpublickey": {
        "algorithm": "ed25519",   // string
        "key": "RW50cm9weSBpc24ndCB3aGF0IGl0IHVzZWQgdG8gYmU=" // hash
      },
      "hostversion":      "1.4.0",  // string
      "id": "1234567890abcdef0123456789abcdef0123456789abcdef0123456789abcdef", // hash
      "lasttransaction": {},                // transaction
      "netaddress":       "12.34.56.78:9",  // string
      "renterfunds":      "1234",           // hastings
      "size":             8192,             // bytes
      "startheight":      50000,            // block height
      "storagespending":  "1234",           // hastings
      "totalcost":        "1234",           // hastings
      "uploadspending":   "1234"            // hastings
      "goodforupload":    true,             // boolean
      "goodforrenew":     false,            // boolean
      "badcontract":      false,            // boolean
    }
  ],
  "passivecontracts": [],
  "refreshedcontracts": [],
  "disabledcontracts": [],
  "expiredcontracts": [],
  "expiredrefreshedcontracts": [],
  "recoverablecontracts": [],
}
```
**downloadspending** | hastings  
Amount of contract funds that have been spent on downloads.  

**endheight** | block height  
Block height that the file contract ends on.  

**fees** | hastings  
Fees paid in order to form the file contract.  

**hostpublickey** | SiaPublicKey  
Public key of the host that the file contract is formed with.  
       
**hostversion** | string  
The version of the host. 

**algorithm** | string  
Algorithm used for signing and verification. Typically "ed25519".  

**key** | hash  
Key used to verify signed host messages.  

**id** | hash  
ID of the file contract.  

**lasttransaction** | transaction  
A signed transaction containing the most recent contract revision.  

**netaddress** | string  
Address of the host the file contract was formed with.  

**renterfunds** | hastings  
Remaining funds left for the renter to spend on uploads & downloads.  

**size** | bytes  
Size of the file contract, which is typically equal to the number of bytes that
have been uploaded to the host.

**startheight** | block height  
Block height that the file contract began on.  

**storagespending** | hastings  
Amount of contract funds that have been spent on storage.  

**totalcost** | hastings  
Total cost to the wallet of forming the file contract. This includes both the
fees and the funds allocated in the contract.  

**uploadspending** | hastings  
Amount of contract funds that have been spent on uploads.  

**goodforupload** | boolean  
Signals if contract is good for uploading data.  

**goodforrenew** | boolean  
Signals if contract is good for a renewal.  

**badcontract** | boolean  
Signals whether a contract has been marked as bad. A contract will be marked as
bad if the contract does not make it onto the blockchain or otherwise gets
double spent. A contract can also be marked as bad if the host is refusing to
acknowldege that the contract exists.

## /renter/contractstatus [GET]
> curl example

```go
curl -A "Sia-Agent" "localhost:9980/renter/contractstatus?id=<filecontractid>"
```

### Query String Parameters
**id** | hash
ID of the file contract

### JSON Response
> JSON Response Example

```go
{
  "archived":                  true, // boolean
  "formationsweepheight":      1234, // block height
  "contractfound":             true, // boolean
  "latestrevisionfound",       55,   // uint64
  "storageprooffoundatheight": 0,    // block height
  "doublespendheight":         0,    // block height
  "windowstart":               5000, // block height
  "windowend":                 5555, // block height
}
```
**archived** | boolean  
Indicates whether or not this contract has been archived by the watchdog. This
is done when a file contract's inputs are double-spent or if the storage proof
window has already elapsed.

**formationsweepheight** | block height  
The block height at which the renter's watchdog will try to sweep inputs from
the formation transaction set if it hasn't been confirmed on chain yet.

**contractfound** | boolean  
Indicates whether or not the renter watchdog found the formation transaction set
on chain.

**latestrevisionfound** | uint64  
The highest revision number found by the watchdog for this contract on chain.

**storageprooffoundatheight** | block height  
The height at which the watchdog found a storage proof for this contract on
chain.

**doublespendheight** | block height  
The height at which a double-spend for this transactions formation transaction
was found on chain.

**windowstart** | block height  
The height at which the storage proof window for this contract starts.

**windowend** | block height  
The height at which the storage proof window for this contract ends.


## /renter/contractorchurnstatus [GET]
> curl example

```go
curl -A "Sia-Agent" "localhost:9980/renter/contractorchurnstatus"
```

Returns the churn status for the renter's contractor.

### JSON Response
> JSON Response Example

```go
{
  "aggregatecurrentperiodchurn": 500000,   // uint64
  "maxperiodchurn":              50000000, // uint64
}
```

**aggregatecurrentperiodchurn** | uint64  
Aggregate size of files stored in file contracts that were churned (i.e. not
marked for renewal) in the current period.


**maxperiodchurn** | uint64  
Maximum allowed aggregate churn per period.

## /renter/setmaxperiodchurn [POST]
> curl example

```go
curl -A "Sia-Agent" -u "":<apipassword> "localhost:9980/renter/setmaxperiodchurn?newmax=123456789"
```

sets the new max churn per period.

### Query String Parameters
**newmax** | uint64  
New maximum churn per period.

### Response

standard success or error response. See [standard responses](#standard-responses).


## /renter/dir/*siapath [GET]
> curl example  

> The root siadir path is "" so submitting the API call without an empty siapath
will return the root siadir information.  

```go
curl -A "Sia-Agent" "localhost:9980/renter/dir/"
```  
```go
curl -A "Sia-Agent" "localhost:9980/renter/dir/mydir"
```

retrieves the contents of a directory on the sia network

### Path Parameters
### REQUIRED
**siapath** | string  
Path to the directory on the sia network  

### JSON Response
> JSON Response Example

```go
{
  "directories": [
    {
      "aggregatenumfiles":        2,    // uint64
      "aggregatenumstuckchunks":  4,    // uint64
      "aggregatesize":            4096, // uint64
      "heatlh":                   1.0,  // float64
      "lasthealtchecktime": "2018-09-23T08:00:00.000000000+04:00" // timestamp
      "maxhealth":                0.5,  // float64
      "minredundancy":            2.6,  // float64
      "mostrecentmodtime":  "2018-09-23T08:00:00.000000000+04:00" // timestamp
      "stuckhealth":              1.0,  // float64

      "numfiles":   3,        // uint64
      "numsubdirs": 2,        // uint64
      "siapath":    "foo/bar" // string
    }
  ],
  "files": []
}
```
**directories** An array of sia directories

**aggregatenumfiles** | uint64  
the total number of files in the sub directory tree

**aggregatenumstuckchunks** | uint64  
the total number of stuck chunks in the sub directory tree

**aggregatesize** | uint64  
the total size in bytes of files in the sub directory tree

**health** | float64  
This is the worst health of any of the files or subdirectories. Health is the
percent of parity pieces missing.
 - health = 0 is full redundancy
 - health <= 1 is recoverable
 - health > 1 needs to be repaired from disk

**lasthealthchecktime** | timestamp  
The oldest time that the health of the directory or any of its files or sub
directories' health was checked.

**maxhealth** | float64  
This is the worst health when comparing stuck health vs health

**minredundancy** | float64  
the lowest redundancy of any file or directory in the sub directory tree

**mostrecentmodtime** | timestamp  
the most recent mod time of any file or directory in the sub directory tree

**numfiles** | uint64  
the number of files in the directory

**numsubdirs** | uint64  
the number of directories in the directory

**siapath** | string  
The path to the directory on the sia network

**files** Same response as [files](#files)

## /renter/dir/*siapath [POST]
> curl example  

```go
curl -A "Sia-Agent" -u "":<apipassword> --data "action=delete" "localhost:9980/renter/dir/mydir"
```

performs various functions on the renter's directories

### Path Parameters
### REQUIRED
**siapath** | string  
Location where the directory will reside in the renter on the network. The path
must be non-empty, may not include any path traversal strings ("./", "../"), and
may not begin with a forward-slash character.  

### Query String Parameters
### REQUIRED
**action** | string  
Action can be either `create`, `delete` or `rename`.
 - `create` will create an empty directory on the sia network
 - `delete` will remove a directory and its contents from the sia network. Will
   return an error if the target is a file.
 - `rename` will rename a directory on the sia network

 **newsiapath** | string  
 The new siapath of the renamed folder. Only required for the `rename` action.

 ### OPTIONAL
 **mode** | uint32  
 The mode can be specified in addition to the `create` action to create the
 directory with specific permissions. If not specified, the default
 permissions 0755 will be used.

### Response

standard success or error response. See [standard
responses](#standard-responses).

## /renter/downloadinfo/*uid [GET]
> curl example  

```go
curl -A "Sia-Agent" "localhost:9980/renter/downloadinfo/9d8dd0d5b306f5bb412230bd12b590ae"
```

Lists a file in the download history by UID.

### Path Parameters
### REQUIRED
**uid** | string  
UID returned by the /renter/download/*siapath* endpoint. It is set in the http
header's 'ID' field.

### JSON Response
> JSON Response Example
 
```go
{
  "destination":     "/home/users/alice/bar.txt", // string
  "destinationtype": "file",                      // string
  "length":          8192,                        // bytes
  "offset":          2000,                        // bytes
  "siapath":         "foo/bar.txt",               // string

  "completed":           true,                    // boolean
  "endtime":             "2009-11-10T23:10:00Z",  // RFC 3339 time
  "error":               "",                      // string
  "received":            8192,                    // bytes
  "starttime":           "2009-11-10T23:00:00Z",  // RFC 3339 time
  "totaldatatransferred": 10031                    // bytes
}
```
**destination** | string  
Local path that the file will be downloaded to.  

**destinationtype** | string  
What type of destination was used. Can be "file", indicating a download to disk,
can be "buffer", indicating a download to memory, and can be "http stream",
indicating that the download was streamed through the http API.  

**length** | bytes  
Length of the download. If the download was a partial download, this will
indicate the length of the partial download, and not the length of the full
file.  

**offset** | bytes  
Offset within the file of the download. For full file downloads, the offset will
be '0'. For partial downloads, the offset may be anywhere within the file.
offset+length will never exceed the full file size.  

**siapath** | string  
Siapath given to the file when it was uploaded.  

**completed** | boolean  
Whether or not the download has completed. Will be false initially, and set to
true immediately as the download has been fully written out to the file, to the
http stream, or to the in-memory buffer. Completed will also be set to true if
there is an error that causes the download to fail.  

**endtime** | date, RFC 3339 time  
Time at which the download completed. Will be zero if the download has not yet
completed.  

**error** | string  
Error encountered while downloading. If there was no error (yet), it will be the
empty string.  

**received** | bytes  
Number of bytes downloaded thus far. Will only be updated as segments of the
file complete fully. This typically has a resolution of tens of megabytes.  

**starttime** | date, RFC 3339 time  
Time at which the download was initiated.

**totaldatatransferred** | bytes
The total amount of data transferred when downloading the file. This will
eventually include data transferred during contract + payment negotiation, as
well as data from failed piece downloads.  

## /renter/downloads [GET]
> curl example  

```go
curl -A "Sia-Agent" "localhost:9980/renter/downloads"
```

Lists all files in the download queue.

### JSON Response
> JSON Response Example
 
```go
{
  "downloads": [
    {
      "destination":     "/home/users/alice/bar.txt", // string
      "destinationtype": "file",                      // string
      "length":          8192,                        // bytes
      "offset":          2000,                        // bytes
      "siapath":         "foo/bar.txt",               // string

      "completed":           true,                    // boolean
      "endtime":             "2009-11-10T23:10:00Z",  // RFC 3339 time
      "error":               "",                      // string
      "received":            8192,                    // bytes
      "starttime":           "2009-11-10T23:00:00Z",  // RFC 3339 time
      "totaldatatransfered": 10031                    // bytes
    }
  ]
}
```
**destination** | string  
Local path that the file will be downloaded to.  

**destinationtype** | string  
What type of destination was used. Can be "file", indicating a download to disk,
can be "buffer", indicating a download to memory, and can be "http stream",
indicating that the download was streamed through the http API.  

**length** | bytes  
Length of the download. If the download was a partial download, this will
indicate the length of the partial download, and not the length of the full
file.  

**offset** | bytes  
Offset within the file of the download. For full file downloads, the offset will
be '0'. For partial downloads, the offset may be anywhere within the file.
offset+length will never exceed the full file size.  

**siapath** | string  
Siapath given to the file when it was uploaded.  

**completed** | boolean  
Whether or not the download has completed. Will be false initially, and set to
true immediately as the download has been fully written out to the file, to the
http stream, or to the in-memory buffer. Completed will also be set to true if
there is an error that causes the download to fail.  

**endtime** | date, RFC 3339 time  
Time at which the download completed. Will be zero if the download has not yet
completed.  

**error** | string  
Error encountered while downloading. If there was no error (yet), it will be the
empty string.  

**received** | bytes  
Number of bytes downloaded thus far. Will only be updated as segments of the
file complete fully. This typically has a resolution of tens of megabytes.  

**starttime** | date, RFC 3339 time  
Time at which the download was initiated.

**totaldatatransfered** | bytes  
The total amount of data transferred when downloading the file. This will
eventually include data transferred during contract + payment negotiation, as
well as data from failed piece downloads.  

## /renter/downloads/clear [POST]
> curl example  

```go
curl -A "Sia-Agent" -u "":<apipassword> -X POST "localhost:9980/renter/downloads/clear?before=1551398400&after=1552176000"
```

Clears the download history of the renter for a range of unix time stamps.  Both
parameters are optional, if no parameters are provided, the entire download
history will be cleared.  To clear a single download, provide the timestamp for
the download as both parameters.  Providing only the before parameter will clear
all downloads older than the timestamp. Conversely, providing only the after
parameter will clear all downloads newer than the timestamp.

### Query String Parameters
### OPTIONAL
**before** | unix timestamp  
unix timestamp found in the download history

**after** | unix timestamp  
unix timestamp found in the download history

### Response

standard success or error response. See [standard
responses](#standard-responses).

## /renter/prices [GET]
> curl example  

```go
curl -A "Sia-Agent" "localhost:9980/renter/prices"
```

Lists the estimated prices of performing various storage and data operations. An
allowance can be submitted to provide a more personalized estimate. If no
allowance is submitted then the current set allowance will be used, if there is
no allowance set then sane defaults will be used. Submitting an allowance is
optional, but when submitting an allowance all the components of the allowance
are required. The allowance used to create the estimate is returned with the
estimate.

### Query String Parameters
### REQUIRED or OPTIONAL
Allowance settings, see the fields [here](#allowance)

### JSON Response
> JSON Response Example
 
```go
{
  "downloadterabyte":      "1234",  // hastings
  "formcontracts":         "1234",  // hastings
  "storageterabytemonth":  "1234",  // hastings
  "uploadterabyte":        "1234",  // hastings
  "funds":                 "1234",  // hastings
  "hosts":                     24,  // int
  "period":                  6048,  // blocks
  "renewwindow":             3024   // blocks
}
```
**downloadterabyte** | hastings  
The estimated cost of downloading one terabyte of data from the network.  

**formcontracts** | hastings  
The estimated cost of forming a set of contracts on the network. This cost also
applies to the estimated cost of renewing the renter's set of contracts.  

**storageterabytemonth** | hastings  
The estimated cost of storing one terabyte of data on the network for a month,
including accounting for redundancy.  

**uploadterabyte** | hastings  
The estimated cost of uploading one terabyte of data to the network, including
accounting for redundancy.  

The allowance settings used for the estimation are also returned, see the fields
[here](#allowance)

## /renter/files [GET]
> curl example  

```go
curl -A "Sia-Agent" "localhost:9980/renter/files?cached=false"
```

### Query String Parameters
### OPTIONAL
**cached** | boolean  
determines whether cached values should be returned or if the latest values
should be computed. Cached values speed the endpoint up significantly. The
default value is 'false'.

lists the status of all files.

### JSON Response
> JSON Response Example
 
```go
{
  "files": [
    {
      "accesstime":       12578940002019-02-20T17:46:20.34810935+01:00,  // timestamp
      "available":        true,                 // boolean
      "changetime":       12578940002019-02-20T17:46:20.34810935+01:00,  // timestamp
      "ciphertype":       "threefish",          // string   
      "createtime":       12578940002019-02-20T17:46:20.34810935+01:00,  // timestamp
      "expiration":       60000,                // block height
      "filesize":         8192,                 // bytes
      "health":           0.5,                  // float64
      "localpath":        "/home/foo/bar.txt",  // string
      "maxhealth":        0.0,                  // float64  
      "maxhealthpercent": 100%,                 // float64
      "modtime":          12578940002019-02-20T17:46:20.34810935+01:00,  // timestamp
      "numstuckchunks":   0,                    // uint64
      "ondisk":           true,                 // boolean
      "recoverable":      true,                 // boolean
      "redundancy":       5,                    // float64
      "renewing":         true,                 // boolean
      "siapath":          "foo/bar.txt",        // string
      "stuck":            false,                // bool
      "stuckhealth":      0.0,                  // float64
      "uploadedbytes":    209715200,            // total bytes uploaded
      "uploadprogress":   100,                  // percent
    }
  ]
}
```
**files**  

**accesstime** | timestamp  
indicates the last time the siafile was accessed

**available** | boolean  
true if the file is available for download. A file is available to download once
it has reached at least 1x redundancy. Files may be available before they have
reached 100% upload progress as upload progress includes the full expected
redundancy of the file.  

**changetime** | timestamp  
indicates the last time the siafile metadata was updated

**ciphertype** | string  
indicates the encryption used for the siafile

**createtime** | timestamp  
indicates when the siafile was created

**expiration** | block height  
Block height at which the file ceases availability.  

**filesize** | bytes  
Size of the file in bytes.  

**health** | float64 health is an indication of the amount of redundancy missing
where 0 is full redundancy and >1 means the file is not available. The health of
the siafile is the health of the worst unstuck chunk.

**localpath** | string  
Path to the local file on disk.  

**maxhealth** | float64  
the maxhealth is either the health or the stuckhealth of the siafile, whichever
is worst

**maxhealthpercent** | float64  
maxhealthpercent is the maxhealth converted to be out of 100% to be more easily
understood

**modtime** | timestamp  
indicates the last time the siafile contents where modified

**numstuckchunks** | uint64  
indicates the number of stuck chunks in a file. A chunk is stuck if it cannot
reach full redundancy

**ondisk** | boolean  
indicates if the source file is found on disk

**recoverable** | boolean  
indicates if the siafile is recoverable. A file is recoverable if it has at
least 1x redundancy or if `siad` knows the location of a local copy of the file.

**redundancy** | float64  
When a file is uploaded, it is first broken into a series of chunks. Each chunk
goes on a different set of hosts, and therefore different chunks of the file can
have different redundancies. The redundancy of a file as reported from the API
will be equal to the lowest redundancy of any of  the file's chunks.

**renewing** | boolean  
true if the file's contracts will be automatically renewed by the renter.  

**siapath** | string  
Path to the file in the renter on the network.  

**stuck** | bool  
a file is stuck if there are any stuck chunks in the file, which means the file
cannot reach full redundancy

**stuckhealth** | float64  
stuckhealth is the worst health of any of the stuck chunks.

**uploadedbytes** | bytes  
Total number of bytes successfully uploaded via current file contracts. This
number includes padding and rendundancy, so a file with a size of 8192 bytes
might be padded to 40 MiB and, with a redundancy of 5, encoded to 200 MiB for
upload.  

**uploadprogress** | percent  
Percentage of the file uploaded, including redundancy. Uploading has completed
when uploadprogress is 100. Files may be available for download before upload
progress is 100.  

## /renter/file/*siapath* [GET]
> curl example  

```go
curl -A "Sia-Agent" "localhost:9980/renter/file/myfile"
```

Lists the status of specified file.

### Path Parameters
### REQUIRED
**siapath** | string  
Path to the file in the renter on the network.

### JSON Response
Same response as [files](#files)

## /renter/file/*siapath* [POST]
> curl example  

```go
curl -A "Sia-Agent" -u "":<apipassword> --data "trackingpath=/home/myfile" "localhost:9980/renter/file/myfile"
```

endpoint for changing file metadata.

### Path Parameters
### REQUIRED
**siapath** | string  
SiaPath of the file on the network. The path must be non-empty, may not include
any path traversal strings ("./", "../"), and may not begin with a forward-slash
character.

### Query String Parameters
### OPTIONAL
**trackingpath** | string  
If provided, this parameter changes the tracking path of a file to the
specified path. Useful if moving the file to a different location on disk.

### Response

standard success or error response. See [standard
responses](#standard-responses).

## /renter/delete/*siapath* [POST]
> curl example  

```go
curl -A "Sia-Agent" -u "":<apipassword> -X POST "localhost:9980/renter/delete/myfile"
```

deletes a renter file entry. Does not delete any downloads or original files,
only the entry in the renter. Will return an error if the target is a folder.

### Path Parameters
### REQUIRED
**siapath** | string  
Path to the file in the renter on the network.

### Response

standard success or error response. See [standard
responses](#standard-responses).

## /renter/download/*siapath* [GET]
> curl example  

```go
curl -A "Sia-Agent" -u "":<apipassword> "localhost:9980/renter/download/myfile?httpresp=true"
```

downloads a file to the local filesystem. The call will block until the file has
been downloaded.

### Path Parameters
### REQUIRED
**siapath** | string  
Path to the file in the renter on the network.

### Query String Parameters
### REQUIRED (Either one or the other)
**destination** | string  
Location on disk that the file will be downloaded to.  

**httpresp** | boolean  
If httresp is true, the data will be written to the http response.

### OPTIONAL
**async** | boolean  
If async is true, the http request will be non blocking. Can't be used with
httpresp.

**disablelocalfetch** | boolean  
If disablelocalfetch is true, downloads won't be served from disk even if the
file is available locally.

**length** | bytes  
Length of the requested data. Has to be <= filesize-offset.  

**offset** | bytes  
Offset relative to the file start from where the download starts.  

### Response

Unlike most responses, this response modifies the http response header. The
download will set the 'ID' field in the http response header to a unique
identifier which can be used to cancel an async download with the
/renter/download/cancel endpoint and retrieve a download's info from the
download history using the /renter/downloadinfo endpoint. Apart from that the
response is a standard success or error response. See [standard
responses](#standard-responses).

## /renter/download/cancel [POST]
> curl example  

```go
curl -A "Sia-Agent" -u "":<apipassword> "localhost:9980/renter/download/cancel?id=<downloadid>"
```

cancels the download with the given id.

### Query String Parameters
**id** | string  
ID returned by the /renter/download/*siapath* endpoint. It is set in the http
header's 'ID' field.

### Response

standard success or error response. See [standard
responses](#standard-responses).

## /renter/downloadsync/*siapath* [GET]
> curl example  

```go
curl -A "Sia-Agent" -u "":<apipassword> "localhost:9980/renter/downloadasync/myfile?destination=/home/myfile"
```

downloads a file to the local filesystem. The call will return immediately.

### Path Parameters
### REQUIRED
**siapath** | string  
Path to the file in the renter on the network.

### Query String Parameters
### REQUIRED
**destination** | string  
Location on disk that the file will be downloaded to.  

### Response

standard success or error response. See [standard
responses](#standard-responses).

## /renter/fuse [GET]
> curl example  

```bash
curl -A "Sia-Agent" "localhost:9980/renter/fuse"
```

Lists the set of folders that have been mounted to the user's filesystem and
which mountpoints have been used for each mount.

### JSON Response
> JSON Response Example

```go
{
  "mountpoints": [ // []modules.MountInfo
    {
      "mountpoint": "/home/user/siavideos", // string
      "siapath": "/videos",                 // modules.SiaPath

      "mountoptions": { // []modules.MountOptions
          "allowother": false, // bool
          "readonly": true,    // bool
        },
    },
  ]
}
```
**mountpoint** | string  
The system path that is being used to mount the fuse folder.

**siapath** | string  
The siapath that has been mounted to the mountpoint.

## /renter/fuse/mount [POST]
> curl example  

```go
curl -A "Sia-Agent" -u "":<apipassword> -X POST "localhost:9980/renter/fuse/mount?readonly=true"
```

Mounts a Sia directory to the local filesystem using FUSE.

### Query String Parameters
### REQUIRED
**mount** | string  
Location on disk to use as the mountpoint.

**readonly** | bool  
Whether the directory should be mounted as ReadOnly. Currently, readonly is a
required parameter and must be set to true.

### OPTIONAL
**siapath** | string  
Which path should be mounted to the filesystem. If left blank, the user's home
directory will be used.

**allowother** | boolean  
By default, only the system user that mounted the fuse directory will be allowed
to interact with the directory. Often, applications like Plex run as their own
user, and therefore by default are banned from viewing or otherwise interacting
with the mounted folder. Setting 'allowother' to true will allow other users to
see and interact with the mounted folder.

On Linux, if 'allowother' is set to true, /etc/fuse.conf needs to be modified so
that 'user_allow_other' is set. Typically this involves uncommenting a single
line of code, see the example below of an /etc/fuse.conf file that has
'use_allow_other' enabled.

```bash
# /etc/fuse.conf - Configuration file for Filesystem in Userspace (FUSE)

# Set the maximum number of FUSE mounts allowed to non-root users.
# The default is 1000.
#mount_max = 1000

# Allow non-root users to specify the allow_other or allow_root mount options.
user_allow_other
```

### Response

standard success or error response. See [standard
responses](#standard-responses).


## /renter/fuse/unmount [POST]
> curl example  

```go
curl -A "Sia-Agent" -u "":<apipassword> -X POST "localhost:9980/renter/fuse/unmount?mount=/home/user/videos"
```

### Query String Parameters
### REQUIRED
**mount** | string  
Mountpoint that was used when mounting the fuse directory.

### Response

standard success or error response. See [standard
responses](#standard-responses).

## /renter/recoveryscan [POST]
> curl example  

```go
curl -A "Sia-Agent" -u "":<apipassword> -X POST "localhost:9980/renter/recoveryscan"
```

starts a rescan of the whole blockchain to find recoverable contracts. The
contractor will periodically try to recover found contracts every 10 minutes
until they are recovered or expired.

### Response

standard success or error response. See [standard
responses](#standard-responses).

## /renter/recoveryscan [GET]
> curl example  

```go
curl -A "Sia-Agent" "localhost:9980/renter/recoveryscan"
```

Returns some information about a potentially ongoing recovery scan.

### JSON Response
> JSON Response Example

```go
{
  "scaninprogress": true // boolean
  "scannedheight" : 1000 // uint64
}
```
**scaninprogress** | boolean  
indicates if a scan for recoverable contracts is currently in progress.

**scannedheight** | uint64  
indicates the progress of a currently ongoing scan in terms of number of blocks
that have already been scanned.

## /renter/rename/*siapath* [POST]
> curl example  

```go
curl -A "Sia-Agent" -u "":<apipassword> --data "newsiapath=myfile2" "localhost:9980/renter/rename/myfile"
```

### Path Parameters
### REQUIRED
**siapath** | string  
Path to the file in the renter on the network.

### Query String Parameters
### REQUIRED
**newsiapath** | string  
New location of the file in the renter on the network.  

### Response

standard success or error response. See [standard
responses](#standard-responses).

## /renter/stream/*siapath* [GET]
> curl example  

> Stream the whole file.  

```go
curl -A "Sia-Agent" "localhost:9980/renter/stream/myfile"
```  
> The file can be streamed partially by using standard partial http requests
> which means setting the "Range" field in the http header.  

```go
curl -A "Sia-Agent" -H "Range: bytes=0-1023" "localhost:9980/renter/stream/myfile"
```

downloads a file using http streaming. This call blocks until the data is
received. The streaming endpoint also uses caching internally to prevent siad
from re-downloading the same chunk multiple times when only parts of a file are
requested at once. This might lead to a substantial increase in ram usage and
therefore it is not recommended to stream multiple files in parallel at the
moment. This restriction will be removed together with the caching once partial
downloads are supported in the future. If you want to stream multiple files you
should increase the size of the Renter's `streamcachesize` to at least 2x the
number of files you are steaming.

### Path Parameters
### REQUIRED
**siapath** | string  
Path to the file in the renter on the network.

### OPTIONAL
**disablelocalfetch** | boolean  
If disablelocalfetch is true, downloads won't be served from disk even if the
file is available locally.

### Response

standard success or error response. See [standard
responses](#standard-responses).

## /renter/sialink/*sialink* [GET]
> curl example  

> Stream the whole file.  

```bash
<<<<<<< HEAD
// TODO: Replace this with a rick roll
curl -A "Sia-Agent" "localhost:9980/renter/sialink/Ab4zT-TlIWiunNSax0tPrOWYnQrIriI0j4yCWcpxcWrXsABjAAAAAAAAAAEK"
=======
curl -A "Sia-Agent" "localhost:9980/renter/sialink/AAAtQI8_78U_ytrCBuhgBdF4lcO6-ehGt8m4f9MsrqlrHA"
>>>>>>> 439eff81
```  

downloads a sialink using http streaming. This call blocks until the data is
received.

### Path Parameters // TODO: support for offset+len when ready as optional parameters

### OPTIONAL

### Response

standard success or error response. See [standard
responses](#standard-responses).

## /renter/linkfile/*siapath* [POST]
> curl example  

```bash
# This command uploads the file 'myImage.png' to the Sia folder
# 'linkfiles/myImage.png'. Users who download the file will see the name
# 'image.png'.
curl -A "Sia-Agent" -u "":<apipassword> "localhost:9980/renter/linkfile/linkfiles/myImage.png?name=image.png" --data-binary @myImage.png
```

uploads a file to the network using a stream. If the upload stream POST call
fails or quits before the file is fully uploaded, the file can be repaired by a
subsequent call to the upload stream endpoint using the `repair` flag.

### Path Parameters
### REQUIRED
**siapath** | string  
Location where the file will reside in the renter on the network. The path must
be non-empty, may not include any path traversal strings ("./", "../"), and may
not begin with a forward-slash character.  

### Query String Parameters
### REQUIRED
**name** | string  
Location where the linkfile will reside in the renter's filesystem. The path
must be non-empty, may not include any path traversal strings ("./", "../"), and
may not begin with a forward-slash character.  

### OPTIONAL
**createtime** int64  
The timestamp which should be put in the file metadata as the creation timestamp
of the file. This is a Unix timestamp.

**convertpath** string  
The siapath of an existing siafile that should be converted to a sialink. A new
linkfile will be created. Both the new linkfile and the existing siafile are
required to be maintained on the network in order for the sialink to remain
active.

**force** | bool  
If there is already a file that exists at the provided siapath, setting this
flag will cause the new file to overwrite/delete the existing file. If this flag
is not set, an error will be returned preventing the user from destroying
existing data.

**mode** | uint32  
The file mode / permissions of the file. Users who download this file will be
presented a file with this mode. If no mode is set, the Sia default of 0644 will
be used.

**redundancy** | uint8  
The redundancy to use when uploading the linkfile. Linkfiles are always uploaded
using a 1-of-N erasure coding scheme, so the redundancy needs to be set quite a
bit higher than for typical files to achieve the same level of reliability.

### JSON Response
> JSON Response Example
```go
{
"sialink":"AdW6wAkbZrRz1Tesm8VD_FDQ32Ex15i9HZpYlyE6BJNqsABkAAAAAAAAAAEK" // string
}
```
**sialink** | string  
This is the sialink that can be used with the `/renter/sialink` GET endpoint to
retrieve the file that has been uploaded.

## /renter/upload/*siapath* [POST]
> curl example  

```go
curl -A "Sia-Agent" -u "":<apipassword> --data "source=/home/myfile" "localhost:9980/renter/upload/myfile"
```

uploads a file to the network from the local filesystem.

### Path Parameters
### REQUIRED
**siapath** | string  
Location where the file will reside in the renter on the network. The path must
be non-empty, may not include any path traversal strings ("./", "../"), and may
not begin with a forward-slash character.  

### Query String Parameters
### REQUIRED
**source** | string  
Location on disk of the file being uploaded.  

### OPTIONAL
**datapieces** | int  
The number of data pieces to use when erasure coding the file.  

**paritypieces** | int  
The number of parity pieces to use when erasure coding the file. Total
redundancy of the file is (datapieces+paritypieces)/datapieces.  

**force** | boolean  
Delete potential existing file at siapath.

### Response

standard success or error response. See [standard
responses](#standard-responses).

## /renter/uploadstream/*siapath* [POST]
> curl example  

```go
curl -A "Sia-Agent" -u "":<apipassword> "localhost:9980/renter/uploadstream/myfile?datapieces=10&paritypieces=20" --data-binary @myfile.dat

curl -A "Sia-Agent" -u "":<apipassword> "localhost:9980/renter/uploadstream/myfile?repair=true" --data-binary @myfile.dat
```

uploads a file to the network using a stream. If the upload stream POST call
fails or quits before the file is fully uploaded, the file can be repaired by a
subsequent call to the upload stream endpoint using the `repair` flag.

### Path Parameters
### REQUIRED
**siapath** | string  
Location where the file will reside in the renter on the network. The path must
be non-empty, may not include any path traversal strings ("./", "../"), and may
not begin with a forward-slash character.  

### Query String Parameters
### OPTIONAL
**datapieces** | int  
The number of data pieces to use when erasure coding the file.  

**paritypieces** | int  
The number of parity pieces to use when erasure coding the file. Total
redundancy of the file is (datapieces+paritypieces)/datapieces.  

**force** | boolean  
Delete potential existing file at siapath.

**repair** | boolean  
Repair existing file from stream. Can't be specified together with datapieces,
paritypieces and force.

### Response

standard success or error response. See [standard
responses](#standard-responses).

## /renter/uploadready [GET]
> curl example  

```go
curl -A "Sia-Agent" "localhost:9980/renter/uploadready?datapieces=10&paritypieces=20"
```

Returns the whether or not the renter is ready for upload.

### Path Parameters
### OPTIONAL
datapieces and paritypieces are both optional, however if one is supplied then
the other needs to be supplied. If neither are supplied then the default values
for the erasure coding will be used 

**datapieces** | int  
The number of data pieces to use when erasure coding the file.  

**paritypieces** | int  
The number of parity pieces to use when erasure coding the file.   

### JSON Response
> JSON Response Example
```go
{
"ready":false,            // bool
"contractsneeded":30,     // int
"numactivecontracts":20,  // int
"datapieces":10,          // int
"paritypieces":20         // int 
}
```
**ready** | boolean  
ready indicates if the renter is ready to fully upload a file based on the
erasure coding.  

**contractsneeded** | int  
contractsneeded is how many contracts are needed to fully upload a file.  

**numactivecontracts** | int  
numactivecontracts is the number of active contracts the renter has.

**datapieces** | int  
The number of data pieces to use when erasure coding the file.  

**paritypieces** | int  
The number of parity pieces to use when erasure coding the file.

## /renter/uploads/pause [POST]
> curl example  

```go
curl -A "Sia-Agent" -u "":<apipassword> --data "duration=10m" "localhost:9980/renter/uploads/pause"
```

This endpoint will pause any future uploads or repairs for the duration
requested. Any in progress chunks will finish. This can be used to free up
the workers to exclusively focus on downloads. Since this will pause file
repairs it is advised to not pause for too long. If no duration is supplied
then the default duration of 600 seconds will be used. If the uploads are
already paused, additional calls to pause the uploads will result in the
duration of the pause to be reset to the duration supplied as opposed to
pausing for an additional length of time.

### Path Parameters
#### OPTIONAL 
**duration** | string  
duration is how long the repairs and uploads will be paused in seconds. If no
duration is supplied the default pause duration will be used.

### Response
standard success or error response. See [standard
responses](#standard-responses).

## /renter/uploads/resume [POST]
> curl example  

```go
curl -A "Sia-Agent" -u "":<apipassword> "localhost:9980/renter/uploads/resume"
```

This endpoint will resume uploads and repairs.

### Response
standard success or error response. See [standard
responses](#standard-responses).

## /renter/validatesiapath/*siapath* [POST]
> curl example  

```go
curl -A "Sia-Agent" -u "":<apipassword> "localhost:9980/renter/validatesiapath/isthis-aval_idsiapath"
```

validates whether or not the provided siapaht is a valid siapath. SiaPaths
cannot contain traversal strings or be empty. Valid characters are:

$, &, `, :, ;, #, %, @, <, >, =, ?, [, ], {, }, ^, |, ~, -, +, _, comma, ', "

### Path Parameters
### REQUIRED
**siapath** | string  
siapath to test.

### Response
standard success or error response, a successful response means a valid siapath.
See [standard responses](#standard-responses).

# Transaction Pool

## /tpool/confirmed/:id [GET]
> curl example  

```go
curl -A "Sia-Agent" -u "":<apipassword> "localhost:9980/tpool/confirmed/22e8d5428abc184302697929f332fa0377ace60d405c39dd23c0327dc694fae7"
```

returns whether the requested transaction has been seen on the blockchain. Note,
however, that the block containing the transaction may later be invalidated by a
reorg.

### Path Parameters
### REQUIRED
**id** | hash  
id of the transaction being queried

### JSON Response
> JSON Response Example
 
```go
{
  "confirmed": true // boolean
}
```
**confirmed** | boolean  
indicates if a transaction is confirmed on the blockchain

## /tpool/fee [GET]
> curl example  

```go
curl -A "Sia-Agent" "localhost:9980/tpool/fee"
```

returns the minimum and maximum estimated fees expected by the transaction pool.

### JSON Response
> JSON Response Example
 
```go
{
  "minimum": "1234", // hastings / byte
  "maximum": "5678"  // hastings / byte
}
```
**minimum** | hastings / byte  
the minimum estimated fee

**maximum** | hastings / byte  
the maximum estimated fee

## /tpool/raw/:id [GET]
> curl example  

```go
curl -A "Sia-Agent" "localhost:9980/tpool/raw/22e8d5428abc184302697929f332fa0377ace60d405c39dd23c0327dc694fae7"
```

returns the ID for the requested transaction and its raw encoded parents and
transaction data.

### Path Parameters
### REQUIRED
**id** | hash  
id of the transaction being queried

### JSON Response
> JSON Response Example
 
```go
{
  // id of the transaction
  "id": "124302d30a219d52f368ecd94bae1bfb922a3e45b6c32dd7fb5891b863808788",

  // raw, base64 encoded transaction data
  "transaction": "AQAAAAAAAADBM1ca/FyURfizmSukoUQ2S0GwXMit1iNSeYgrnhXOPAAAAAAAAAAAAQAAAAAAAABlZDI1NTE5AAAAAAAAAAAAIAAAAAAAAACdfzoaJ1MBY7L0fwm7O+BoQlFkkbcab5YtULa6B9aecgEAAAAAAAAAAQAAAAAAAAAMAAAAAAAAAAM7Ljyf0IA86AAAAAAAAAAAAAAAAAAAAAAAAAAAAAAAAAAAAAAAAAAAAAAAAAAAAAAAAAAAAAAAAAAAAAAAAAAAAAAAAAAAAAAAAAAAAAAAAAAAAAEAAAAAAAAACgAAAAAAAACe0ZTbGbI4wAAAAAAAAAAAAAABAAAAAAAAAMEzVxr8XJRF+LOZK6ShRDZLQbBcyK3WI1J5iCueFc48AAAAAAAAAAAAAAAAAAAAAAEAAAAAAAAAAAAAAAAAAAAAAAAAAAAAAAAAAAAAAAAAAAAAAAAAAAAAAAAAAAAAAAAAAAAAAAAAAAAAAAAAAAAAAAAAAAAAAAAAAAAAAAAAAEAAAAAAAAAA+z4P1wc98IqKxykTSJxiVT+BVbWezIBnIBO1gRRlLq2x/A+jIc6G7/BA5YNJRbdnqPHrzsZvkCv4TKYd/XzwBA==",
  "parents": "AQAAAAAAAAABAAAAAAAAAJYYmFUdXXfLQ2p6EpF+tcqM9M4Pw5SLSFHdYwjMDFCjAAAAAAAAAAABAAAAAAAAAGVkMjU1MTkAAAAAAAAAAAAgAAAAAAAAAAHONvdzzjHfHBx6psAN8Z1rEVgqKPZ+K6Bsqp3FbrfjAQAAAAAAAAACAAAAAAAAAAwAAAAAAAAAAzvNDjSrme8gwAAA4w8ODnW8DxbOV/JribivvTtjJ4iHVOug0SXJc31BdSINAAAAAAAAAAPGHY4699vggx5AAAC2qBhm5vwPaBsmwAVPho/1Pd8ecce/+BGv4UimnEPzPQAAAAAAAAAAAAAAAAAAAAAAAAAAAAAAAAAAAAAAAAAAAAAAAAAAAAAAAAAAAAAAAAAAAAAAAAAAAQAAAAAAAACWGJhVHV13y0NqehKRfrXKjPTOD8OUi0hR3WMIzAxQowAAAAAAAAAAAAAAAAAAAAABAAAAAAAAAAAAAAAAAAAAAAAAAAAAAAAAAAAAAAAAAAAAAAAAAAAAAAAAAAAAAAAAAAAAAAAAAAAAAAAAAAAAAAAAAAAAAAAAAAAAAAAAAABAAAAAAAAAABnt64wN1qxym/CfiMgOx5fg/imVIEhY+4IiiM7gwvSx8qtqKniOx50ekrGv8B+gTKDXpmm2iJibWTI9QLZHWAY=",
}
```
**id** | string  
id of the transaction.  

**transaction** | string  
raw, base64 encoded transaction data  

## /tpool/raw [POST]
> curl example  

```go
curl -A "Sia-Agent" --data "<raw-encoded-tset>" "localhost:9980/tpool/raw"
```

submits a raw transaction to the transaction pool, broadcasting it to the
transaction pool's peers.  

### Query String Parameters
### REQUIRED
**parents** | string  
JSON- or base64-encoded transaction parents

**transaction** | string  
JSON- or base64-encoded transaction

### Response

standard success or error response. See [standard
responses](#standard-responses).

## /tpool/transactions [GET]
> curl example  

```go
curl -A "Sia-Agent" "localhost:9980/tpool/transactions"
```

returns the transactions of the transaction pool.

### JSON Response
> JSON Response Example
 
```go
{
  "transactions": [     
    {
      "siacoininputs":  [ // []SiacoinInput
        {
          "parentid": "b44db5d70f50b5c81b81d049fbdf9af27b4468f877d26c23a04c1093a7c4b541",
          "unlockconditions": {
            "publickeys": [
               {
                "algorithm": "ed25519",
                "key": "EKjiRsUyMOLER+8u3uXxemOEKMxRc2TxCh0QkcSCVHY="
               }
              ],
            "signaturesrequired": 1,
            "timelock": 0
          }
        },
      ]      
      "siacoinoutputs": []        // []SiacoinOutput        
      "filecontracts":  []        // []FileContract
      "filecontractrevisions": [] // []FileContractRevision 
      "storageproofs":  []        // []StorageProof         
      "siafundinputs":  []        // []SiafundInput
      "siafundoutputs": []        // []SiafundOutput      
      "minerfees": [              // []Currency   
        "61440000000000000000000"
      ],          
      "arbitrarydata": [          // [][]byte
        "RkNJZGVudGlmaWVyAAAAACYzhrmGh2OL2Y9eBn5UYIFxCi4HKFvtR43pEgaBpkDqEa3LrQlWGyk+a0tBXi4nkIIaISIfTJMZs3sBgi0PFl4NyGOgqYppVQGaYnPuaRZKONJWE2jYZUu/iY3xLvpYIciu5JVlRIStwfGepaPWW4jLe4tf3AabKINgFk6p52m6"
      ],
      "transactionsignatures": [ // []TransactionSignature
                    {
                        "coveredfields": {
                            "arbitrarydata": [],
                            "filecontractrevisions": [],
                            "filecontracts": [],
                            "minerfees": [],
                            "siacoininputs": [],
                            "siacoinoutputs": [],
                            "siafundinputs": [],
                            "siafundoutputs": [],
                            "storageproofs": [],
                            "transactionsignatures": [],
                            "wholetransaction": true
                        },
                        "parentid": "b44db5d70f50b5c81b81d049fbdf9af27b4468f877d26c23a04c1093a7c4b541",
                        "publickeyindex": 0,
                        "signature": "QAVQSrcTv2xBHjWiTuuxVgWtUYECEZNbud41u7wgFIGcsKuBnbtT2yaH/GMw00/aMCpZ70qqBpQwQ/akAn/pAA==",
                        "timelock": 0
                    },
    }
  ]
}
```
See [/wallet/transaction/:id](#wallettransactionid-get) for description of
transaction fields.

# Wallet

## /wallet [GET]
> curl example  

```go
curl -A "Sia-Agent" "localhost:9980/wallet"
```

Returns basic information about the wallet, such as whether the wallet is locked
or unlocked.

### JSON Response
> JSON Response Example

```go
{
  "encrypted":  true,   // boolean
  "unlocked":   true,   // boolean
  "rescanning": false,  // boolean

  "confirmedsiacoinbalance":     "123456", // hastings, big int
  "unconfirmedoutgoingsiacoins": "0",      // hastings, big int
  "unconfirmedincomingsiacoins": "789",    // hastings, big int

  "siafundbalance":      "1",    // siafunds, big int
  "siacoinclaimbalance": "9001", // hastings, big int

  "dustthreshold": "1234", // hastings / byte, big int
}
```
**encrypted** | boolean  
Indicates whether the wallet has been encrypted or not. If the wallet has not
been encrypted, then no data has been generated at all, and the first time the
wallet is unlocked, the password given will be used as the password for
encrypting all of the data. 'encrypted' will only be set to false if the wallet
has never been unlocked before (the unlocked wallet is still encryped - but the
encryption key is in memory).  

**unlocked** | boolean  
Indicates whether the wallet is currently locked or unlocked. Some calls become
unavailable when the wallet is locked.  

**rescanning** | boolean  
Indicates whether the wallet is currently rescanning the blockchain. This will
be true for the duration of calls to /unlock, /seeds, /init/seed, and
/sweep/seed.  

**confirmedsiacoinbalance** | hastings, big int  
Number of siacoins, in hastings, available to the wallet as of the most recent
block in the blockchain.  

**unconfirmedoutgoingsiacoins** | hastings, big int  
Number of siacoins, in hastings, that are leaving the wallet according to the
set of unconfirmed transactions. Often this number appears inflated, because
outputs are frequently larger than the number of coins being sent, and there is
a refund. These coins are counted as outgoing, and the refund is counted as
incoming. The difference in balance can be calculated using
'unconfirmedincomingsiacoins' - 'unconfirmedoutgoingsiacoins'  

**unconfirmedincomingsiacoins** | hastings, big int  
Number of siacoins, in hastings, are entering the wallet according to the set of
unconfirmed transactions. This number is often inflated by outgoing siacoins,
because outputs are frequently larger than the amount being sent. The refund
will be included in the unconfirmed incoming siacoins balance.  

**siafundbalance** | big int  
Number of siafunds available to the wallet as of the most recent block in the
blockchain.  

**siacoinclaimbalance** | hastings, big int  
Number of siacoins, in hastings, that can be claimed from the siafunds as of the
most recent block. Because the claim balance increases every time a file
contract is created, it is possible that the balance will increase before any
claim transaction is confirmed.  

**dustthreshold** | hastings / byte, big int  
Number of siacoins, in hastings per byte, below which a transaction output
cannot be used because the wallet considers it a dust output.  

## /wallet/033x [POST]
> curl example  

```go
curl -A "Sia-Agent" -u "":<apipassword> --data "source=/home/legacy-wallet&encryptionpassword=mypassword" "localhost:9980/wallet/033x"
```

Loads a v0.3.3.x wallet into the current wallet, harvesting all of the secret
keys. All spendable addresses in the loaded wallet will become spendable from
the current wallet.

### Query String Parameters
### REQUIRED
**source**  
Path on disk to the v0.3.3.x wallet to be loaded.  

**encryptionpassword**  
Encryption key of the wallet.  

### Response

standard success or error response. See [standard
responses](#standard-responses).

## /wallet/address [GET]
> curl example  

```go
curl -A "Sia-Agent" -u "":<apipassword> "localhost:9980/wallet/address"
```

Gets a new address from the wallet generated by the primary seed. An error will
be returned if the wallet is locked.

### JSON Response
> JSON Response Example
 
```go
{
  "address": "1234567890abcdef0123456789abcdef0123456789abcdef0123456789abcdef0123456789ab"
}
```
**address** | hash  
Wallet address that can receive siacoins or siafunds. Addresses are 76 character
long hex strings.  

## /wallet/addresses [GET]
> curl example  

```go
curl -A "Sia-Agent" "localhost:9980/wallet/addresses"
```

Fetches the list of addresses from the wallet. If the wallet has not been
created or unlocked, no addresses will be returned. After the wallet is
unlocked, this call will continue to return its addresses even after the wallet
is locked again.

### JSON Response
> JSON Response Example
 
```go
{
  "addresses": [ // []hash
    "1234567890abcdef0123456789abcdef0123456789abcdef0123456789abcdef0123456789ab",
    "aaaaaaaaaaaaaaaaaaaaaaaaaaaaaaaaaaaaaaaaaaaaaaaaaaaaaaaaaaaaaaaaaaaaaaaaaaaa",
    "bbbbbbbbbbbbbbbbbbbbbbbbbbbbbbbbbbbbbbbbbbbbbbbbbbbbbbbbbbbbbbbbbbbbbbbbbbbb"
  ]
}
```
**addresses** | hashes  
Array of wallet addresses owned by the wallet.  

## /wallet/seedaddrs [GET]
> curl example  

```go
curl -A "Sia-Agent" "localhost:9980/wallet/seedaddrs"
```

Fetches addresses generated by the wallet in reverse order. The last address
generated by the wallet will be the first returned. This also means that
addresses which weren't generated using the wallet's seed can't be retrieved
with this endpoint.

### Query String Parameters
### OPTIONAL
**count**  
Number of addresses that should be returned. If count is not specified or if
count is bigger than the number of addresses generated by the wallet, all
addresses will be returned.

### JSON Response
> JSON Response Example

```go
{
  "addresses": [ // []hash
    "1234567890abcdef0123456789abcdef0123456789abcdef0123456789abcdef0123456789ab",
    "aaaaaaaaaaaaaaaaaaaaaaaaaaaaaaaaaaaaaaaaaaaaaaaaaaaaaaaaaaaaaaaaaaaaaaaaaaaa",
    "bbbbbbbbbbbbbbbbbbbbbbbbbbbbbbbbbbbbbbbbbbbbbbbbbbbbbbbbbbbbbbbbbbbbbbbbbbbb"
  ]
}
```
**addresses** | hashes  
Array of wallet addresses previously generated by the wallet.

## /wallet/backup [GET]
> curl example  

```go
curl -A "Sia-Agent" -u "":<apipassword> "localhost:9980/wallet/backup?destination=/home/wallet-settings.backup"
```

Creates a backup of the wallet settings file. Though this can easily be done
manually, the settings file is often in an unknown or difficult to find
location. The /wallet/backup call can spare users the trouble of needing to find
their wallet file.

### Query String Parameters
### REQUIRED
**destination**  
Path to the location on disk where the backup file will be saved.  

### Response

standard success or error response. See [standard
responses](#standard-responses).

## /wallet/changepassword [POST]
> curl example  

```go
curl -A "Sia-Agent" -u "":<apipassword> -X POST "localhost:9980/wallet/changepassword?encryptionpassword=<currentpassword>&newpassword=<newpassword>"
```

Changes the wallet's encryption key.  

### Query String Parameters
### REQUIRED
**encryptionpassword** | string  
encryptionpassword is the wallet's current encryption password or primary seed.


**newpassword** | string  
newpassword is the new password for the wallet.  

### Response

standard success or error response. See [standard
responses](#standard-responses).

## /wallet/init [POST]
> curl example  

```go
curl -A "Sia-Agent" -u "":<apipassword> --data "encryptionpassword=<password>&force=false" "localhost:9980/wallet/init"
```

Initializes the wallet. After the wallet has been initialized once, it does not
need to be initialized again, and future calls to /wallet/init will return an
error. The encryption password is provided by the api call. If the password is
blank, then the password will be set to the same as the seed.

### Query String Parameters
### OPTIONAL WALLET PARAMETERS
**encryptionpassword** | string  
Password that will be used to encrypt the wallet. All subsequent calls should
use this password. If left blank, the seed that gets returned will also be the
encryption password.  

**dictionary** | string  
Name of the dictionary that should be used when encoding the seed. 'english' is
the most common choice when picking a dictionary.  

**force** | boolean  
When set to true /wallet/init will Reset the wallet if one exists instead of
returning an error. This allows API callers to reinitialize a new wallet.

### JSON Response
> JSON Response Example
 
```go
{
  "primaryseed": "hello world hello world hello world hello world hello world hello world hello world hello world hello world hello world hello world hello world hello world hello world hello"
}
```
**primaryseed**  
Wallet seed used to generate addresses that the wallet is able to spend.  

## /wallet/init/seed [POST]
> curl example  

```go
curl -A "Sia-Agent" -u "":<apipassword> --data "seed=<seed>&encryptionpassword=<password>&force=false" "localhost:9980/wallet/init/seed"
```

Initializes the wallet using a preexisting seed. After the wallet has been
initialized once, it does not need to be initialized again, and future calls to
/wallet/init/seed will return an error. The encryption password is provided by
the api call. If the password is blank, then the password will be set to the
same as the seed. Note that loading a preexisting seed requires scanning the
blockchain to determine how many keys have been generated from the seed. For
this reason, /wallet/init/seed can only be called if the blockchain is synced.

### Query String Parameters
### REQUIRED WALLET PARAMETERS
**seed** | string  
Dictionary-encoded phrase that corresponds to the seed being used to initialize
the wallet.  

### OPTIONAL
[Optional Wallet Parameters](#optional-wallet-parameters)

### Response

standard success or error response. See [standard
responses](#standard-responses).

## /wallet/seed [POST]
> curl example  

```go
curl -A "Sia-Agent" -u "":<apipassword> --data "seed=<seed>" "localhost:9980/wallet/seed"
```

Gives the wallet a seed to track when looking for incoming transactions. The
wallet will be able to spend outputs related to addresses created by the seed.
The seed is added as an auxiliary seed, and does not replace the primary seed.
Only the primary seed will be used for generating new addresses.

### Query String Parameters
### REQUIRED
[Required Wallet Parameters](#required-wallet-parameters)

### OPTIONAL | string
[Optional Wallet Parameters](#optional-wallet-parameters)

### Response

standard success or error response. See [standard
responses](#standard-responses).

## /wallet/seeds [GET]
> curl example  

```go
curl -A "Sia-Agent" -u "":<apipassword> "localhost:9980/wallet/seeds"
```

Returns the list of seeds in use by the wallet. The primary seed is the only
seed that gets used to generate new addresses. This call is unavailable when the
wallet is locked.

### Query String Parameters
### REQUIRED
**dictionary** | string  
Name of the dictionary that should be used when encoding the seed. 'english' is
the most common choice when picking a dictionary.  

### JSON Response
> JSON Response Example

```go
{
  "primaryseed":        "hello world hello world hello world hello world hello world hello world hello world hello world hello world hello world hello world hello world hello world hello world hello",
  "addressesremaining": 2500,
  "allseeds":           [
    "hello world hello world hello world hello world hello world hello world hello world hello world hello world hello world hello world hello world hello world hello world hello",
    "foo bar foo bar foo bar foo bar foo bar foo bar foo bar foo bar foo bar foo bar foo bar foo bar foo bar foo bar foo",
  ]
}
```
**primaryseed**  
Seed that is actively being used to generate new addresses for the wallet.  

**addressesremaining**  
Number of addresses that remain in the primary seed until exhaustion has been
reached. Once exhaustion has been reached, new addresses will continue to be
generated but they will be more difficult to recover in the event of a lost
wallet file or encryption password.  

**allseeds**  
Array of all seeds that the wallet references when scanning the blockchain for
outputs. The wallet is able to spend any output generated by any of the seeds,
however only the primary seed is being used to generate new addresses.  

## /wallet/siacoins [POST]
> curl example  

```go
curl -A "Sia-Agent" -u "":<apipassword> --data "amount=1000&destination=c134a8372bd250688b36867e6522a37bdc391a344ede72c2a79206ca1c34c84399d9ebf17773" "localhost:9980/wallet/siacoins"
```

Sends siacoins to an address or set of addresses. The outputs are arbitrarily
selected from addresses in the wallet. If 'outputs' is supplied, 'amount' and
'destination' must be empty.  

### Query String Parameters
### REQUIRED
Amount and Destination or Outputs are required

**amount** | hastings  
Number of hastings being sent. A hasting is the smallest unit in Sia. There are
10^24 hastings in a siacoin.

**destination** | address  
Address that is receiving the coins.  

**OR**

**outputs**  
JSON array of outputs. The structure of each output is: {"unlockhash":
"<destination>", "value": "<amount>"}  

### JSON Response
> JSON Response Example

```go
{
  "transactions": [     
    {
      "siacoininputs":  [ // []SiacoinInput
        {
          "parentid": "b44db5d70f50b5c81b81d049fbdf9af27b4468f877d26c23a04c1093a7c4b541",
          "unlockconditions": {
            "publickeys": [
               {
                "algorithm": "ed25519",
                "key": "EKjiRsUyMOLER+8u3uXxemOEKMxRc2TxCh0QkcSCVHY="
               }
              ],
            "signaturesrequired": 1,
            "timelock": 0
          }
        },
      ]      
      "siacoinoutputs": []        // []SiacoinOutput        
      "filecontracts":  []        // []FileContract
      "filecontractrevisions": [] // []FileContractRevision 
      "storageproofs":  []        // []StorageProof         
      "siafundinputs":  []        // []SiafundInput
      "siafundoutputs": []        // []SiafundOutput      
      "minerfees": [              // []Currency   
        "61440000000000000000000"
      ],          
      "arbitrarydata": [          // [][]byte
        "RkNJZGVudGlmaWVyAAAAACYzhrmGh2OL2Y9eBn5UYIFxCi4HKFvtR43pEgaBpkDqEa3LrQlWGyk+a0tBXi4nkIIaISIfTJMZs3sBgi0PFl4NyGOgqYppVQGaYnPuaRZKONJWE2jYZUu/iY3xLvpYIciu5JVlRIStwfGepaPWW4jLe4tf3AabKINgFk6p52m6"
      ],
      "transactionsignatures": [ // []TransactionSignature
                    {
                        "coveredfields": {
                            "arbitrarydata": [],
                            "filecontractrevisions": [],
                            "filecontracts": [],
                            "minerfees": [],
                            "siacoininputs": [],
                            "siacoinoutputs": [],
                            "siafundinputs": [],
                            "siafundoutputs": [],
                            "storageproofs": [],
                            "transactionsignatures": [],
                            "wholetransaction": true
                        },
                        "parentid": "b44db5d70f50b5c81b81d049fbdf9af27b4468f877d26c23a04c1093a7c4b541",
                        "publickeyindex": 0,
                        "signature": "QAVQSrcTv2xBHjWiTuuxVgWtUYECEZNbud41u7wgFIGcsKuBnbtT2yaH/GMw00/aMCpZ70qqBpQwQ/akAn/pAA==",
                        "timelock": 0
                    },
    }
  ]
  "transactionids": [
    "1234567890abcdef0123456789abcdef0123456789abcdef0123456789abcdef",
    "aaaaaaaaaaaaaaaaaaaaaaaaaaaaaaaaaaaaaaaaaaaaaaaaaaaaaaaaaaaaaaaa",
    "bbbbbbbbbbbbbbbbbbbbbbbbbbbbbbbbbbbbbbbbbbbbbbbbbbbbbbbbbbbbbbbb"
  ]
}
```
**transactions** Array of transactions that were created when sending the coins.
The last transaction contains the output headed to the 'destination'.
Transaction IDs are 64 character long hex strings.

**transactionids**  
Array of IDs of the transactions that were created when sending the coins.

## /wallet/siafunds [POST]
> curl example  

```go
curl -A "Sia-Agent" -u "":<apipassword> --data "amount=10&destination=c134a8372bd250688b36867e6522a37bdc391a344ede72c2a79206ca1c34c84399d9ebf17773" "localhost:9980/wallet/siafunds"
```

Sends siafunds to an address. The outputs are arbitrarily selected from
addresses in the wallet. Any siacoins available in the siafunds being sent (as
well as the siacoins available in any siafunds that end up in a refund address)
will become available to the wallet as siacoins after 144 confirmations. To
access all of the siacoins in the siacoin claim balance, send all of the
siafunds to an address in your control (this will give you all the siacoins,
while still letting you control the siafunds).

### Query String Parameters
### REQUIRED
**amount** | siafunds  
Number of siafunds being sent.  

**destination** | address  
Address that is receiving the funds.  

### JSON Response
> JSON Response Example
 
```go
{
  "transactions": [     
    {
      "siacoininputs":  [ // []SiacoinInput
        {
          "parentid": "b44db5d70f50b5c81b81d049fbdf9af27b4468f877d26c23a04c1093a7c4b541",
          "unlockconditions": {
            "publickeys": [
               {
                "algorithm": "ed25519",
                "key": "EKjiRsUyMOLER+8u3uXxemOEKMxRc2TxCh0QkcSCVHY="
               }
              ],
            "signaturesrequired": 1,
            "timelock": 0
          }
        },
      ]      
      "siacoinoutputs": []        // []SiacoinOutput        
      "filecontracts":  []        // []FileContract
      "filecontractrevisions": [] // []FileContractRevision 
      "storageproofs":  []        // []StorageProof         
      "siafundinputs":  []        // []SiafundInput
      "siafundoutputs": []        // []SiafundOutput      
      "minerfees": [              // []Currency   
        "61440000000000000000000"
      ],          
      "arbitrarydata": [          // [][]byte
        "RkNJZGVudGlmaWVyAAAAACYzhrmGh2OL2Y9eBn5UYIFxCi4HKFvtR43pEgaBpkDqEa3LrQlWGyk+a0tBXi4nkIIaISIfTJMZs3sBgi0PFl4NyGOgqYppVQGaYnPuaRZKONJWE2jYZUu/iY3xLvpYIciu5JVlRIStwfGepaPWW4jLe4tf3AabKINgFk6p52m6"
      ],
      "transactionsignatures": [ // []TransactionSignature
                    {
                        "coveredfields": {
                            "arbitrarydata": [],
                            "filecontractrevisions": [],
                            "filecontracts": [],
                            "minerfees": [],
                            "siacoininputs": [],
                            "siacoinoutputs": [],
                            "siafundinputs": [],
                            "siafundoutputs": [],
                            "storageproofs": [],
                            "transactionsignatures": [],
                            "wholetransaction": true
                        },
                        "parentid": "b44db5d70f50b5c81b81d049fbdf9af27b4468f877d26c23a04c1093a7c4b541",
                        "publickeyindex": 0,
                        "signature": "QAVQSrcTv2xBHjWiTuuxVgWtUYECEZNbud41u7wgFIGcsKuBnbtT2yaH/GMw00/aMCpZ70qqBpQwQ/akAn/pAA==",
                        "timelock": 0
                    },
    }
  ]
  "transactionids": [
    "1234567890abcdef0123456789abcdef0123456789abcdef0123456789abcdef",
    "aaaaaaaaaaaaaaaaaaaaaaaaaaaaaaaaaaaaaaaaaaaaaaaaaaaaaaaaaaaaaaaa",
    "bbbbbbbbbbbbbbbbbbbbbbbbbbbbbbbbbbbbbbbbbbbbbbbbbbbbbbbbbbbbbbbb"
  ]
}
```
**transactionids**  
Array of transactions that were created when sending the funds. The last
transaction contains the output headed to the 'destination'. Transaction IDs are
64 character long hex strings.  

**transactionids**  
Array of IDs of the transactions that were created when sending the coins.

## /wallet/siagkey [POST]
> curl example  

```go
curl -A "Sia-Agent" -u "":<apipassword> --data "encryptionpassword=<password>&keyfiles=/file1,/home/file2" "localhost:9980/wallet/siagkey"
```

Loads a key into the wallet that was generated by siag. Most siafunds are
currently in addresses created by siag.

### Query String Parameters
### REQUIRED
**encryptionpassword**  
Key that is used to encrypt the siag key when it is imported to the wallet.  

**keyfiles**  
List of filepaths that point to the keyfiles that make up the siag key. There
should be at least one keyfile per required signature. The filenames need to be
comma separated (no spaces), which means filepaths that contain a comma are not
allowed.  

### Response

standard success or error response. See [standard
responses](#standard-responses).

## /wallet/sign [POST]
> curl example  

```go
curl -A "Sia-Agent" -u "":<apipassword> --data "<requestbody>" "localhost:9980/wallet/sign"
```

Signs a transaction. The wallet will attempt to sign each input specified. The
transaction's TransactionSignatures should be complete except for the Signature
field. If `tosign` is provided, the wallet will attempt to fill in signatures
for each TransactionSignature specified. If `tosign` is not provided, the wallet
will add signatures for every TransactionSignature that it has keys for.

### Request Body
> Request Body Example

```go
{
  // Unsigned transaction
  "transaction": {
    "siacoininputs": [
      {
        "parentid": "af1a88781c362573943cda006690576b150537c1ae142a364dbfc7f04ab99584",
        "unlockconditions": {
          "timelock": 0,
          "publickeys": [ "ed25519:8b845bf4871bcdf4ff80478939e508f43a2d4b2f68e94e8b2e3d1ea9b5f33ef1" ],
          "signaturesrequired": 1
        }
      }
    ],
    "siacoinoutputs": [
      {
        "value": "5000000000000000000000000",
        "unlockhash": "17d25299caeccaa7d1598751f239dd47570d148bb08658e596112d917dfa6bc8400b44f239bb"
      },
      {
        "value": "299990000000000000000000000000",
        "unlockhash": "b4bf662170622944a7c838c7e75665a9a4cf76c4cebd97d0e5dcecaefad1c8df312f90070966"
      }
    ],
    "minerfees": [ "1000000000000000000000000" ],
    "transactionsignatures": [
      {
        "parentid": "af1a88781c362573943cda006690576b150537c1ae142a364dbfc7f04ab99584",
        "publickeyindex": 0,
        "coveredfields": {"wholetransaction": true}
      }
    ]
  },

  // Optional IDs to sign; each should correspond to a parentid in the transactionsignatures.
  "tosign": [
    "af1a88781c362573943cda006690576b150537c1ae142a364dbfc7f04ab99584"
  ]
}
```

### JSON Response
> JSON Response Example
 
```go
{
  // signed transaction
  "transaction": {
    "siacoininputs": [
      {
        "parentid": "af1a88781c362573943cda006690576b150537c1ae142a364dbfc7f04ab99584",
        "unlockconditions": {
          "timelock": 0,
          "publickeys": [ "ed25519:8b845bf4871bcdf4ff80478939e508f43a2d4b2f68e94e8b2e3d1ea9b5f33ef1" ],
          "signaturesrequired": 1
        }
      }
    ],
    "siacoinoutputs": [
      {
        "value": "5000000000000000000000000",
        "unlockhash": "17d25299caeccaa7d1598751f239dd47570d148bb08658e596112d917dfa6bc8400b44f239bb"
      },
      {
        "value": "299990000000000000000000000000",
        "unlockhash": "b4bf662170622944a7c838c7e75665a9a4cf76c4cebd97d0e5dcecaefad1c8df312f90070966"
      }
    ],
    "minerfees": [ "1000000000000000000000000" ],
    "transactionsignatures": [
      {
        "parentid": "af1a88781c362573943cda006690576b150537c1ae142a364dbfc7f04ab99584",
        "publickeyindex": 0,
        "coveredfields": {"wholetransaction": true},
        "signature": "CVkGjy4The6h+UU+O8rlZd/O3Gb1xRJdyQ2vzBFEb/5KveDKDrrieCiFoNtUaknXEQbdxlrDqMujc+x3aZbKCQ=="
      }
    ]
  }
}
```

## /wallet/sweep/seed [POST]
> curl example  

```go
curl -A "Sia-Agent" -u "":<apipassword> --data "seed=<seed>" "localhost:9980/wallet/sweep/seed"
```

Scans the blockchain for outputs belonging to a seed and send them to an address
owned by the wallet.

### Query String Parameters
### REQUIRED
**seed** | string  
Dictionary-encoded phrase that corresponds to the seed being added to the
wallet.  

### OPTIONAL
**dictionary** | string  
Name of the dictionary that should be used when decoding the seed. 'english' is
the most common choice when picking a dictionary.  

### JSON Response
 > JSON  Response Example
```go
{
"coins": "123456", // hastings, big int
"funds": "1",      // siafunds, big int
}
```
**coins** | hastings, big int  
Number of siacoins, in hastings, transferred to the wallet as a result of the
sweep.  

**funds** | siafunds, big int  
Number of siafunds transferred to the wallet as a result of the sweep.  

## /wallet/lock [POST]
> curl example  

```go
curl -A "Sia-Agent" -u "":<apipassword> -X POST "localhost:9980/wallet/lock"
```

Locks the wallet, wiping all secret keys. After being locked, the keys are
encrypted. Queries for the seed, to send siafunds, and related queries become
unavailable. Queries concerning transaction history and balance are still
available.

### Response

standard success or error response. See [standard
responses](#standard-responses).

## /wallet/transaction/:*id* [GET]
> curl example  

```go
curl -A "Sia-Agent" "localhost:9980/wallet/transaction/22e8d5428abc184302697929f332fa0377ace60d405c39dd23c0327dc694fae7"
```

Gets the transaction associated with a specific transaction id.

### Path Parameters
### REQUIRED
**id** | hash  
ID of the transaction being requested.  

### JSON Response
> JSON Response Example

```go
{
  "transaction": {
    "transaction": {
      // See types.Transaction in https://gitlab.com/NebulousLabs/Sia/blob/master/types/transactions.go
    },
    "transactionid":         "1234567890abcdef0123456789abcdef0123456789abcdef0123456789abcdef",
    "confirmationheight":    50000,
    "confirmationtimestamp": 1257894000,
    "inputs": [
      {
        "parentid":       "1234567890abcdef0123456789abcdef0123456789abcdef0123456789abcdef",
        "fundtype":       "siacoin input",
        "walletaddress":  false,
        "relatedaddress": "1234567890abcdef0123456789abcdef0123456789abcdef0123456789abcdef0123456789ab",
        "value":          "1234", // hastings or siafunds, depending on fundtype, big int
      }
    ],
    "outputs": [
      {
        "id":             "1234567890abcdef0123456789abcdef0123456789abcdef0123456789abcdef",
        "fundtype":       "siacoin output",
        "maturityheight": 50000,
        "walletaddress":  false,
        "relatedaddress": "aaaaaaaaaaaaaaaaaaaaaaaaaaaaaaaaaaaaaaaaaaaaaaaaaaaaaaaaaaaaaaaaaaaaaaaaaaaa",
        "value":          "1234", // hastings or siafunds, depending on fundtype, big int
      }
    ]
  }
}
```
**transaction**  
Raw transaction. The rest of the fields in the resposne are determined from this
raw transaction. It is left undocumented here as the processed transaction (the
rest of the fields in this object) are usually what is desired.  

See types.Transaction in
https://gitlab.com/NebulousLabs/Sia/blob/master/types/transactions.go  

**transactionid**  
ID of the transaction from which the wallet transaction was derived.  

**confirmationheight**  
Block height at which the transaction was confirmed. If the transaction is
unconfirmed the height will be the max value of an unsigned 64-bit integer.  

**confirmationtimestamp**  
Time, in unix time, at which a transaction was confirmed. If the transaction is
unconfirmed the timestamp will be the max value of an unsigned 64-bit integer.  

**inputs**  
Array of processed inputs detailing the inputs to the transaction.  

**parentid**  
The id of the output being spent.  

**fundtype**  
Type of fund represented by the input. Possible values are 'siacoin input' and
'siafund input'.  

**walletaddress** | Boolean  
true if the address is owned by the wallet.  

**relatedaddress**  
Address that is affected. For inputs (outgoing money), the related address is
usually not important because the wallet arbitrarily selects which addresses
will fund a transaction.  

**value** | hastings or siafunds, depending on fundtype, big int  
Amount of funds that have been moved in the input.  

**outputs**  
Array of processed outputs detailing the outputs of the transaction. Outputs
related to file contracts are excluded.  

**id**  
The id of the output that was created.  

**fundtype**  
Type of fund is represented by the output. Possible values are 'siacoin output',
'siafund output', 'claim output', and 'miner payout'. Siacoin outputs and claim
outputs both relate to siacoins.  

Siafund outputs relate to siafunds.  

Miner payouts point to siacoins that have been spent on a miner payout. Because
the destination of the miner payout is determined by the block and not the
transaction, the data 'maturityheight', 'walletaddress', and 'relatedaddress'
areleft blank.  

**maturityheight**  
Block height the output becomes available to be spent. Siacoin outputs and
siafund outputs mature immediately - their maturity height will always be the
confirmation height of the transaction. Claim outputs cannot be spent until they
have had 144 confirmations, thus the maturity height of a claim output will
always be 144 larger than the confirmation height of the transaction.  

**walletaddress** | boolean  
true if the address is owned by the wallet.  

**relatedaddress**  
Address that is affected. For outputs (incoming money), the related address
field can be used to determine who has sent money to the wallet.  

**value** | hastings or siafunds, depending on fundtype, big int  
Amount of funds that have been moved in the output.  

## /wallet/transactions [GET]
> curl example  

```go
curl -A "Sia-Agent" "localhost:9980/wallet/transactions"
```

Returns a list of transactions related to the wallet in chronological order.

### Query String Parameters
### REQUIRED
**startheight** | block height  
Height of the block where transaction history should begin.

**endheight** | block height  
Height of of the block where the transaction history should end. If 'endheight'
is greater than the current height, or if it is '-1', all transactions up to and
including the most recent block will be provided.

### JSON Response
> JSON Response Example

```go
{
  "confirmedtransactions": [
    {
      // See the documentation for '/wallet/transaction/:id' for more information.
    }
  ],
  "unconfirmedtransactions": [
    {
      // See the documentation for '/wallet/transaction/:id' for more information.
    }
  ]
}
```
**confirmedtransactions**  
All of the confirmed transactions appearing between height 'startheight' and
height 'endheight' (inclusive).  

See the documentation for '/wallet/transaction/:id' for more information.  

**unconfirmedtransactions**  
All of the unconfirmed transactions.  

See the documentation for '/wallet/transaction/:id' for more information.  

## /wallet/transactions/:addr [GET]
> curl example  

```go
curl -A "Sia-Agent" "localhost:9980/wallet/transactions/abf1ba4ad65820ce2bd5d63466b8555d0ec9bfe5f5fa920b4fef6ad98f443e2809e5ae619b74"
```

Returns all of the transactions related to a specific address.

### Path Parameters
### REQUIRED
**addr** | hash  
Unlock hash (i.e. wallet address) whose transactions are being requested.  

### JSON Response
> JSON Response Example

```go
{
  "transactions": [
    {
      // See the documentation for '/wallet/transaction/:id' for more information.
    }
  ]
}
```
**transactions**  
Array of processed transactions that relate to the supplied address.  

See the documentation for '/wallet/transaction/:id' for more information.  

## /wallet/unlock [POST]
> curl example  

```go
curl -A "Sia-Agent" -u "":<apipassword> --data "encryptionpassword=<password>" "localhost:9980/wallet/unlock"
```

Unlocks the wallet. The wallet is capable of knowing whether the correct
password was provided.

### Query String Parameters
### REQUIRED
**encryptionpassword** | string  
Password that gets used to decrypt the file. Most frequently, the encryption
password is the same as the primary wallet seed.  

### Response

standard success or error response. See [standard
responses](#standard-responses).

## /wallet/unlockconditions/:addr [GET]
> curl example  

```go
curl -A "Sia-Agent" -u "":<apipassword> "localhost:9980/wallet/unlockconditions/2d6c6d705c80f17448d458e47c3fb1a02a24e018a82d702cda35262085a3167d98cc7a2ba339"
```

Returns the unlock conditions of :addr, if they are known to the wallet.

### Path Parameters
### REQUIRED
**addr** | hash  
Unlock hash (i.e. wallet address) whose transactions are being requested.  

### JSON Response
> JSON Response Example

```go
{
  "unlockconditions": {
    "timelock": 0,
    "publickeys": [{
      "algorithm": "ed25519",
      "key": "/XUGj8PxMDkqdae6Js6ubcERxfxnXN7XPjZyANBZH1I="
    }],
    "signaturesrequired": 1
  }
}
```
**timelock**  
The minimum blockheight required.  

**signaturesrequired**  
The number of signatures required.  

**publickeys** | SiaPublicKey  
The set of keys whose signatures count towards signaturesrequired.  

## /wallet/unspent [GET]
> curl example  

```go
curl -A "Sia-Agent" -u "":<apipassword> "localhost:9980/wallet/unspent"
```

Returns a list of outputs that the wallet can spend.

### JSON Response
> JSON Response Example

```go
{
  "outputs": [
    {
      "id": "1234567890abcdef0123456789abcdef0123456789abcdef0123456789abcdef",
      "fundtype": "siacoin output",
      "confirmationheight": 50000,
      "unlockhash": "1234567890abcdef0123456789abcdef0123456789abcdef0123456789abcdef0123456789ab",
      "value": "1234", // big int
      "iswatchonly": false
    }
  ]
}
```
**outputs**  
Array of outputs that the wallet can spend.  

**id**  
The id of the output.  

**fundtype**  
Type of output, either 'siacoin output' or 'siafund output'.  

**confirmationheight**  
Height of block in which the output appeared. To calculate the number of
confirmations, subtract this number from the current block height.  

**unlockhash**  
Hash of the output's unlock conditions, commonly known as the "address".  

**value** | big int  
Amount of funds in the output; hastings for siacoin outputs, and siafunds for
siafund outputs.  

**iswatchonly** | Boolean  
Whether the output comes from a watched address or from the wallet's seed.  

## /wallet/verify/address/:addr [GET]
> curl example  

```go
curl -A "Sia-Agent" "localhost:9980/wallet/verify/address/75d9a7351022681ba3539d7e0c5699d143ab5a7747604998cace1299ab6c04c5ea2aa2e87aac"
```

Takes the address specified by :addr and returns a JSON response indicating if
the address is valid.

### Path Parameters
### REQUIRED
**addr** | hash  
Unlock hash (i.e. wallet address) whose transactions are being requested.  

### JSON Response
> JSON Response Example

```go
{
  "valid": true
}
```
**valid**  
valid indicates if the address supplied to :addr is a valid UnlockHash.  

## /wallet/verifypassword [GET]
> curl example  

```go
curl -A "Sia-Agent" "localhost:9980/wallet/verifypassword?password=<password>"
```

Takes a password and verifies if it is the password used to encrypt the wallet.

### Path Parameters
#### REQUIRED
**password** | string  
Password being checked.  

### JSON Response
> JSON Response Example

```go
{
  "valid": true,
}
```
**valid** | boolean  
valid indicates if the password supplied is the password used to encrypt the
wallet.  

## /wallet/watch [GET]
> curl example  

```go
curl -A "Sia-Agent" -u "":<apipassword> "localhost:9980/wallet/watch"
```

Returns the set of addresses that the wallet is watching. This set only includes
addresses that were explicitly requested to be watched; addresses that were
generated automatically by the wallet, or by /wallet/address, are not included.

### JSON Response
> JSON Response Example

```go
{
  "addresses": [ // []hash
    "1234567890abcdef0123456789abcdef0123456789abcdef0123456789abcdef",
    "abcdef0123456789abcdef0123456789abcd1234567890ef0123456789abcdef"
  ]
}
```
**addresses** | hashes  
The addresses currently watched by the wallet.  

## /wallet/watch [POST]
> curl example  

```go
curl -A "Sia-Agent" -u "":<apipassword> --data "<requestbody>" "localhost:9980/wallet/watch"
```

Update the set of addresses for the wallet to watch.

### Request Body
> Request Body Example

```go
{
  "addresses": [    // []hash
    "1234567890abcdef0123456789abcdef0123456789abcdef0123456789abcdef",
    "abcdef0123456789abcdef0123456789abcd1234567890ef0123456789abcdef"
  ],
  "remove": false,  // boolean
  "unused": true,   // boolean
```

**addresses** | hashes  
The addresses to add or remove from the current set.

**remove** | boolean  
If true, remove the addresses instead of adding them.

**unused** | boolean  
If true, the wallet will not rescan the blockchain. Only set this flag if the
addresses have never appeared in the blockchain.

### Response

standard success or error response. See [standard responses](#standard-responses).<|MERGE_RESOLUTION|>--- conflicted
+++ resolved
@@ -3891,12 +3891,7 @@
 > Stream the whole file.  
 
 ```bash
-<<<<<<< HEAD
-// TODO: Replace this with a rick roll
-curl -A "Sia-Agent" "localhost:9980/renter/sialink/Ab4zT-TlIWiunNSax0tPrOWYnQrIriI0j4yCWcpxcWrXsABjAAAAAAAAAAEK"
-=======
 curl -A "Sia-Agent" "localhost:9980/renter/sialink/AAAtQI8_78U_ytrCBuhgBdF4lcO6-ehGt8m4f9MsrqlrHA"
->>>>>>> 439eff81
 ```  
 
 downloads a sialink using http streaming. This call blocks until the data is
