---
title: Sia API Documentation

language_tabs: # must be one of https://git.io/vQNgJ
  - go

toc_footers:
  - <a href='https://sia.tech'>The Official Sia Website
  - <a href='https://gitlab.com/NebulousLabs/Sia'>Sia on GitLab</a>

search: true
---

# Introduction

## Welcome to the Sia Storage Platform API!
> Example GET curl call 

```go
curl -A "Sia-Agent" -u "":<apipassword> "localhost:9980/wallet/transactions?startheight=1&endheight=250"
```

> Example POST curl call with data

```go
curl -A "Sia-Agent" -u "":<apipassword> --data "amount=123&destination=abcd" "localhost:9980/wallet/siacoins"
```

> Example POST curl call without data or authentication

```go
curl -A "Sia-Agent" -X POST "localhost:9980/gateway/connect/123.456.789.0:9981"
```

Sia uses semantic versioning and is backwards compatible to version v1.0.0.

API calls return either JSON or no content. Success is indicated by 2xx HTTP
status codes, while errors are indicated by 4xx and 5xx HTTP status codes. If an
endpoint does not specify its expected status code refer to [standard
responses](#Standard-Responses).

There may be functional API calls which are not documented. These are not
guaranteed to be supported beyond the current release, and should not be used in
production.

**Notes:**

- Requests must set their User-Agent string to contain the substring
  "Sia-Agent".
- By default, siad listens on "localhost:9980". This can be changed using the
  `--api-addr` flag when running siad.
- **Do not bind or expose the API to a non-loopback address unless you are aware
  of the possible dangers.**

## Documentation Standards

The following details the documentation standards for the API endpoints.

 - Endpoints should follow the structure of:
    - Parameters
    - Response
 - Each endpoint should have a corresponding curl example
   - For formatting there needs to be a newline between `> curl example` and the
     example
 - All non-standard responses should have a JSON Response example with units
   - For formatting there needs to be a newline between `> JSON Response
     Example` and the example
 - There should be detailed descriptions of all JSON response fields
 - There should be detailed descriptions of all query string parameters
 - Query String Parameters should be separated into **REQUIRED** and
   **OPTIONAL** sections
 - Detailed descriptions should be structured as "**field** | units"
   - For formatting there needs to be two spaces after the units so that the
     description is on a new line
 - All code blocks should specify `go` as the language for consistent formatting

Contributors should follow these standards when submitting updates to the API
documentation.  If you find API endpoints that do not adhere to these
documentation standards please let the Sia team know by submitting an issue
[here](https://gitlab.com/NebulousLabs/Sia/issues)

# Standard Responses

## Success
The standard response indicating the request was successfully processed is HTTP
status code `204 No Content`. If the request was successfully processed and the
server responded with JSON the HTTP status code is `200 OK`. Specific endpoints
may specify other 2xx status codes on success.

## Error

```go
{
    "message": String

    // There may be additional fields depending on the specific error.
}
```

The standard error response indicating the request failed for any reason, is a
4xx or 5xx HTTP status code with an error JSON object describing the error.

### Module Not Loaded

A module that is not reachable due to not being loaded by siad will return
the custom status code `490 ModuleNotLoaded`. This is only returned during
startup. Once the startup is complete and the module is still not available,
ModuleDisabled will be returned.

### Module Disabled

A module that is not reachable due to being disabled, will return the custom
status code `491 ModuleDisabled`.

# Authentication
> Example POST curl call with Authentication

```go
curl -A "Sia-Agent" --user "":<apipassword> --data "amount=123&destination=abcd" "localhost:9980/wallet/siacoins"
```

API authentication is enabled by default, using a password stored in a flat
file. The location of this file is:

 - Linux:   `$HOME/.sia/apipassword`
 - MacOS:   `$HOME/Library/Application Support/Sia/apipassword`
 - Windows: `%LOCALAPPDATA%\Sia\apipassword`


Note that the file contains a trailing newline, which must be trimmed before
use.

Authentication is HTTP Basic Authentication as described in [RFC
2617](https://tools.ietf.org/html/rfc2617), however, the username is the empty
string. The flag does not enforce authentication on all API endpoints. Only
endpoints that expose sensitive information or modify state require
authentication.

For example, if the API password is "foobar" the request header should include

`Authorization: Basic OmZvb2Jhcg==`

And for a curl call the following would be included

`--user "":<apipassword>`

Authentication can be disabled by passing the `--authenticate-api=false` flag to
siad. You can change the password by modifying the password file, setting the
`SIA_API_PASSWORD` environment variable, or passing the `--temp-password` flag
to siad.

# Units

Unless otherwise noted, all parameters should be identified in their smallest
possible unit. For example, size should always be specified in bytes and
Siacoins should always be specified in hastings. JSON values returned by the API
will also use the smallest possible unit, unless otherwise noted.

If a number is returned as a string in JSON, it should be treated as an
arbitrary-precision number (bignum), and it should be parsed with your
language's corresponding bignum library. Currency values are the most common
example where this is necessary.

# Environment Variables
There are three environment variables supported by siad.
 - `SIA_API_PASSWORD` is the environment variable that sets a custom API
   password if the default is not used
 - `SIA_DATA_DIR` is the environment variable that tells siad where to put the
   general sia data, e.g. api password, configuration, logs, etc.
 - `SIAD_DATA_DIR` is the environment variable that tells siad where to put the
   siad-specific data
 - `SIA_WALLET_PASSWORD` is the environment variable that can be set to enable
   auto unlocking the wallet

# Consensus

The consensus set manages everything related to consensus and keeps the
blockchain in sync with the rest of the network. The consensus set's API
endpoint returns information about the state of the blockchain.

## /consensus [GET]
> curl example  

```go
curl -A "Sia-Agent" "localhost:9980/consensus"
```

Returns information about the consensus set, such as the current block height.
Also returns the set of constants in use in the consensus code.

### JSON Response
> JSON Response Example

```go
{
  "synced":       true, // boolean
  "height":       62248, // blockheight
  "currentblock": "00000000000008a84884ba827bdc868a17ba9c14011de33ff763bd95779a9cf1", // hash
  "target":       [0,0,0,0,0,0,11,48,125,79,116,89,136,74,42,27,5,14,10,31,23,53,226,238,202,219,5,204,38,32,59,165], // hash
  "difficulty":   "1234" // arbitrary-precision integer

  "blockfrequency":         600,        // seconds per block
  "blocksizelimit":         2000000,    // bytes
  "extremefuturethreshold": 10800,      // seconds
  "futurethreshold":        10800,      // seconds
  "genesistimestamp":       1257894000, // Unix time
  "maturitydelay":          144,        // blocks
  "mediantimestampwindow":  11,         // blocks
  "siafundcount":           "10000",    // siafund
  "siafundportion":         "39/1000",  // fraction

  "initialcoinbase": 300000, // Siacoins (see note in Daemon.md)
  "minimumcoinbase": 30000,  // Siacoins (see note in Daemon.md)

  "roottarget": [0,0,0,0,32,0,0,0,0,0,0,0,0,0,0,0,0,0,0,0,0,0,0,0,0,0,0,0,0,0,0,0], // hash
  "rootdepth":  [255,255,255,255,255,255,255,255,255,255,255,255,255,255,255,255,255,255,255,255,255,255,255,255,255,255,255,255,255,255,255,255],  // hash

  "siacoinprecision": "1000000000000000000000000" // hastings per siacoin
}
```
**synced** | boolean  
True if the consensus set is synced with the network, e.g. it has downloaded the
entire blockchain.  

**height** | blockheight  
Number of blocks preceding the current block.  

**currentblock** | hash  
Hash of the current block.  

**target** | hash  
An immediate child block of this block must have a hash less than this target
for it to be valid.  

**difficulty** | arbitrary-precision integer  
The difficulty of the current block target.  

**blockfrequency** | blocks / second  
Target for how frequently new blocks should be mined.  

**blocksizelimit** | bytes  
Maximum size, in bytes, of a block. Blocks larger than this will be rejected by
peers.  

**extremefuturethreshold** | seconds  
Farthest a block's timestamp can be in the future before the block is rejected
outright.  

**futurethreshold** | seconds  
How far in the future a block can be without being rejected. A block further
into the future will not be accepted immediately, but the daemon will attempt to
accept the block as soon as it is valid.  

**genesistimestamp** | unix timestamp  
Timestamp of the genesis block.  

**maturitydelay** | number of blocks  
Number of children a block must have before it is considered "mature."  

**mediantimestampwindow** | number of blocks  
Duration of the window used to adjust the difficulty.  

**siafundcount** | siafunds  
Total number of siafunds.  

**siafundportion** | fraction  
Fraction of each file contract payout given to siafund holders.  

**initialcoinbase** | siacoin  
Number of coins given to the miner of the first block. Note that elsewhere in
the API currency is typically returned in hastings and as a bignum. This is not
the case here.  

**minimumcoinbase** | siacoin  
Minimum number of coins paid out to the miner of a block (the coinbase decreases
with each block). Note that elsewhere in the API currency is typically returned
in hastings and as a bignum. This is not the case here.  

**roottarget** | hash  
Initial target.  

**rootdepth** | hash  
Initial depth.  

**siacoinprecision** | hastings per siacoin  
Number of Hastings in one Siacoin.  

## /consensus/blocks [GET]
> curl example  

```go
curl -A "Sia-Agent" "localhost:9980/consensus/blocks?height=20032"
```
```go
curl -A "Sia-Agent" "localhost:9980/consensus/blocks?id=00000000000033b9eb57fa63a51adeea857e70f6415ebbfe5df2a01f0d0477f4"
```

Returns the block for a given id or height.

### Query String Parameters
### REQUIRED
One of the following parameters must be specified.

**id** | blockID  
BlockID of the requested block.  

**height** | blockheight  
BlockHeight of the requested block.  

### JSON Response
> JSON Response Example

```go
{
    "height": 20032, // block height
    "id": "00000000000033b9eb57fa63a51adeea857e70f6415ebbfe5df2a01f0d0477f4", // hash
    "minerpayouts": [ // []SiacoinOutput
        {
            "unlockhash": "c199cd180e19ef7597bcf4beecdd4f211e121d085e24432959c42bdf9030e32b9583e1c2727c",
            "value": "279978000000000000000000000000"
        }
    ],
    "nonce": [4,12,219,7,0,0,0,0], // [8]byte
    "parentid": "0000000000009615e8db750eb1226aa5e629bfa7badbfe0b79607ec8b918a44c", // hash
    "difficulty": "440908097469850", // arbitrary-precision integer
    "timestamp": 1444516982, // timestamp
    "transactions": [ // []ConsensusBlocksGetTxn
        {
            "arbitrarydata": [],          // [][]byte
            "filecontractrevisions": [],  // []FileContractRevision
            "filecontracts": [],          // []ConsensusBlocksGetFileContract
            "minerfees": [],              // []Currency
            "siacoininputs": [            // []SiacoinInput
                {
                    "parentid": "24cbeb9df7eb2d81d0025168fc94bd179909d834f49576e65b51feceaf957a64",
                    "unlockconditions": {
                        "publickeys": [
                            {
                                "algorithm": "ed25519",
                                "key": "QET8w7WRbGfcnnpKd1nuQfE3DuNUUq9plyoxwQYDK4U="
                            }
                        ],
                        "signaturesrequired": 1,
                        "timelock": 0
                    }
                }
            ],
            "siacoinoutputs": [ // []SiacoinOutput
                {
                    "unlockhash": "d54f500f6c1774d518538dbe87114fe6f7e6c76b5bc8373a890b12ce4b8909a336106a4cd6db",
                    "value": "1010000000000000000000000000"
                },
                {
                    "unlockhash": "48a56b19bd0be4f24190640acbd0bed9669ea9c18823da2645ec1ad9652f10b06c5d4210f971",
                    "value": "5780000000000000000000000000"
                }
            ],
            "siafundinputs": [],          // []SiafundInput
            "siafundoutputs": [],         // []SiafundOutput
            "storageproofs": [],          // []StorageProof
            "transactionsignatures": [    // []TransactionSignature
                {
                    "coveredfields": {
                        "arbitrarydata": [],
                        "filecontractrevisions": [],
                        "filecontracts": [],
                        "minerfees": [],
                        "siacoininputs": [],
                        "siacoinoutputs": [],
                        "siafundinputs": [],
                        "siafundoutputs": [],
                        "storageproofs": [],
                        "transactionsignatures": [],
                        "wholetransaction": true
                    },
                    "parentid": "24cbeb9df7eb2d81d0025168fc94bd179909d834f49576e65b51feceaf957a64",
                    "publickeyindex": 0,
                    "signature": "pByLGMlvezIZWVZmHQs/ynGETETNbxcOY/kr6uivYgqZqCcKTJ0JkWhcFaKJU+3DEA7JAloLRNZe3PTklD3tCQ==",
                    "timelock": 0
                }
            ]
        },
        {
          // ...
        }
    ]
}
```
**height** | block height  
Height of the block

**id** | hash  
ID of the block

**minerpayouts** |  SiacoinOutput  
Siacoin output that holds the amount of siacoins spent on the miner payout

**nonce** | bytes  
Block nonce

**parentid** | hash  
ID of the previous block

**difficulty** | arbitrary-precision integer  
Historic difficulty at height of the block

**timestamp** | timestamp  
Block timestamp

**transactions** | ConsensusBlocksGetTxn  
Transactions contained within the block

## /consensus/subscribe/:id [GET]
> curl example

```go
curl -A "Sia-Agent" "localhost:9980/consensus/subscribe/0000000000000000000000000000000000000000000000000000000000000000"
```

Streams a series of consensus changes, starting from the provided change ID.

### Path Parameters
### REQUIRED
**id** | string
The consensus change ID to subscribe from. There are two sentinel values:
to subscribe from the genesis block use:
```
0000000000000000000000000000000000000000000000000000000000000000
```
To skip all existing blocks and subscribe only to subsequent changes, use:
```
0100000000000000000000000000000000000000000000000000000000000000
```
In addition, each consensus change contains its own ID.

### Response

A concatenation of Sia-encoded (binary) modules.ConsensusChange objects.

## /consensus/validate/transactionset [POST]
> curl example  

```go
curl -A "Sia-Agent" --data "[JSON-encoded-txnset]" "localhost:9980/validate/transactionset"
```

validates a set of transactions using the current utxo set.

### Request Body Bytes

Since transactions may be large, the transaction set is supplied in the POST
body, encoded in JSON format.

### Response

standard success or error response. See [standard
responses](#standard-responses).

# Daemon

The daemon is responsible for starting and stopping the modules which make up
the rest of Sia.

## /daemon/alerts [GET]
> curl example  

```go
curl -A "Sia-Agent" "localhost:9980/daemon/alerts"
```

Returns all alerts of all severities of the Sia instance sorted by severity from highest to lowest in `alerts` and the alerts of the Sia instance sorted by category in `criticalalerts`, `erroralerts` and `warningalerts`.

### JSON Response
> JSON Response Example
 
```go
{
    "alerts": [
    {
      "cause": "wallet is locked",
      "msg": "user's contracts need to be renewed but a locked wallet prevents renewal",
      "module": "contractor",
      "severity": "warning",
    }
  ],
  "criticalalerts": [],
  "erroralerts": [],
  "warningalerts": [
    {
      "cause": "wallet is locked",
      "msg": "user's contracts need to be renewed but a locked wallet prevents renewal",
      "module": "contractor",
      "severity": "warning",
    }
  ]
}
```
**cause** | string  
Cause is the cause for the information contained in msg if known.

**msg** | string  
Msg contains information about an issue.

**module** | string  
Module is the module which caused the alert.

**severity** | string  
Severity is either "warning", "error" or "critical" where "error" might be a
lack of internet access and "critical" would be a lack of funds and contracts
that are about to expire due to that.

## /daemon/constants [GET]
> curl example  

```go
curl -A "Sia-Agent" -u "":<apipassword> "localhost:9980/daemon/constants"
```

Returns the some of the constants that the Sia daemon uses. 

### JSON Response
> JSON Response Example
 
```go
{
  "blockfrequency":600,           // blockheight
  "blocksizelimit":2000000,       // uint64
  "extremefuturethreshold":18000, // timestamp
  "futurethreshold":10800,        // timestamp
  "genesistimestamp":1433600000,  // timestamp
  "maturitydelay":144,            // blockheight
  "mediantimestampwindow":11,     // uint64
  "siafundcount":"10000",         // uint64
  "siafundportion":"39/1000",     // big.Rat
  "targetwindow":1000,            // blockheight
  
  "initialcoinbase":300000, // uint64
  "minimumcoinbase":30000,  // uint64
  
  "roottarget": // target
  [0,0,0,0,32,0,0,0,0,0,0,0,0,0,0,0,0,0,0,0,0,0,0,0,0,0,0,0,0,0,0,0],
  "rootdepth":  // target
  [255,255,255,255,255,255,255,255,255,255,255,255,255,255,255,255,255,255,255,255,255,255,255,255,255,255,255,255,255,255,255,255],
  
  "defaultallowance":  // allowance
    {
      "funds":"250000000000000000000000000000",  // currency
      "hosts":50,                       // uint64
      "period":12096,                   // blockheight
      "renewwindow":4032,               // blockheight
      "expectedstorage":1000000000000,  // uint64
      "expectedupload":2,               // uint64
      "expecteddownload":1,             // uint64
      "expectedredundancy":3            // uint64
    },
  
  "maxtargetadjustmentup":"5/2",    // big.Rat
  "maxtargetadjustmentdown":"2/5",  // big.Rat
  
  "siacoinprecision":"1000000000000000000000000"  // currency
}
```
**blockfrequency** | blockheight  
BlockFrequency is the desired number of seconds that should elapse, on average,
between successive Blocks.

**blocksizelimit** | uint64  
BlockSizeLimit is the maximum size of a binary-encoded Block that is permitted
by the consensus rules.

**extremefuturethreshold** | timestamp  
ExtremeFutureThreshold is a temporal limit beyond which Blocks are discarded by
the consensus rules. When incoming Blocks are processed, their Timestamp is
allowed to exceed the processor's current time by a small amount. But if the
Timestamp is further into the future than ExtremeFutureThreshold, the Block is
immediately discarded.

**futurethreshold** | timestamp  
FutureThreshold is a temporal limit beyond which Blocks are discarded by the
consensus rules. When incoming Blocks are processed, their Timestamp is allowed
to exceed the processor's current time by no more than FutureThreshold. If the
excess duration is larger than FutureThreshold, but smaller than
ExtremeFutureThreshold, the Block may be held in memory until the Block's
Timestamp exceeds the current time by less than FutureThreshold.

**genesistimestamp** | timestamp  
GenesisBlock is the first block of the block chain

**maturitydelay** | blockheight  
MaturityDelay specifies the number of blocks that a maturity-required output is
required to be on hold before it can be spent on the blockchain. Outputs are
maturity-required if they are highly likely to be altered or invalidated in the
event of a small reorg. One example is the block reward, as a small reorg may
invalidate the block reward. Another example is a siafund payout, as a tiny
reorg may change the value of the payout, and thus invalidate any transactions
spending the payout. File contract payouts also are subject to a maturity delay.

**mediantimestampwindow** | uint64  
MedianTimestampWindow tells us how many blocks to look back when calculating the
median timestamp over the previous n blocks. The timestamp of a block is not
allowed to be less than or equal to the median timestamp of the previous n
blocks, where for Sia this number is typically 11.

**siafundcount** | currency  
SiafundCount is the total number of Siafunds in existence.

**siafundportion** | big.Rat  
SiafundPortion is the percentage of siacoins that is taxed from FileContracts.

**targetwindow** | blockheight  
TargetWindow is the number of blocks to look backwards when determining how much
time has passed vs. how many blocks have been created. It's only used in the
old, broken difficulty adjustment algorithm.

**initialcoinbase** | uint64  
InitialCoinbase is the coinbase reward of the Genesis block.

**minimumcoinbase** | uint64  
MinimumCoinbase is the minimum coinbase reward for a block. The coinbase
decreases in each block after the Genesis block, but it will not decrease past
MinimumCoinbase.

**roottarget** | target  
RootTarget is the target for the genesis block - basically how much work needs
to be done in order to mine the first block. The difficulty adjustment algorithm
takes over from there.

**rootdepth** | target  
RootDepth is the cumulative target of all blocks. The root depth is essentially
the maximum possible target, there have been no blocks yet, so there is no
cumulated difficulty yet.

**defaultallowance** | allowance  
DefaultAllowance is the set of default allowance settings that will be used when
allowances are not set or not fully set. See [/renter GET](#renter-get) for an
explanation of the fields.

**maxtargetadjustmentup** | big.Rat  
MaxTargetAdjustmentUp restrict how much the block difficulty is allowed to
change in a single step, which is important to limit the effect of difficulty
raising and lowering attacks.

**maxtargetadjustmentdown** | big.Rat  
MaxTargetAdjustmentDown restrict how much the block difficulty is allowed to
change in a single step, which is important to limit the effect of difficulty
raising and lowering attacks.

**siacoinprecision** | currency  
SiacoinPrecision is the number of base units in a siacoin. The Sia network has a
very large number of base units. We call 10^24 of these a siacoin.

## /daemon/settings [GET]
> curl example  

```go
curl -A "Sia-Agent" -u "":<apipassword> "localhost:9980/daemon/settings"
```
Returns the settings for the daemon

### JSON Response
> JSON Response Example
 
```go
{
  "maxdownloadspeed": 0,  // bytes per second
  "maxuploadspeed":   0,  // bytes per second
  "modules": { 
    "consensus":       true,  // bool
    "explorer":        false, // bool
    "feemanager":      true,  // bool
    "gateway":         true,  // bool
    "host":            true,  // bool
    "miner":           true,  // bool
    "renter":          true,  // bool
    "transactionpool": true,  // bool
    "wallet":          true   // bool

  } 
}
```

**maxdownloadspeed** | bytes per second  
Is the maximum download speed that the daemon can reach. 0 means there is no
limit set.

**maxuploadspeed** | bytes per second  
Is the maximum upload speed that the daemon can reach. 0 means there is no limit
set.

**modules** | struct  
Is a list of the siad modules with a bool indicating if the module was launched.

## /daemon/stack [GET]
**UNSTABLE**
> curl example  

```go
curl -A "Sia-Agent" "localhost:9980/daemon/stack"
```
Returns the daemon's current stack trace. The maximum buffer size that will be
returned is 64MB. If the stack trace is larger than 64MB the first 64MB are
returned.

### JSON Response
> JSON Response Example
 
```go
{
  "stack": [1,2,21,1,13,32,14,141,13,2,41,120], // []byte
}
```

**stack** | []byte  
Current stack trace. 

## /daemon/settings [POST]
> curl example  

```go
curl -A "Sia-Agent" -u "":<apipassword> --data "maxdownloadspeed=1000000&maxuploadspeed=20000" "localhost:9980/daemon/settings"
```

Modify settings that control the daemon's behavior.

### Query String Parameters
### OPTIONAL
**maxdownloadspeed** | bytes per second  
Max download speed permitted in bytes per second  

**maxuploadspeed** | bytes per second  
Max upload speed permitted in bytes per second  

### Response
standard success or error response. See [standard
responses](#standard-responses).

## /daemon/stop [GET]
> curl example  

```go
curl -A "Sia-Agent" -u "":<apipassword> "localhost:9980/daemon/stop"
```

Cleanly shuts down the daemon. This may take a few seconds.

### Response
standard success or error response. See [standard
responses](#standard-responses).

## /daemon/update [GET]
> curl example  

```go
curl -A "Sia-Agent" -u "":<apipassword> "localhost:9980/daemon/update"
```
Returns the the status of any updates available for the daemon

### JSON Response
> JSON Response Example
 
```go
{
  "available": false, // boolean
  "version": "1.4.0"  // string
}
```

**available** | boolean  
Available indicates whether or not there is an update available for the daemon.

**version** | string  
Version is the version of the latest release.

## /daemon/update [POST]
> curl example  

```go
curl -A "Sia-Agent" -u "":<apipassword> "localhost:9980/daemon/update"
```
Updates the daemon to the latest available version release.

### Response
standard success or error response. See [standard
responses](#standard-responses).

## /daemon/version [GET]
> curl example  

```go
curl -A "Sia-Agent" -u "":<apipassword> "localhost:9980/daemon/version"
```

Returns the version of the Sia daemon currently running. 

### JSON Response
> JSON Response Example
 
```go
{
"version": "1.3.7" // string
}
```
**version** | string  
This is the version number that is visible to its peers on the network.

# FeeManager

The feemanager allows applications built on top of Sia to charge the Sia user a
fee. The feemanager's API endpoints expose methods for viewing information about
the feemanager and for adding and canceling fees. 

## /feemanager [GET]
> curl example

```go
curl -A "Sia-Agent" "localhost:9980/feemanager"
```

returns information about the feemanager.

### JSON Response
> JSON Response Example

```go
{
  "payoutheight":249854 // blockheight
}
```

**payoutheight** | blockheight  
Height at which the FeeManager will payout the pending fees.

## /feemanager/add [POST]
> curl example  

```go
// Required Fields Only
curl -A "Sia-Agent" -u "":<apipassword> --data "amount=1000&address=1234567890abcdef0123456789abcdef0123456789abcdef0123456789abcdef0123456789ab&appuid=supercoolapp" "localhost:9980/feemanager/add"

// All Fields
curl -A "Sia-Agent" -u "":<apipassword> --data "amount=1000&address=1234567890abcdef0123456789abcdef0123456789abcdef0123456789abcdef0123456789ab&appuid=supercoolapp&recurring=true" "localhost:9980/feemanager/add"
```
sets a fee and associates it with the provided application UID.

### Query String Parameters
### REQUIRED
**amount** | hastings  
The amount is how much the fee will charge the user.

**address** | address  
The address is the application developer's wallet address that the fee should be
paid out to.

**appuid** | string  
The unique application identifier for the application that set the fee.

### OPTIONAL
**recurring** | bool  
Indicates whether or not this fee will be a recurring fee.  
**NOTE:** This is only informational, the application charging the fee is
responsible for submitting the fee on the recurring interval. 

### JSON Response
> JSON Response Example

```go
{
  "feeuid":"9ce7ff6c2b65a760b7362f5a041d3e84e65e22dd"  // string
}
```

**feeuid** | string  
This is the unique identifier for the fee that was just added

## /feemanager/cancel [POST]
> curl example  

```go
curl -A "Sia-Agent" -u "":<apipassword> --data "feeuid=9ce7ff6c2b65a760b7362f5a041d3e84e65e22dd" "localhost:9980/feemanager/cancel"
```

cancels a fee.

### Query String Parameters
### REQUIRED
**feeuid** | string  
The unique identifier for the fee.

### Response

standard success or error response. See [standard
responses](#standard-responses).

## /feemanager/paidfees [GET]
> curl example

```go
curl -A "Sia-Agent" "localhost:9980/feemanager/paidfees"
```

returns the paid fees that the feemanager managed.

### JSON Response
> JSON Response Example

```go
{
  "paidfees": [
    {
      "address":            "f063edc8412e3d17f0e130f38bc6f25d134fae46b760b829e09a762c400fbd641a0c1539a056", // hash
      "amount":             "1000",  // hastings
      "appuid":             "okapp", // string
      "feeuid":             "9ce7ff6c2b65a760b7362f5a041d3e84e65e22dd" // string
      "paymentcompleted":   true,    // bool
      "payoutheight":       12345,   // types.BlockHeight
      "recurring":          false,   // bool
      "timestamp":          "2018-09-23T08:00:00.000000000+04:00",     // Unix timestamp
      "transactioncreated": true,    // bool
    }
  ]
}

```

**paidfees** | []AppFee  
List of historical fees that have been paid out by the FeeManager. 

**address** | address  
The application developer's wallet address that the fee should be paid out to.

**amount** | hastings  
The number of hastings the fee will charge the user.

**appuid** | string  
Indicates the uid of the application requesting the fee.  

**feeuid** | string  
This is the unique identifier for the fee

**paymentcompleted** | bool  
Indicates whether or not the payment has been confirmed on-chain  

**payoutheight** | bool  
Indicates the height at which the fee is supposed to be paid out. The fee may be
paid out (or have been paid out for completed fees) at a later height than this,
but not earlier.  

**recurring** | bool  
Indicates whether or not this fee will be a recurring fee. 

**timestamp** | Unix timestamp  
This is the moment that the fee was requested.  

**transactioncreated** | bool  
Indicates whether the transaction to pay the fee has been created. If this is
set to true and paymentcompleted is set to false, it means that the transaction
has not yet been confirmed on-chain  

## /feemanager/pendingfees [GET]
> curl example

```go
curl -A "Sia-Agent" "localhost:9980/feemanager/pendingfees"
```

returns the pending fees that the feemanager is managing.

### JSON Response
> JSON Response Example

```go
{
  "pendingfees": [
    {
      "address":            "f063edc8412e3d17f0e130f38bc6f25d134fae46b760b829e09a762c400fbd641a0c1539a056", // hash
      "amount":             "1000",  // hastings
      "appuid":             "okapp", // string
      "feeuid":             "9ce7ff6c2b65a760b7362f5a041d3e84e65e22dd" // string
      "paymentcompleted":   true,    // bool
      "payoutheight":       12345,   // types.BlockHeight
      "recurring":          false,   // bool
      "timestamp":          "2018-09-23T08:00:00.000000000+04:00",     // Unix timestamp
      "transactioncreated": true,    // bool
    }
  ]
}

```

**pendingfees** | []AppFee  
List of pending fees that the FeeManager is managing that will pay out this
period. 

**address** | address  
The application developer's wallet address that the fee should be paid out to.

**amount** | hastings  
The number of hastings the fee will charge the user.

**appuid** | string  
The unique application identifier for the application that set the fee.

**feeuid** | string  
This is the unique identifier for the fee

**paymentcompleted** | bool  
Indicates whether or not the payment has been confirmed on-chain  

**payoutheight** | bool  
Indicates the height at which the fee is supposed to be paid out. The fee may be
paid out (or have been paid out for completed fees) at a later height than this,
but not earlier.  

**recurring** | bool  
Indicates whether or not this fee will be a recurring fee. 

**timestamp** | Unix timestamp  
This is the moment that the fee was requested.  

**transactioncreated** | bool  
Indicates whether the transaction to pay the fee has been created. If this is
set to true and paymentcompleted is set to false, it means that the transaction
has not yet been confirmed on-chain  

# Gateway

The gateway maintains a peer to peer connection to the network and provides a
method for calling RPCs on connected peers. The gateway's API endpoints expose
methods for viewing the connected peers, manually connecting to peers, and
manually disconnecting from peers. The gateway may connect or disconnect from
peers on its own.

## /gateway [GET]
> curl example  

```go
curl -A "Sia-Agent" "localhost:9980/gateway"
```

returns information about the gateway, including the list of connected peers.

### JSON Response
> JSON Response Example
 
```go
{
    "netaddress":"333.333.333.333:9981",  // string
    "peers":[
        {
            "inbound":    false,                   // boolean
            "local":      false,                   // boolean
            "netaddress": "222.222.222.222:9981",  // string
            "version":    "1.0.0",                 // string
        },
    ],
    "online":           true,  // boolean
    "maxdownloadspeed": 1234,  // bytes per second
    "maxuploadspeed":   1234,  // bytes per second
}
```
**netaddress** | string  
netaddress is the network address of the gateway as seen by the rest of the
network. The address consists of the external IP address and the port Sia is
listening on. It represents a `modules.NetAddress`.  

**peers** | array  
peers is an array of peers the gateway is connected to. It represents an array
of `modules.Peer`s.  
        
**inbound** | boolean  
inbound is true when the peer initiated the connection. This field is exposed as
outbound peers are generally trusted more than inbound peers, as inbound peers
are easily manipulated by an adversary.  

**local** | boolean  
local is true if the peer's IP address belongs to a local address range such as
192.168.x.x or 127.x.x.x  

**netaddress** | string  
netaddress is the address of the peer. It represents a `modules.NetAddress`.  

**version** | string  
version is the version number of the peer.  

**online** | boolean  
online is true if the gateway is connected to at least one peer that isn't
local.

**maxdownloadspeed** | bytes per second   
Max download speed permitted in bytes per second

**maxuploadspeed** | bytes per second   
Max upload speed permitted in bytes per second

## /gateway [POST]
> curl example  

```go
curl -A "Sia-Agent" -u "":<apipassword> --data "maxdownloadspeed=1000000&maxuploadspeed=20000" "localhost:9980/gateway"
```

Modify settings that control the gateway's behavior.

### Query String Parameters
### OPTIONAL
**maxdownloadspeed** | bytes per second  
Max download speed permitted in bytes per second  

**maxuploadspeed** | bytes per second  
Max upload speed permitted in bytes per second  

### Response

standard success or error response. See [standard
responses](#standard-responses).

## /gateway/bandwidth [GET]
> curl example

```go
curl -A "Sia-Agent" "localhost:9980/gateway/bandwidth"
```

returns the total upload and download bandwidth usage for the gateway

### JSON Response
> JSON Response Example

```go
{
  "download":  12345                                  // bytes
  "upload":    12345                                  // bytes
  "starttime": "2018-09-23T08:00:00.000000000+04:00", // Unix timestamp
}
```

**download** | bytes  
the total number of bytes that have been downloaded by the gateway since the
starttime.

**upload** | bytes  
the total number of bytes that have been uploaded by the gateway since the
starttime.

**starttime** | Unix timestamp  
the time at which the gateway started monitoring the bandwidth, since the
bandwidth is not currently persisted this will be startup timestamp.

## /gateway/connect/:*netaddress* [POST]
> curl example  

```go
curl -A "Sia-Agent" -X POST "localhost:9980/gateway/connect/123.456.789.0:9981"
```

connects the gateway to a peer. The peer is added to the node list if it is not
already present. The node list is the list of all nodes the gateway knows about,
but is not necessarily connected to.  

### Path Parameters
### REQUIRED
netaddress is the address of the peer to connect to. It should be a reachable ip
address and port number, of the form `IP:port`. IPV6 addresses must be enclosed
in square brackets.  

**netaddress** | string  
Example IPV4 address: 123.456.789.0:123  
Example IPV6 address: [123::456]:789  

### Response
standard success or error response. See [standard
responses](#Standard-Responses).

## /gateway/disconnect/:*netaddress* [POST]
> curl example  

```go
curl -A "Sia-Agent" -u "":<apipassword> -X POST "localhost:9980/gateway/disconnect/123.456.789.0:9981"
```

disconnects the gateway from a peer. The peer remains in the node list.
Disconnecting from a peer does not prevent the gateway from automatically
connecting to the peer in the future.

### Path Parameters
### REQUIRED
netaddress is the address of the peer to connect to. It should be a reachable ip
address and port number, of the form `IP:port`. IPV6 addresses must be enclosed
in square brackets.  

**netaddress** | string  
Example IPV4 address: 123.456.789.0:123  
Example IPV6 address: [123::456]:789  

### Response
standard success or error response. See [standard
responses](#standard-responses).

## /gateway/blocklist [GET]
> curl example  

```go
curl -A "Sia-Agent" "localhost:9980/gateway/blocklist"
```

fetches the list of blocklisted addresses.

### JSON Response
> JSON Response Example

```go
{
  "blocklist":
    [
    "123.123.123.123",  // string
    "123.123.123.123",  // string
    "123.123.123.123",  // string
    ],
}
```
**blocklist** | string  
blocklist is a list of blocklisted address

## /gateway/blocklist [POST]
> curl example  

```go
curl -A "Sia-Agent" -u "":<apipassword> --data '{"action":"append","addresses":["123.123.123.123","123.123.123.123","123.123.123.123"]}' "localhost:9980/gateway/blocklist"
```
```go
curl -A "Sia-Agent" -u "":<apipassword> --data '{"action":"set","addresses":[]}' "localhost:9980/gateway/blocklist"
```

performs actions on the Gateway's blocklist. There are three `actions` that can
be performed. `append` and `remove` are used for appending or removing addresses
from the Gateway's blocklist. `set` is used to define all the addresses in the
blocklist. If a list of addresses is provided with `set`, that list of addresses
will become the Gateway's blocklist, replacing any blocklist that was currently
in place. To clear the Gateway's blocklist, submit an empty list with `set`.

### Path Parameters
### REQUIRED
**action** | string  
this is the action to be performed on the blocklist. Allowed inputs are
`append`, `remove`, and `set`.

**addresses** | string  
this is a comma separated list of addresses that are to be appended to or
removed from the blocklist. If the action is `append` or `remove` this field is
required.

### Response
standard success or error response. See [standard
responses](#standard-responses).

# Host

The host provides storage from local disks to the network. The host negotiates
file contracts with remote renters to earn money for storing other users' files.
The host's endpoints expose methods for viewing and modifying host settings,
announcing to the network, and managing how files are stored on disk.

## /host [GET]
> curl example  

```go
curl -A "Sia-Agent" "localhost:9980/host"
```

fetches status information about the host.

### JSON Response
> JSON Response Example
 
```go
{
  "externalsettings": {
    "acceptingcontracts":   true,                 // boolean
    "maxdownloadbatchsize": 17825792,             // bytes
    "maxduration":          25920,                // blocks
    "maxrevisebatchsize":   17825792,             // bytes
    "netaddress":           "123.456.789.0:9982", // string
    "remainingstorage":     35000000000,          // bytes
    "sectorsize":           4194304,              // bytes
    "totalstorage":         35000000000,          // bytes
    "unlockhash":           "0123456789abcdef0123456789abcdef0123456789abcdef0123456789abcdef0123456789ab", // hash
    "windowsize":           144,  // blocks

    "collateral":    "57870370370",                     // hastings / byte / block
    "maxcollateral": "100000000000000000000000000000",  // hastings

    "contractprice":          "30000000000000000000000000", // hastings
    "downloadbandwidthprice": "250000000000000",            // hastings / byte
    "storageprice":           "231481481481",               // hastings / byte / block
    "uploadbandwidthprice":   "100000000000000",            // hastings / byte

    "registrysize":       16384,  // int
    "customregistrypath": ""      // string
    "revisionnumber":     0,      // int
    "version":            "1.0.0" // string
  },

  "financialmetrics": {
    "contractcount":                 2,     // int
    "contractcompensation":          "123", // hastings
    "potentialcontractcompensation": "123", // hastings

    "lockedstoragecollateral": "123", // hastings
    "lostrevenue":             "123", // hastings
    "loststoragecollateral":   "123", // hastings
    "potentialstoragerevenue": "123", // hastings
    "riskedstoragecollateral": "123", // hastings
    "storagerevenue":          "123", // hastings
    "transactionfeeexpenses":  "123", // hastings

    "downloadbandwidthrevenue":          "123", // hastings
    "potentialdownloadbandwidthrevenue": "123", // hastings
    "potentialuploadbandwidthrevenue":   "123", // hastings
    "uploadbandwidthrevenue":            "123"  // hastings
  },

  "internalsettings": {
    "acceptingcontracts":   true,                 // boolean
    "maxdownloadbatchsize": 17825792,             // bytes
    "maxduration":          25920,                // blocks
    "maxrevisebatchsize":   17825792,             // bytes
    "netaddress":           "123.456.789.0:9982", // string
    "windowsize":           144,                  // blocks
    
    "collateral":       "57870370370",                     // hastings / byte / block
    "collateralbudget": "2000000000000000000000000000000", // hastings
    "maxcollateral":    "100000000000000000000000000000",  // hastings
    
    "minbaserpcprice":           "123",                        //hastings
    "mincontractprice":          "30000000000000000000000000", // hastings
    "mindownloadbandwidthprice": "250000000000000",            // hastings / byte
    "minsectoraccessprice":      "123",                        //hastings
    "minstorageprice":           "231481481481",               // hastings / byte / block
    "minuploadbandwidthprice":   "100000000000000"             // hastings / byte

    "ephemeralaccountexpiry":     "604800",                          // seconds
    "maxephemeralaccountbalance": "2000000000000000000000000000000", // hastings
    "maxephemeralaccountrisk":    "2000000000000000000000000000000", // hastings
  },

  "networkmetrics": {
    "downloadcalls":     0,   // int
    "errorcalls":        1,   // int
    "formcontractcalls": 2,   // int
    "renewcalls":        3,   // int
    "revisecalls":       4,   // int
    "settingscalls":     5,   // int
    "unrecognizedcalls": 6    // int
  },

  "connectabilitystatus": "checking", // string
  "workingstatus":        "checking"  // string
  "publickey": {
    "algorithm": "ed25519", // string
    "key":       "RW50cm9weSBpc24ndCB3aGF0IGl0IHVzZWQgdG8gYmU=" // string
  },

"pricetable": {
  "uid":                        "00000000000000000000000000000000", // types.Specifier
  "validity":                   60000000000, // time.Duration
  "hostblockheight":            0, // types.BlockHeight

  "updatepricetablecost":       "1", // types.Currency
  "accountbalancecost":         "1", // types.Currency
  "fundaccountcost":            "1", // types.Currency
  "latestrevisioncost":         "151200000000000000", // types.Currency
  "initbasecost":               "100000000000000000", // types.Currency
  "memorytimecost":             "1", // types.Currency
  "collateralcost":             "0", // types.Currency
  "downloadbandwidthcost":      "25000000000000", // types.Currency
  "uploadbandwidthcost":        "1000000000000", // types.Currency
  "dropsectorsbasecost":        "1", // types.Currency
  "dropsectorsunitcost":        "1", // types.Currency
  "hassectorbasecost":          "1", // types.Currency
  "readbasecost":               "2000000000000000000", // types.Currency
  "readlengthcost":             "1", // types.Currency
  "revisionbasecost":           "0", // types.Currency
  "swapsectorcost":             "1", // types.Currency
  "writebasecost":              "1", // types.Currency
  "writelengthcost":            "1", // types.Currency
  "writestorecost":             "11574074074", // types.Currency

  "txnfeeminrecommended":       "10000000000000000000", // types.Currency
  "txnfeemaxrecommended":       "30000000000000000000", // types.Currency

  "registryentriesleft":        1024, // uint64
  "registryentriestotal":       1024, // uint64
  },
}
```
**externalsettings**    
The settings that get displayed to untrusted nodes querying the host's status.  
  
**acceptingcontracts** | boolean  
Whether or not the host is accepting new contracts.  

**maxdownloadbatchsize** | bytes  
The maximum size of a single download request from a renter. Each download
request has multiple round trips of communication that exchange money. Larger
batch sizes mean fewer round trips, but more financial risk for the host - the
renter can get a free batch when downloading by refusing to provide a signature.


**maxduration** | blocks  
The maximum duration that a host will allow for a file contract. The host
commits to keeping files for the full duration under the threat of facing a
large penalty for losing or dropping data before the duration is complete. The
storage proof window of an incoming file contract must end before the current
height + maxduration.  

**maxrevisebatchsize** | bytes  
The maximum size of a single batch of file contract revisions. The renter can
perform DoS attacks on the host by uploading a batch of data then refusing to
provide a signature to pay for the data. The host can reduce this exposure by
limiting the batch size. Larger batch sizes allow for higher throughput as there
is significant communication overhead associated with performing a batch upload.


**netaddress** | string  
The IP address or hostname (including port) that the host should be contacted
at.  

**remainingstorage** | bytes  
The amount of unused storage capacity on the host in bytes. It should be noted
that the host can lie.  

**sectorsize** | bytes  
The smallest amount of data in bytes that can be uploaded or downloaded when
performing calls to the host.  

**totalstorage** | bytes  
The total amount of storage capacity on the host. It should be noted that the
host can lie.  

**unlockhash** | hash  
The unlock hash is the address at which the host can be paid when forming file
contracts.  

**windowsize** | blocks  
The storage proof window is the number of blocks that the host has to get a
storage proof onto the blockchain. The window size is the minimum size of window
that the host will accept in a file contract.  

**collateral** | hastings / byte / block  
The maximum amount of money that the host will put up as collateral for storage
that is contracted by the renter.  

**maxcollateral** | hastings  
The maximum amount of collateral that the host will put into a single file
contract.  

**contractprice** | hastings  
The price that a renter has to pay to create a contract with the host. The
payment is intended to cover transaction fees for the file contract revision and
the storage proof that the host will be submitting to the blockchain.  

**downloadbandwidthprice** | hastings / byte  
The price that a renter has to pay when downloading data from the host.  

**storageprice** | hastings / byte / block  
The price that a renter has to pay to store files with the host.  

**uploadbandwidthprice** | hastings / byte  
The price that a renter has to pay when uploading data to the host.  

**registrysize** | int  
The size of the registry in bytes. One entry requires 256 bytes of storage on
disk and the size of the registry needs to be a multiple of 64 entries.
Therefore any provided number >0 bytes will be rounded to the nearest 16kib.
The default is 0 which means no registry.

**customregistrypath** | string  
The path of the registry on disk. If it's empty, it uses the default location
relative to siad's host folder. Otherwise the provided path will be used.
Changing it will trigger a registry migration which takes an arbitrary amount
of time depending of the size of the registry.

**revisionnumber** | int  
The revision number indicates to the renter what iteration of settings the host
is currently at. Settings are generally signed. If the renter has multiple
conflicting copies of settings from the host, the renter can expect the one with
the higher revision number to be more recent.  

**version** | string  
The version of external settings being used. This field helps coordinate updates
while preserving compatibility with older nodes.  

**financialmetrics**    
The financial status of the host.  
  
**contractcount** | int  
Number of open file contracts.  

**contractcompensation** | hastings  
The amount of money that renters have given to the host to pay for file
contracts. The host is required to submit a file contract revision and a storage
proof for every file contract that gets created, and the renter pays for the
miner fees on  these objects.  

**potentialcontractcompensation** | hastings  
The amount of money that renters have given to the host to pay for file
contracts which have not been confirmed yet. The potential compensation becomes
compensation after the storage proof is submitted.  

**lockedstoragecollateral** | hastings  
The amount of storage collateral which the host has tied up in file contracts.
The host has to commit collateral to a file contract even if there is no
storage, but the locked collateral will be returned even if the host does not
submit a storage proof - the collateral is not at risk, it is merely set aside
so that it can be put at risk later.  

**lostrevenue** | hastings  
The amount of revenue, including storage revenue and bandwidth revenue, that has
been lost due to failed file contracts and failed storage proofs.  

**loststoragecollateral** | hastings  
The amount of collateral that was put up to protect data which has been lost due
to failed file contracts and missed storage proofs.  

**potentialstoragerevenue** | hastings  
The amount of revenue that the host stands to earn if all storage proofs are
submitted correctly and in time.

**riskedstoragecollateral** | hastings  
The amount of money that the host has risked on file contracts. If the host
starts missing storage proofs, the host can forfeit up to this many coins. In
the event of a missed storage proof, locked storage collateral gets returned,
but risked storage collateral does not get returned.  

**storagerevenue** | hastings  
The amount of money that the host has earned from storing data. This money has
been locked down by successful storage proofs.  

**transactionfeeexpenses** | hastings  
The amount of money that the host has spent on transaction fees when submitting
host announcements, file contract revisions, and storage proofs.  

**downloadbandwidthrevenue** | hastings  
The amount of money that the host has made from renters downloading their files.
This money has been locked in by successsful storage proofs.  

**potentialdownloadbandwidthrevenue** | hastings  
The amount of money that the host stands to make from renters that downloaded
their files. The host will only realize this revenue if the host successfully
submits storage proofs for the related file contracts.  

**potentialuploadbandwidthrevenue** | hastings  
The amount of money that the host stands to make from renters that uploaded
files. The host will only realize this revenue if the host successfully submits
storage proofs for the related file contracts.  

**uploadbandwidthrevenue** | hastings  
The amount of money that the host has made from renters uploading their files.
This money has been locked in by successful storage proofs.  

**internalsettings**    
The settings of the host. Most interactions between the user and the host occur
by changing the internal settings.  

**acceptingcontracts** | boolean  
When set to true, the host will accept new file contracts if the terms are
reasonable. When set to false, the host will not accept new file contracts at
all.  

**maxdownloadbatchsize** | bytes  
The maximum size of a single download request from a renter. Each download
request has multiple round trips of communication that exchange money. Larger
batch sizes mean fewer round trips, but more financial risk for the host - the
renter can get a free batch when downloading by refusing to provide a signature.


**maxduration** | blocks  
The maximum duration of a file contract that the host will accept. The storage
proof window must end before the current height + maxduration.  

**maxrevisebatchsize** | bytes  
The maximum size of a single batch of file contract revisions. The renter can
perform DoS attacks on the host by uploading a batch of data then refusing to
provide a signature to pay for the data. The host can reduce this exposure by
limiting the batch size. Larger batch sizes allow for higher throughput as there
is significant communication overhead associated with performing a batch upload.


**netaddress** | string  
The IP address or hostname (including port) that the host should be contacted
at. If left blank, the host will automatically figure out its ip address and use
that. If given, the host will use the address given.  

**windowsize** | blocks  
The storage proof window is the number of blocks that the host has to get a
storage proof onto the blockchain. The window size is the minimum size of window
that the host will accept in a file contract.  

**collateral** | hastings / byte / block  
The maximum amount of money that the host will put up as collateral per byte per
block of storage that is contracted by the renter.  

**collateralbudget** | hastings  
The total amount of money that the host will allocate to collateral across all
file contracts.  

**maxcollateral** | hastings  
The maximum amount of collateral that the host will put into a single file
contract.

**minbaserpcprice** | hastings  
The minimum price that the host will demand from a renter for interacting with
the host. This is charged for every interaction a renter has with a host to pay
for resources consumed during the interaction. It is added to the
`mindownloadbandwidthprice` and `minuploadbandwidthprice` when uploading or
downloading files from the host.

**mincontractprice** | hastings  
The minimum price that the host will demand from a renter when forming a
contract. Typically this price is to cover transaction fees on the file contract
revision and storage proof, but can also be used if the host has a low amount of
collateral. The price is a minimum because the host may automatically adjust the
price upwards in times of high demand.  

**mindownloadbandwidthprice** | hastings / byte  
The minimum price that the host will demand from a renter when the renter is
downloading data. If the host is saturated, the host may increase the price from
the minimum.

**minsectoraccessprice** | hastings  
The minimum price that the host will demand from a renter for accessing a sector
of data on disk. Since the host has to read at least a full 4MB sector from disk
regardless of how much the renter intends to download this is charged to pay for
the physical disk resources the host uses. It is multiplied by the number of
sectors read then added to the `mindownloadbandwidthprice` when downloading a
file.

**minstorageprice** | hastings / byte / block  
The minimum price that the host will demand when storing data for extended
periods of time. If the host is low on space, the price of storage may be set
higher than the minimum.  

**minuploadbandwidthprice** | hastings / byte  
The minimum price that the host will demand from a renter when the renter is
uploading data. If the host is saturated, the host may increase the price from
the minimum.  

**ephemeralaccountexpiry** | seconds  
The  maximum amount of time an ephemeral account can be inactive before it is
considered to be expired and gets deleted. After an account has expired, the
account owner has no way of retrieving the funds. Setting this value to 0 means
ephemeral accounts never expire, regardless of how long they have been inactive.

**maxephemeralaccountbalance** | hastings  
The maximum amount of money that the host will allow a user to deposit into a
single ephemeral account.

**maxephemeralaccountrisk** | hastings  
To increase performance, the host will allow a user to withdraw from an
ephemeral account without requiring the user to wait until the host has
persisted the updated ephemeral account balance to complete a transaction. This
means that the user can perform actions such as downloads with significantly
less latency. This also means that if the host loses power at that exact moment,
the host will forget that the user has spent money and the user will be able to
spend that money again.

maxephemeralaccountrisk is the maximum amount of money that the host is willing
to risk to a system failure. The account manager will keep track of the total
amount of money that has been withdrawn, but has not yet been persisted to disk.
If a user's withdrawal would put the host over the maxephemeralaccountrisk, the
host will wait to complete the user's transaction until it has persisted the
widthdrawal, to prevent the host from having too much money at risk.

Note that money is only at risk if the host experiences an unclean shutdown
while in the middle of a transaction with a user, and generally the amount at
risk will be minuscule unless the host experiences an unclean shutdown while in
the middle of many transactions with many users at once. This value should be
larger than maxephemeralaccountbalance but does not need to be significantly
larger.

**networkmetrics**    
Information about the network, specifically various ways in which renters have
contacted the host.  

**downloadcalls** | int  
The number of times that a renter has attempted to download something from the
host.  

**errorcalls** | int  
The number of calls that have resulted in errors. A small number of errors are
expected, but a large number of errors indicate either buggy software or
malicious network activity. Usually buggy software.  

**formcontractcalls** | int  
The number of times that a renter has tried to form a contract with the host.  

**renewcalls** | int  
The number of times that a renter has tried to renew a contract with the host.  

**revisecalls** | int  
The number of times that the renter has tried to revise a contract with the
host.  

**settingscalls** | int  
The number of times that a renter has queried the host for the host's settings.
The settings include the price of bandwidth, which is a price that can adjust
every few minutes. This value is usually very high compared to the others.  

**unrecognizedcalls** | int  
The number of times that a renter has attempted to use an unrecognized call.
Larger numbers typically indicate buggy software.  

**connectabilitystatus** | string  
connectabilitystatus is one of "checking", "connectable", or "not connectable",
and indicates if the host can connect to itself on its configured NetAddress.  

**workingstatus** | string  
workingstatus is one of "checking", "working", or "not working" and indicates if
the host is being actively used by renters.

**publickey** | SiaPublicKey  
Public key used to identify the host.

**uid** | types.Specifier  
UID of the current price table. Only filled in for renters over the
peer-to-peer protocol. In the API it's always zeros.

**valdity** | time.Duration  
The duration for which a fresh price table is valid.

**hostblockheight** | types.BlockHeight  
Blockheight as seen by the host at the last time the table was updated.

**updatepricetablecost** | types.Currency  
Cost for the UpdatePriceTable RPC.

**accountbalanceCost** | types.Currency  
Cost for the AccountBalance RPC.

**fundaccountcost** | types.Currency  
Cost for the FundAccount RPC.

**latestrevisioncost** | types.Currency  
Cost for the LatestRevision RPC.

**initbasecost** | types.Currency  
InitBaseCost is the amount of cost that is incurred when an MDM program
starts to run. This doesn't include the memory used by the program data. The
total cost to initialize a program is calculated as
InitCost = InitBaseCost + MemoryTimeCost * Time

**memorytimecost** | types.Currency  
MemoryTimeCost is the amount of cost per byte per time that is incurred by
the memory consumption of the program.

**collateralcost** | types.Currency  
CollateralCost is the amount of money per byte the host is promising to lock
away as collateral when adding new data to a contract.

**downloadbandwidthcost** | types.Currency  
Cost per byte of downloading from a host.

**uploadbandwidthcost** | types.Currency  
Cost per byte of uploading from a host.

**dropsectorbasecost** | types.Currency  
Base cost of a drop sector MDM instruction.

**dropsectorunitcost** | types.Currency  
Additional per-sector cost of a drop sector MDM instruction.

**hassectorbasecost** | types.Currency  
Cost of a has sector MDM instruction.

**readbasecost** | types.Currency  
Base cost of a read instruction.

**readlengthcost** | types.Currency  
Additional per-byte cost of a read instruction.

**revisionbasecost** | types.Currency  
Cost of a revision instruction.

**swapsectorcost** | types.Currency  
Cost of swapping 2 sectors with a swap sector instruction.

**writebasecost** | types.Currency  
Base cost of a write instruction.

**writelengthcost** | types.Currency  
Additional per-byte cost of a write instruction.

**writestorecost** | types.Currency  
Addition per-byte per-block cost of a write instruction. Only applies to
adding new data, not overwriting data.

**txnfeeminrecommended** | types.Currency  
Minimum per-byte txnfee recommendation as seen by the host's transaction
pool.

**txnfeemaxrecommended** | types.Currency  
Maximum per-byte txnfee recommendation as seen by the host's transaction
pool.

**registryentriesleft** | uint64  
number of registry entries not in use.

**registryentriestotal** | uint64  
total number of registry entries the host has allocated.

## /host/bandwidth [GET]
> curl example

```go
curl -A "Sia-Agent" "localhost:9980/host/bandwidth"
```

returns the total upload and download bandwidth usage for the host

### JSON Response
```go
{
  "download":  12345                                  // bytes
  "upload":    12345                                  // bytes
  "starttime": "2018-09-23T08:00:00.000000000+04:00", // Unix timestamp
}
```

**download** | bytes  
the total number of bytes that have been sent from the host to renters since the
starttime.

**upload** | bytes  
the total number of bytes that have been received by the host from renters since the
starttime.

**starttime** | Unix timestamp  
the time at which the host started monitoring the bandwidth, since the
bandwidth is not currently persisted this will be startup timestamp.

## /host [POST]
> curl example  

```go
curl -A "Sia-Agent" -u "":<apipassword> -X POST "localhost:9980/host?acceptingcontracts=true&maxduration=12096&windowsize=1008"
```

Configures hosting parameters. All parameters are optional; unspecified
parameters will be left unchanged.

### Query String Parameters
### OPTIONAL
**acceptingcontracts** | boolean  
When set to true, the host will accept new file contracts if the terms are
reasonable. When set to false, the host will not accept new file contracts at
all.  

**maxdownloadbatchsize** | bytes  
The maximum size of a single download request from a renter. Each download
request has multiple round trips of communication that exchange money. Larger
batch sizes mean fewer round trips, but more financial risk for the host - the
renter can get a free batch when downloading by refusing to provide a signature.


**maxduration** | blocks  
The maximum duration of a file contract that the host will accept. The storage
proof window must end before the current height + maxduration.  

**maxrevisebatchsize** | bytes  
The maximum size of a single batch of file contract revisions. The renter can
perform DoS attacks on the host by uploading a batch of data then refusing to
provide a signature to pay for the data. The host can reduce this exposure by
limiting the batch size. Larger batch sizes allow for higher throughput as there
is significant communication overhead associated with performing a batch upload.


**netaddress** | string  
The IP address or hostname (including port) that the host should be contacted
at. If left blank, the host will automatically figure out its ip address and use
that. If given, the host will use the address given.  

**windowsize** | blocks  
// The storage proof window is the number of blocks that the host has to get a
storage proof onto the blockchain. The window size is the minimum size of window
that the host will accept in a file contract.

**collateral** | hastings / byte / block  
The maximum amount of money that the host will put up as collateral per byte per
block of storage that is contracted by the renter.  

**collateralbudget** | hastings  
The total amount of money that the host will allocate to collateral across all
file contracts.  

**maxcollateral** | hastings  
The maximum amount of collateral that the host will put into a single file
contract.  

**minbaserpcprice** | hastings  
The minimum price that the host will demand from a renter for interacting with
the host. This is charged for every interaction a renter has with a host to pay
for resources consumed during the interaction. It is added to the
`mindownloadbandwidthprice` and `minuploadbandwidthprice` when uploading or
downloading files from the host.

**mincontractprice** | hastings  
The minimum price that the host will demand from a renter when forming a
contract. Typically this price is to cover transaction fees on the file contract
revision and storage proof, but can also be used if the host has a low amount of
collateral. The price is a minimum because the host may automatically adjust the
price upwards in times of high demand.  

**minsectoraccessprice** | hastings  
The minimum price that the host will demand from a renter for accessing a sector
of data on disk. Since the host has to read at least a full 4MB sector from disk
regardless of how much the renter intends to download this is charged to pay for
the physical disk resources the host uses. It is multiplied by the number of
sectors read then added to the `mindownloadbandwidthprice` when downloading a
file.

**mindownloadbandwidthprice** | hastings / byte  
The minimum price that the host will demand from a renter when the renter is
downloading data. If the host is saturated, the host may increase the price from
the minimum.  

**minstorageprice** | hastings / byte / block  
The minimum price that the host will demand when storing data for extended
periods of time. If the host is low on space, the price of storage may be set
higher than the minimum.  

**minuploadbandwidthprice** | hastings / byte  
The minimum price that the host will demand from a renter when the renter is
uploading data. If the host is saturated, the host may increase the price from
the minimum.  

**maxephemeralaccountbalance** | hastings  
The maximum amount of money that the host will allow a user to deposit into a
single ephemeral account.

**maxephemeralaccountrisk** | hastings  
To increase performance, the host will allow a user to withdraw from an
ephemeral account without requiring the user to wait until the host has
persisted the updated ephemeral account balance to complete a transaction. This
means that the user can perform actions such as downloads with significantly
less latency. This also means that if the host loses power at that exact moment,
the host will forget that the user has spent money and the user will be able to
spend that money again.

maxephemeralaccountrisk is the maximum amount of money that the host is willing
to risk to a system failure. The account manager will keep track of the total
amount of money that has been withdrawn, but has not yet been persisted to disk.
If a user's withdrawal would put the host over the maxephemeralaccountrisk, the
host will wait to complete the user's transaction until it has persisted the
widthdrawal, to prevent the host from having too much money at risk.

Note that money is only at risk if the host experiences an
unclean shutdown while in the middle of a transaction with a user, and generally
the amount at risk will be minuscule unless the host experiences an unclean
shutdown while in the middle of many transactions with many users at once. This
value should be larger than 'maxephemeralaccountbalance but does not need to be
significantly larger.

**registrysize** | int  
The size of the registry in bytes. One entry requires 256 bytes of storage on
disk and the size of the registry needs to be a multiple of 64 entries.
Therefore any provided number >0 bytes will be rounded to the nearest 16kib.
The default is 0 which means no registry.

**customregistrypath** | string  
The path of the registry on disk. If it's empty, it uses the default location
relative to siad's host folder. Otherwise the provided path will be used.
Changing it will trigger a registry migration which takes an arbitrary amount
of time depending of the size of the registry.

### Response

standard success or error response. See [standard
responses](#standard-responses).

## /host/announce [POST]
> curl example  

```go
curl -A "Sia-Agent" -u "":<apipassword> -X POST "localhost:9980/host/announce"
```
> curl example with a custom netaddress

```go
curl -A "Sia-Agent" -u "":<apipassword> -X POST "localhost:9980/host/announce?netaddress=siahost.example.net"
```

Announce the host to the network as a source of storage. Generally only needs to
be called once.

Note that even after the host has been announced, it will not accept new
contracts unless configured to do so. To configure the host to accept contracts,
see [/host](## /host [POST]).

### Query String Parameters
### OPTIONAL
**netaddress string** | string  
The address to be announced. If no address is provided, the automatically
discovered address will be used instead.  

### Response

standard success or error response. See [standard
responses](#Standard-Responses).

## /host/contracts [GET]
> curl example  

```go
curl -A "Sia-Agent" "localhost:9980/host/contracts"
```


Get contract information from the host database. This call will return all
storage obligations on the host. Its up to the caller to filter the contracts
based on their needs.

### JSON Response
> JSON Response Example
 
```go
{
  "contracts": [
    {
      "contractcost":             "1234",             // hastings
      "datasize":                 500000,             // bytes
      "lockedcollateral":         "1234",             // hastings
      "obligationid": "fff48010dcbbd6ba7ffd41bc4b25a3634ee58bbf688d2f06b7d5a0c837304e13", // hash
      "potentialaccountfunding":  "1234",             // hastings
      "potentialdownloadrevenue": "1234",             // hastings
      "potentialstoragerevenue":  "1234",             // hastings
      "potentialuploadrevenue":   "1234",             // hastings
      "riskedcollateral":         "1234",             // hastings
      "revisionnumber":           0,                  // int
      "sectorrootscount":         2,                  // int
      "transactionfeesadded":     "1234",             // hastings
      "expirationheight":         123456,             // blocks
      "negotiationheight":        123456,             // blocks
      "proofdeadline":            123456,             // blocks
      "obligationstatus":         "obligationFailed", // string
      "originconfirmed":          true,               // boolean
      "proofconfirmed":           true,               // boolean
      "proofconstructed":         true,               // boolean
      "revisionconfirmed":        false,              // boolean
      "revisionconstructed":      false,              // boolean
      "validproofoutputs":        [],                 // []SiacoinOutput
      "missedproofoutputs":       [],                 // []SiacoinOutput
    }
  ]
}
```
**contractcost** | hastings  
Amount in hastings to cover the transaction fees for this storage obligation.

**datasize** | bytes  
Size of the data that is protected by the contract.

**lockedcollateral** | hastings  
Amount that is locked as collateral for this storage obligation.

**obligationid** | hash  
Id of the storageobligation, which is defined by the file contract id of the
file contract that governs the storage obligation.

**potentialaccountfunding** | hastings  
Amount in hastings that went to funding ephemeral accounts with.

**potentialdownloadrevenue** | hastings  
Potential revenue for downloaded data that the host will receive upon successful
completion of the obligation.

**potentialstoragerevenue** | hastings  
Potential revenue for storage of data that the host will receive upon successful
completion of the obligation.

**potentialuploadrevenue** | hastings  
Potential revenue for uploaded data that the host will receive upon successful
completion of the obligation.

**riskedcollateral** | hastings  
Amount that the host might lose if the submission of the storage proof is not
successful.

**revisionnumber** | int  
The last revision of the contract

**sectorrootscount** | int  
Number of sector roots.

**transactionfeesadded** | hastings  
Amount for transaction fees that the host added to the storage obligation.

**expirationheight** | blockheight  
Expiration height is the height at which the storage obligation expires.

**negotiationheight** | blockheight  
Negotiation height is the height at which the storage obligation was negotiated.

**proofdeadline** | blockheight  
The proof deadline is the height by which the storage proof must be submitted.

**obligationstatus** | string  
Status of the storage obligation. There are 4 different statuses:
 - `obligationFailed`:  the storage obligation failed, potential revenues and
   risked collateral are lost
 - `obligationRejected`:  the storage obligation was never started, no revenues
   gained or lost
 - `obligationSucceeded`: the storage obligation was completed, revenues were
   gained
 - `obligationUnresolved`:  the storage obligation has an uninitialized value.
   When the **proofdeadline** is in the past this might be a stale obligation.

**originconfirmed** | hash  
Origin confirmed indicates whether the file contract was seen on the blockchain
for this storage obligation.

**proofconfirmed** | boolean  
Proof confirmed indicates whether there was a storage proof seen on the
blockchain for this storage obligation.

**proofconstructed** | boolean  
The host has constructed a storage proof

**revisionconfirmed** | boolean  
Revision confirmed indicates whether there was a file contract revision seen on
the blockchain for this storage obligation.

**revisionconstructed** | boolean  
Revision constructed indicates whether there was a file contract revision
constructed for this storage obligation.

**validproofoutputs** | []SiacoinOutput   
The payouts that the host and renter will receive if a valid proof is confirmed on the blockchain

**missedproofoutputs** | []SiacoinOutput  
The payouts that the host and renter will receive if a proof is not confirmed on the blockchain

## /host/storage [GET]
> curl example  

```go
curl -A "Sia-Agent" "localhost:9980/host/storage"
```

Gets a list of folders tracked by the host's storage manager.

### JSON Response
> JSON Response Example
 
```go
{
  "folders": [
    {
      "path":              "/home/foo/bar", // string
      "capacity":          50000000000,     // bytes
      "capacityremaining": 100000,          // bytes

      "failedreads":      0,  // int
      "failedwrites":     1,  // int
      "successfulreads":  2,  // int
      "successfulwrites": 3,  // int
    }
  ]
}
```
**path** | string  
Absolute path to the storage folder on the local filesystem.  

**capacity** | bytes  
Maximum capacity of the storage folder in bytes. The host will not store more
than this many bytes in the folder. This capacity is not checked against the
drive's remaining capacity. Therefore, you must manually ensure the disk has
sufficient capacity for the folder at all times. Otherwise you risk losing
renter's data and failing storage proofs.  

**capacityremaining** | bytes  
Unused capacity of the storage folder in bytes.  

**failedreads, failedwrites** | int  
Number of failed disk read & write operations. A large number of failed reads or
writes indicates a problem with the filesystem or drive's hardware.  

**successfulreads, successfulwrites** | int  
Number of successful read & write operations.  

## /host/storage/folders/add [POST]
> curl example  

```go
curl -A "Sia-Agent" -u "":<apipassword> --data "path=foo/bar&size=1000000000000" "localhost:9980/host/storage/folders/add"
```

adds a storage folder to the manager. The manager may not check that there is
enough space available on-disk to support as much storage as requested

### Storage Folder Limits
A host can only have 65536 storage folders in total which have to be between 256
MiB and 16 PiB in size

### Query String Parameters
### REQUIRED
**path** | string  
Local path on disk to the storage folder to add.  

**size** | bytes  
Initial capacity of the storage folder. This value isn't validated so it is
possible to set the capacity of the storage folder greater than the capacity of
the disk. Do not do this.  

### Response

standard success or error response. See [standard
responses](#standard-responses).

## /host/storage/folders/remove [POST]
> curl example  

```go
curl -A "Sia-Agent" -u "":<apipassword> --data "path=foo/bar&force=false" "localhost:9980/host/storage/folders/remove"
```

Remove a storage folder from the manager. All storage on the folder will be
moved to other stoarge folders, meaning that no data will be lost. If the
manager is unable to save data, an error will be returned and the operation will
be stopped.

### Query String Parameters
### REQUIRED
**path** | string  
Local path on disk to the storage folder to removed.  

### OPTIONAL
**force** | boolean  
If `force` is true, the storage folder will be removed even if the data in the
storage folder cannot be moved to other storage folders, typically because they
don't have sufficient capacity. If `force` is true and the data cannot be moved,
data will be lost.  

### Response

standard success or error response. See [standard
responses](#standard-responses).

## /host/storage/folders/resize [POST]
> curl example  

```go
curl -A "Sia-Agent" -u "":<apipassword> --data "path=foo/bar&newsize=1000000000000" "localhost:9980/host/storage/folders/resize"
```

Grows or shrinks a storage file in the manager. The manager may not check that
there is enough space on-disk to support growing the storasge folder, but should
gracefully handle running out of space unexpectedly. When shrinking a storage
folder, any data in the folder that needs to be moved will be placed into other
storage folders, meaning that no data will be lost. If the manager is unable to
migrate the data, an error will be returned and the operation will be stopped.

### Storage Folder Limits
See [/host/storage/folders/add](#host-storage-folders-add-post)

### Query String Parameters
### REQUIRED
**path** | string  
Local path on disk to the storage folder to resize.  

**newsize** | bytes  
Desired new size of the storage folder. This will be the new capacity of the
storage folder.  

### Response

standard success or error response. See [standard
responses](#standard-responses).

## /host/storage/sectors/delete/:*merkleroot* [POST]
> curl example  

```go
curl -A "Sia-Agent" -u "":<apipassword> -X POST "localhost:9980/host/storage/sectors/delete/[merkleroot]"
```

Deletes a sector, meaning that the manager will be unable to upload that sector
and be unable to provide a storage proof on that sector. This endpoint is for
removing the data entirely, and will remove instances of the sector appearing at
all heights. The primary purpose is to comply with legal requests to remove
data.

### Path Parameters
### REQUIRED
**merkleroot** | merkleroot  
Merkleroot of the sector to delete.  

### Response

standard success or error response. See [standard
responses](#standard-responses).

## /host/estimatescore [GET]
> curl example  

```go
curl -A "Sia-Agent" "localhost:9980/host/estimatescore"
```

Returns the estimated HostDB score of the host using its current settings,
combined with the provided settings.

### Query String Parameters
### OPTIONAL
See [host internal settings](#internalsettings)
 - acceptingcontracts   
 - maxdownloadbatchsize 
 - maxduration          
 - maxrevisebatchsize   
 - netaddress           
 - windowsize           
 - collateral        
 - collateralbudget 
 - maxcollateral    
 - mincontractprice          
 - mindownloadbandwidthprice  
 - minstorageprice            
 - minuploadbandwidthprice
 - ephemeralaccountexpiry    
 - maxephemeralaccountbalance
 - maxephemeralaccountrisk

### JSON Response
> JSON Response Example

```go
{
  "estimatedscore": "123456786786786786786786786742133",  // big int
  "conversionrate": 95  // float64
}
```
**estimatedscore** | big int  
estimatedscore is the estimated HostDB score of the host given the settings
passed to estimatescore.  
  
**conversionrate** | float64  
conversionrate is the likelihood given the settings passed to estimatescore that
the host will be selected by renters forming contracts.  

# Host DB

The hostdb maintains a database of all hosts known to the network. The database
identifies hosts by their public key and keeps track of metrics such as price.

## /hostdb [GET]
> curl example  

```go
curl -A "Sia-Agent" "localhost:9980/hostdb"
```

Shows some general information about the state of the hostdb.

### JSON Response
> JSON Response Example
 
```go
{
    "initialscancomplete": false  // boolean
}
```
**initialscancomplete** | boolean  
indicates if all known hosts have been scanned at least once.

## /hostdb/active [GET]
> curl example  

```go
curl -A "Sia-Agent" "localhost:9980/hostdb/active"
```

lists all of the active hosts known to the renter, sorted by preference.

### Query String Parameters
### OPTIONAL
**numhosts** | int  
Number of hosts to return. The actual number of hosts returned may be less if
there are insufficient active hosts. Optional, the default is all active hosts.


### JSON Response
> JSON Response Example
 
```go
{
  "hosts": [
        {
      "acceptingcontracts":     true,                 // boolean
      "maxdownloadbatchsize":   17825792,             // bytes
      "maxduration":            25920,                // blocks
      "maxrevisebatchsize":     17825792,             // bytes
      "netaddress":             "123.456.789.0:9982"  // string 
      "remainingstorage":       35000000000,          // bytes
      "sectorsize":             4194304,              // bytes
      "totalstorage":           35000000000,          // bytes
      "unlockhash": "0123456789abcdef0123456789abcdef0123456789abcdef0123456789abcdef0123456789ab", // hash
      "windowsize":             144,                            // blocks
      "collateral":             "20000000000"                   // hastings / byte / block
      "maxcollateral":          "1000000000000000000000000000"  // hastings
      "contractprice":          "1000000000000000000000000"     // hastings
      "downloadbandwidthprice": "35000000000000"                // hastings / byte
      "storageprice":           "14000000000"                   // hastings / byte / block
      "uploadbandwidthprice":   "3000000000000"                 // hastings / byte
      "revisionnumber":         12733798,                       // int
      "version":                "1.3.4"                         // string
      "firstseen":              160000,                         // blocks
      "historicdowntime":       0,                              // nanoseconds
      "historicuptime":         41634520900246576,              // nanoseconds
      "scanhistory": [
        {
          "success": true,  // boolean
          "timestamp": "2018-09-23T08:00:00.000000000+04:00"  // unix timestamp
        },
        {
          "success": true,  // boolean
          "timestamp": "2018-09-23T06:00:00.000000000+04:00"  // unix timestamp
        },
        {
          "success": true,  // boolean// boolean
          "timestamp": "2018-09-23T04:00:00.000000000+04:00"  // unix timestamp
        }
      ],
      "historicfailedinteractions":     0,      // int
      "historicsuccessfulinteractions": 5,      // int
      "recentfailedinteractions":       0,      // int
      "recentsuccessfulinteractions":   0,      // int
      "lasthistoricupdate":             174900, // blocks
      "ipnets": [
        "1.2.3.0",  // string
        "2.1.3.0"   // string
      ],
      "lastipnetchange": "2015-01-01T08:00:00.000000000+04:00", // unix timestamp
      "publickey": {
        "algorithm": "ed25519", // string
        "key":       "RW50cm9weSBpc24ndCB3aGF0IGl0IHVzZWQgdG8gYmU=" // string
      },
      "publickeystring": "ed25519:1234567890abcdef1234567890abcdef1234567890abcdef1234567890abcdef",  // string
      "filtered": false, // boolean
    }
  ]
}
```

**hosts**  
**acceptingcontracts** | boolean  
true if the host is accepting new contracts.  

**maxdownloadbatchsize** | bytes  
Maximum number of bytes that the host will allow to be requested by a single
download request.  

**maxduration** | blocks  
Maximum duration in blocks that a host will allow for a file contract. The host
commits to keeping files for the full duration under the threat of facing a
large penalty for losing or dropping data before the duration is complete. The
storage proof window of an incoming file contract must end before the current
height + maxduration.  

There is a block approximately every 10 minutes. e.g. 1 day = 144 blocks  

**maxrevisebatchsize** | bytes  
Maximum size in bytes of a single batch of file contract revisions. Larger batch
sizes allow for higher throughput as there is significant communication overhead
associated with performing a batch upload.  

**netaddress** | string  
Remote address of the host. It can be an IPv4, IPv6, or hostname, along with the
port. IPv6 addresses are enclosed in square brackets.  

**remainingstorage** | bytes  
Unused storage capacity the host claims it has.  

**sectorsize** | bytes  
Smallest amount of data in bytes that can be uploaded or downloaded to or from
the host.  

**totalstorage** | bytes  
Total amount of storage capacity the host claims it has.  

**unlockhash** | hash  
Address at which the host can be paid when forming file contracts.  

**windowsize** | blocks  
A storage proof window is the number of blocks that the host has to get a
storage proof onto the blockchain. The window size is the minimum size of window
that the host will accept in a file contract.  

**collateral** | hastings / byte / block  
The maximum amount of money that the host will put up as collateral for storage
that is contracted by the renter.  

**maxcollateral** | hastings  
The maximum amount of collateral that the host will put into a single file
contract.  

**contractprice** | hastings  
The price that a renter has to pay to create a contract with the host. The
payment is intended to cover transaction fees for the file contract revision and
the storage proof that the host will be submitting to the blockchain.  

**downloadbandwidthprice** | hastings / byte  
The price that a renter has to pay when downloading data from the host.  

**storageprice** | hastings / byte / block  
The price that a renter has to pay to store files with the host.  

**uploadbandwidthprice** | hastings / byte  
The price that a renter has to pay when uploading data to the host.  

**revisionnumber** | int  
The revision number indicates to the renter what iteration of settings the host
is currently at. Settings are generally signed. If the renter has multiple
conflicting copies of settings from the host, the renter can expect the one with
the higher revision number to be more recent.  

**version** | string  
The version of the host.  

**firstseen** | blocks  
Firstseen is the last block height at which this host was announced.  

**historicdowntime** | nanoseconds  
Total amount of time the host has been offline.  

**historicuptime** | nanoseconds  
Total amount of time the host has been online.  

**scanhistory** Measurements that have been taken on the host. The most recent
measurements are kept in full detail.  

**historicfailedinteractions** | int  
Number of historic failed interactions with the host.  

**historicsuccessfulinteractions** | int Number of historic successful
interactions with the host.  

**recentfailedinteractions** | int  
Number of recent failed interactions with the host.  

**recentsuccessfulinteractions** | int  
Number of recent successful interactions with the host.  

**lasthistoricupdate** | blocks  
The last time that the interactions within scanhistory have been compressed into
the historic ones.  

**ipnets**  
List of IP subnet masks used by the host. For IPv4 the /24 and for IPv6 the /54
subnet mask is used. A host can have either one IPv4 or one IPv6 subnet or one
of each. E.g. these lists are valid: [ "IPv4" ], [ "IPv6" ] or [ "IPv4", "IPv6"
]. The following lists are invalid: [ "IPv4", "IPv4" ], [ "IPv4", "IPv6", "IPv6"
]. Hosts with an invalid list are ignored.  

**lastipnetchange** | date  
The last time the list of IP subnet masks was updated. When equal subnet masks
are found for different hosts, the host that occupies the subnet mask for a
longer time is preferred.  

**publickey** | SiaPublicKey  
Public key used to identify and verify hosts.  

**algorithm** | string  
Algorithm used for signing and verification. Typically "ed25519".  

**key** | hash  
Key used to verify signed host messages.  

**publickeystring** | string  
The string representation of the full public key, used when calling
/hostdb/hosts.  

**filtered** | boolean  
Indicates if the host is currently being filtered from the HostDB

## /hostdb/all [GET]
> curl example  

```go
curl -A "Sia-Agent" "localhost:9980/hostdb/all"
```

Lists all of the hosts known to the renter. Hosts are not guaranteed to be in
any particular order, and the order may change in subsequent calls.

### JSON Response 
Response is the same as [`/hostdb/active`](#hosts)

## /hostdb/hosts/:*pubkey* [GET]
> curl example  

```go
curl -A "Sia-Agent" "localhost:9980/hostdb/hosts/ed25519:8a95848bc71e9689e2f753c82c35dc47a1d62867f77c0113ebb6fa5b51723215"
```

fetches detailed information about a particular host, including metrics
regarding the score of the host within the database. It should be noted that
each renter uses different metrics for selecting hosts, and that a good score on
in one hostdb does not mean that the host will be successful on the network
overall.

### Path Parameters
> curl example  

```go
curl -A "Sia-Agent" "localhost:9980/hostdb/hosts/<pubkey>"
```
### REQUIRED
**pubkey**  
The public key of the host. Each public key identifies a single host.  

Example Pubkey:
ed25519:1234567890abcdef1234567890abcdef1234567890abcdef1234567890abcdef  

### JSON Response 
> JSON Response Example
 
```go
{
  "entry": {
    // same as hosts
  },
  "scorebreakdown": {
    "score":                      1,        // big int
    "acceptcontractadjustment":   1,        // float64
    "ageadjustment":              0.1234,   // float64
    "basepriceadjustment":        1,        // float64
    "burnadjustment":             0.1234,   // float64
    "collateraladjustment":       23.456,   // float64
    "conversionrate":             9.12345,  // float64
    "durationadjustment":         1,        // float64
    "interactionadjustment":      0.1234,   // float64
    "priceadjustment":            0.1234,   // float64
    "storageremainingadjustment": 0.1234,   // float64
    "uptimeadjustment":           0.1234,   // float64
    "versionadjustment":          0.1234,   // float64
  }
}
```
Response is the same as [`/hostdb/active`](#hosts) with the additional of the
**scorebreakdown**

**scorebreakdown**  
A set of scores as determined by the renter. Generally, the host's final score
is all of the values multiplied together. Modified renters may have additional
criteria that they use to judge a host, or may ignore certin criteia. In
general, these fields should only be used as a loose guide for the score of a
host, as every renter sees the world differently and uses different metrics to
evaluate hosts.  

**score** | big int  
The overall score for the host. Scores are entriely relative, and are consistent
only within the current hostdb. Between different machines, different
configurations, and different versions the absolute scores for a given host can
be off by many orders of magnitude. When displaying to a human, some form of
normalization with respect to the other hosts (for example, divide all scores by
the median score of the hosts) is recommended.  

**acceptcontractadjustment** | float64  
The multiplier that gets applied to the host based on whether its accepting contracts or not. Typically "1" if they do and "0" if they don't.

**ageadjustment** | float64  
The multiplier that gets applied to the host based on how long it has been a
host. Older hosts typically have a lower penalty.  

**basepriceadjustment** | float64  
The multiplier that gets applied to the host based on if the `BaseRPCPRice` and
the `SectorAccessPrice` are reasonable.  

**burnadjustment** | float64  
The multiplier that gets applied to the host based on how much proof-of-burn the
host has performed. More burn causes a linear increase in score.  

**collateraladjustment** | float64  
The multiplier that gets applied to a host based on how much collateral the host
is offering. More collateral is typically better, though above a point it can be
detrimental.  

**conversionrate** | float64  
conversionrate is the likelihood that the host will be selected by renters
forming contracts.  

**durationadjustment** | float64  
The multiplier that gets applied to a host based on the max duration it accepts
for file contracts. Typically '1' for hosts with an acceptable max duration, and
'0' for hosts that have a max duration which is not long enough.

**interactionadjustment** | float64  
The multipler that gets applied to a host based on previous interactions with
the host. A high ratio of successful interactions will improve this hosts score,
and a high ratio of failed interactions will hurt this hosts score. This
adjustment helps account for hosts that are on unstable connections, don't keep
their wallets unlocked, ran out of funds, etc.  

**pricesmultiplier** | float64  
The multiplier that gets applied to a host based on the host's price. Lower
prices are almost always better. Below a certain, very low price, there is no
advantage.  

**storageremainingadjustment** | float64  
The multiplier that gets applied to a host based on how much storage is
remaining for the host. More storage remaining is better, to a point.  

**uptimeadjustment** | float64  
The multiplier that gets applied to a host based on the uptime percentage of the
host. The penalty increases extremely quickly as uptime drops below 90%.  

**versionadjustment** | float64  
The multiplier that gets applied to a host based on the version of Sia that they
are running. Versions get penalties if there are known bugs, scaling
limitations, performance limitations, etc. Generally, the most recent version is
always the one with the highest score.  

## /hostdb/filtermode [GET]
> curl example  

```go
curl -A "Sia-Agent" --user "":<apipassword> "localhost:9980/hostdb/filtermode"
```  
Returns the current filter mode of the hostDB and any filtered hosts.

### JSON Response 
> JSON Response Example
 
```go
{
  "filtermode": "blacklist",  // string
  "hosts":
    [
      "ed25519:122218260fb74b20a8be3000ad56a931f7461ea990a6dc5676c31bdf65fc668f"  // string
    ]
}

```
**filtermode** | string  
Can be either whitelist, blacklist, or disable.  

**hosts** | array of strings  
Comma separated pubkeys.  

## /hostdb/filtermode [POST]
> curl example  

```go
curl -A "Sia-Agent" --user "":<apipassword> --data '{"filtermode" : "whitelist","hosts" : ["ed25519:1234567890abcdef1234567890abcdef1234567890abcdef1234567890abcdef","ed25519:1234567890abcdef1234567890abcdef1234567890abcdef1234567890abcdef","ed25519:1234567890abcdef1234567890abcdef1234567890abcdef1234567890abcdef"]}' "localhost:9980/hostdb/filtermode"
```  
```go
curl -A "Sia-Agent" --user "":<apipassword> --data '{"filtermode" : "disable"}' "localhost:9980/hostdb/filtermode"
```
Lets you enable and disable a filter mode for the hostdb. Currently the two
modes supported are `blacklist` mode and `whitelist` mode. In `blacklist` mode,
any hosts you identify as being on the `blacklist` will not be used to form
contracts. In `whitelist` mode, only the hosts identified as being on the
`whitelist` will be used to form contracts. In both modes, hosts that you are
blacklisted will be filtered from your hostdb. To enable either mode, set
`filtermode` to the desired mode and submit a list of host pubkeys as the
corresponding `blacklist` or `whitelist`. To disable either list, the `host`
field can be left blank (e.g. empty slice) and the `filtermode` should be set to
`disable`.  

**NOTE:** Enabling and disabling a filter mode can result in changes with your
current contracts with can result in an increase in contract fee spending. For
example, if `blacklist` mode is enabled, any hosts that you currently have
contracts with that are also on the provide list of `hosts` will have their
contracts replaced with non-blacklisted hosts. When `whitelist` mode is enabled,
contracts will be replaced until there are only contracts with whitelisted
hosts. Even disabling a filter mode can result in a change in contracts if there
are better scoring hosts in your hostdb that were previously being filtered out.


### Query String Parameters
### REQUIRED
**filtermode** | string  
Can be either whitelist, blacklist, or disable.  

**hosts** | array of string  
Comma separated pubkeys.  

### Response

standard success or error response. See [standard
responses](#standard-responses).

# Miner

The miner provides endpoints for getting headers for work and submitting solved
headers to the network. The miner also provides endpoints for controlling a
basic CPU mining implementation.

## /miner [GET]
> curl example  

```go
curl -A "Sia-Agent" "localhost:9980/miner"
```
returns the status of the miner.

### JSON Response 
> JSON Response Example
 
```go
{
  "blocksmined":      9001,   // int
  "cpuhashrate":      1337,   // hashes / second
  "cpumining":        false,  // boolean
  "staleblocksmined": 0,      // int
}
```
**blocksmined** | int  
Number of mined blocks. This value is remembered after restarting.  

**cpuhashrate** | hashes / second  
How fast the cpu is hashing, in hashes per second.  

**cpumining** | boolean  
true if the cpu miner is active.  

**staleblocksmined** | int  
Number of mined blocks that are stale, indicating that they are not included in
the current longest chain, likely because some other block at the same height
had its chain extended first.  


## /miner/start [GET]
> curl example  

```go
curl -A "Sia-Agent" -u "":<apipassword> "localhost:9980/miner/start"
```

Starts a single threaded CPU miner. Does nothing if the CPU miner is already
running.

### Response

standard success or error response. See [standard
responses](#standard-responses).

## /miner/stop [GET]
> curl example  

```go
curl -A "Sia-Agent" -u "":<apipassword> "localhost:9980/miner/stop"
```

stops the cpu miner. Does nothing if the cpu miner is not running.

### Response

standard success or error response. See [standard
responses](#standard-responses).

## /miner/block [POST]
> curl example  

```go
curl -A "Sia-Agent" -data "<byte-encoded-block>" -u "":<apipassword> "localhost:9980/miner/block"
```

Submits a solved block and broadcasts it.

### Byte Request

For efficiency the block is submitted in a raw byte encoding using the Sia
encoding.

### Response

standard success or error response. See [standard
responses](#standard-responses).


## /miner/header [GET]
> curl example  

```go
curl -A "Sia-Agent" -u "":<apipassword> "localhost:9980/miner/header"
```

provides a block header that is ready to be grinded on for work.

### Byte Response
For efficiency the header for work is returned as a raw byte encoding of the
header, rather than encoded to JSON.

Blocks are mined by repeatedly changing the nonce of the header, hashing the
header's bytes, and comparing the resulting hash to the target. The block with
that nonce is valid if the hash is less than the target. If none of the 2^64
possible nonces result in a header with a hash less than the target, call
/miner/header [GET] again to get a new block header with a different merkle
root. The above process can then be repeated for the new block header.  

The other fields can generally be ignored. The parent block ID field is the hash
of the parent block's header. Modifying this field will result in an orphan
block. The timestamp is the time at which the block was mined and is set by the
Sia Daemon. Modifying this field can result in invalid block. The merkle root is
the merkle root of a merkle tree consisting of the timestamp, the miner outputs
(one leaf per payout), and the transactions (one leaf per transaction).
Modifying this field will result in an invalid block.

Field | Byte range within response | Byte range within header
-------------- | -------------- | --------------
target | [0-32)
header | [32-112)
parent block ID | [32-64) | [0-32)
nonce | [64-72) | [32-40)
timestamp | [72-80) | [40-48)
merkle root | [80-112) | [48-80)

## /miner/header [POST]
> curl example  

```go
curl -A "Sia-Agent" -data "<byte-encoded-header>" -u "":<apipassword> "localhost:9980/miner"
```

submits a header that has passed the POW.

### Byte Request
For efficiency headers are submitted as raw byte encodings of the header in the
body of the request, rather than as a query string parameter or path parameter.
The request body should contain only the 80 bytes of the encoded header. The
encoding is the same encoding used in `/miner/header [GET]` endpoint.

Blocks are mined by repeatedly changing the nonce of the header, hashing the
header's bytes, and comparing the resulting hash to the target. The block with
that nonce is valid if the hash is less than the target. If none of the 2^64
possible nonces result in a header with a hash less than the target, call
/miner/header [GET] again to get a new block header with a different merkle
root. The above process can then be repeated for the new block header.  

The other fields can generally be ignored. The parent block ID field is the hash
of the parent block's header. Modifying this field will result in an orphan
block. The timestamp is the time at which the block was mined and is set by the
Sia Daemon. Modifying this field can result in invalid block. The merkle root is
the merkle root of a merkle tree consisting of the timestamp, the miner outputs
(one leaf per payout), and the transactions (one leaf per transaction).
Modifying this field will result in an invalid block.

Field | Byte range within request | Byte range within header
-------------- | -------------- | --------------
target | [0-32)
header | [32-112)
parent block ID | [32-64) | [0-32)
nonce | [64-72) | [32-40)
timestamp | [72-80) | [40-48)
merkle root | [80-112) | [48-80)

# Renter

The renter manages the user's files on the network. The renter's API endpoints
expose methods for managing files on the network and managing the renter's
allocated funds.

## /renter [GET]
> curl example  

```go
curl -A "Sia-Agent" "localhost:9980/renter"
```

Returns the current settings along with metrics on the renter's spending.

### JSON Response
> JSON Response Example
 
```go
{
  "settings": {
    "allowance": {
      "funds":              "1234",         // hastings
      "hosts":              24,             // int
      "period":             6048,           // blocks
      "renewwindow":        3024            // blocks
      "expectedstorage":    1000000000000,  // uint64
      "expectedupload":     2,              // uint64
      "expecteddownload":   1,              // uint64
      "expectedredundancy": 3               // uint64
    },
    "maxuploadspeed":     1234, // BPS
    "maxdownloadspeed":   1234, // BPS
    "streamcachesize":    4     // int
  },
  "financialmetrics": {
    "contractfees":     "1234", // hastings
    "contractspending": "1234", // hastings (deprecated, now totalallocated)
    "downloadspending": "5678", // hastings
    "storagespending":  "1234", // hastings
    "totalallocated":   "1234", // hastings
    "uploadspending":   "5678", // hastings
    "unspent":          "1234"  // hastings
  },
  "currentperiod":  6000  // blockheight
  "nextperiod":    12248  // blockheight
  "uploadsstatus": {
    "pause":        false,       // boolean
    "pauseendtime": 1234567890,  // Unix timestamp
  }
}
```
**settings**    
Settings that control the behavior of the renter.  

**allowance**   
Allowance dictates how much the renter is allowed to spend in a given period.
Note that funds are spent on both storage and bandwidth.  

**funds** | hastings  
Funds determines the number of siacoins that the renter will spend when forming
contracts with hosts. The renter will not allocate more than this amount of
siacoins into the set of contracts each billing period. If the renter spends all
of the funds but then needs to form new contracts, the renter will wait until
either until the user increase the allowance funds, or until a new billing
period is reached. If there are not enough funds to repair all files, then files
may be at risk of getting lost.

**hosts** | int  
Hosts sets the number of hosts that will be used to form the allowance. Sia
gains most of its resiliancy from having a large number of hosts. More hosts
will mean both more robustness and higher speeds when using the network, however
will also result in more memory consumption and higher blockchain fees. It is
recommended that the default number of hosts be treated as a minimum, and that
double the default number of default hosts be treated as a maximum.

**period** | blocks  
The period is equivalent to the billing cycle length. The renter will not spend
more than the full balance of its funds every billing period. When the billing
period is over, the contracts will be renewed and the spending will be reset.

**renewwindow** | blocks  
The renew window is how long the user has to renew their contracts. At the end
of the period, all of the contracts expire. The contracts need to be renewed
before they expire, otherwise the user will lose all of their files. The renew
window is the window of time at the end of the period during which the renter
will renew the users contracts. For example, if the renew window is 1 week long,
then during the final week of each period the user will renew their contracts.
If the user is offline for that whole week, the user's data will be lost.

Each billing period begins at the beginning of the renew window for the previous
period. For example, if the period is 12 weeks long and the renew window is 4
weeks long, then the first billing period technically begins at -4 weeks, or 4
weeks before the allowance is created. And the second billing period begins at
week 8, or 8 weeks after the allowance is created. The third billing period will
begin at week 20.

**expectedstorage** | bytes  
Expected storage is the amount of storage that the user expects to keep on the
Sia network. This value is important to calibrate the spending habits of siad.
Because Sia is decentralized, there is no easy way for siad to know what the
real world cost of storage is, nor what the real world price of a siacoin is. To
overcome this deficiency, siad depends on the user for guidance.

If the user has a low allowance and a high amount of expected storage, siad will
more heavily prioritize cheaper hosts, and will also be more comfortable with
hosts that post lower amounts of collateral. If the user has a high allowance
and a low amount of expected storage, siad will prioritize hosts that post more
collateral, as well as giving preference to hosts better overall traits such as
uptime and age.

Even when the user has a large allowance and a low amount of expected storage,
siad will try to optimize for saving money; siad tries to meet the users storage
and bandwidth needs while spending significantly less than the overall
allowance.

**expectedupload** | bytes  
Expected upload tells siad how many bytes per block the user expects to upload
during the configured period. If this value is high, siad will more strongly
prefer hosts that have a low upload bandwidth price. If this value is low, siad
will focus on metrics other than upload bandwidth pricing, because even if the
host charges a lot for upload bandwidth, it will not impact the total cost to
the user very much.

The user should not consider upload bandwidth used during repairs, siad will
consider repair bandwidth separately.

**expecteddownload** | bytes  
Expected download tells siad how many bytes per block the user expects to
download during the configured period. If this value is high, siad will more
strongly prefer hosts that have a low download bandwidth price. If this value is
low, siad will focus on metrics other than download bandwidth pricing, because
even if the host charges a lot for downloads, it will not impact the total cost
to the user very much.

The user should not consider download bandwidth used during repairs, siad will
consider repair bandwidth separately.

**expectedredundancy** | bytes  
Expected redundancy is used in conjunction with expected storage to determine
the total amount of raw storage that will be stored on hosts. If the expected
storage is 1 TB and the expected redundancy is 3, then the renter will calculate
that the total amount of storage in the user's contracts will be 3 TiB.

This value does not need to be changed from the default unless the user is
manually choosing redundancy settings for their file. If different files are
being given different redundancy settings, then the average of all the
redundancies should be used as the value for expected redundancy, weighted by
how large the files are.

**maxuploadspeed** | bytes per second  
MaxUploadSpeed by default is unlimited but can be set by the user to manage
bandwidth.  

**maxdownloadspeed** | bytes per second  
MaxDownloadSpeed by default is unlimited but can be set by the user to manage
bandwidth.  

**streamcachesize** | int  
The StreamCacheSize is the number of data chunks that will be cached during
streaming.  

**financialmetrics**    
Metrics about how much the Renter has spent on storage, uploads, and downloads.


**contractfees** | hastings  
Amount of money spent on contract fees, transaction fees and siafund fees.  

**contractspending** | hastings, (deprecated, now totalallocated)  
How much money, in hastings, the Renter has spent on file contracts, including
fees.  

**downloadspending** | hastings  
Amount of money spent on downloads.  

**storagespending** | hastings  
Amount of money spend on storage.  

**totalallocated** | hastings  
Total amount of money that the renter has put into contracts. Includes spent
money and also money that will be returned to the renter.  

**uploadspending** | hastings  
Amount of money spent on uploads.  

**unspent** | hastings  
Amount of money in the allowance that has not been spent.  

**currentperiod** | blockheight  
Height at which the current allowance period began.  

**nextperiod** | blockheight  
Height at which the next allowance period began.  

**uploadsstatus**  
Information about the renter's uploads.  

**paused** | boolean  
Indicates whether or not the uploads and repairs are paused.  

**pauseendtime** | unix timestamp  
The time at which the pause will end.  

## /renter [POST]
> curl example  

```go
curl -A "Sia-Agent" -u "":<apipassword> --data "period=12096&renewwindow=4032&funds=1000&hosts=50" "localhost:9980/renter"
```

Modify settings that control the renter's behavior.

### Query String Parameters
### REQUIRED
When setting the allowance the Funds and Period are required. Since these are
the two required fields, the allowance can be canceled by submitting the zero
values for these fields.

### OPTIONAL
Any of the renter settings can be set, see fields [here](#settings)

**checkforipviolation** | boolean  
Enables or disables the check for hosts using the same ip subnets within the
hostdb. It's turned on by default and causes Sia to not form contracts with
hosts from the same subnet and if such contracts already exist, it will
deactivate the contract which has occupied that subnet for the shorter time.  

### Response

standard success or error response. See [standard
responses](#standard-responses).

## /renter/allowance/cancel [POST]
> curl example  

```go
curl -A "Sia-Agent" -u "":<apipassword>  "localhost:9980/renter/allowance/cancel"
```

Cancel the Renter's allowance.

### Response

standard success or error response. See [standard
responses](#standard-responses).

## /renter/contract/cancel [POST]
> curl example  

```go
curl -A "Sia-Agent" -u "":<apipassword> --data "id=bd7ef21b13fb85eda933a9ff2874ec50a1ffb4299e98210bf0dd343ae1632f80" "localhost:9980/renter/contract/cancel"
```

cancels a specific contract of the Renter.

### Query String Parameters
### REQUIRED
**id** | hash  
ID of the file contract

### Response

standard success or error response. See [standard
responses](#standard-responses).

## /renter/backup [POST]
> curl example  

```go
curl -A "Sia-Agent" -u "":<apipassword> --data "destination=/home/backups/01-01-1968.backup" "localhost:9980/renter/backup"
```

Creates a backup of all siafiles in the renter at the specified path.

### Query String Parameters
### REQUIRED
**destination** | string  
The path on disk where the backup will be created. Needs to be an absolute path.

### OPTIONAL
**remote** | boolean  
flag indicating if the backup should be stored on hosts. If true,
**destination** is interpreted as the backup's name, not its path.

### Response

standard success or error response. See [standard
responses](#standard-responses).

## /renter/recoverbackup [POST]
> curl example  

```go
curl -A "Sia-Agent" -u "":<apipassword> --data "source=/home/backups/01-01-1968.backup" "localhost:9980/renter/recoverbackup"
```

Recovers an existing backup from the specified path by adding all the siafiles
contained within it to the renter. Should a siafile for a certain path already
exist, a number will be added as a suffix. e.g. 'myfile_1.sia'

### Query String Parameters
### REQUIRED
**source** | string  
The path on disk where the backup will be recovered from. Needs to be an
absolute path.

### OPTIONAL
**remote** | boolean  
flag indicating if the backup is stored on hosts. If true, **source** is
interpreted as the backup's name, not its path.

### Response

standard success or error response. See [standard
responses](#standard-responses).

## /renter/uploadedbackups [POST]
> curl example  

```go
curl -A "Sia-Agent" -u "":<apipassword> "localhost:9980/renter/uploadedbackups"
```

Lists the backups that have been uploaded to hosts.

### JSON Response
> JSON Response Example
 
```go
[
  {
    "name": "foo",                             // string
    "UID": "00112233445566778899aabbccddeeff", // string
    "creationdate": 1234567890,                // Unix timestamp
    "size": 8192                               // bytes
  }
]
```
**name** | string  
The name of the backup.

**UID** | string  
A unique identifier for the backup.

**creationdate** | string  
Unix timestamp of when the backup was created.

**size** Size in bytes of the backup.

## /renter/contracts [GET]
> curl example  

```go
curl -A "Sia-Agent" "localhost:9980/renter/contracts?disabled=true&expired=true&recoverable=false"
```

Returns the renter's contracts. Active, passive, and refreshed contracts are
returned by default. Active contracts are contracts that the Renter is currently
using to store, upload, and download data. Passive contracts are contracts that
are no longer GoodForUpload but are GoodForRenew. This means the data will
continue to be available to be downloaded from. Refreshed contracts are
contracts that ran out of funds and needed to be renewed so more money could be
added to the contract with the host. The data reported in these contracts is
duplicate data and should not be included in any accounting. Disabled contracts
are contracts that are in the current period and have not yet expired that are
not being used for uploading as they were replaced instead of renewed. Expired
contracts are contracts with an `EndHeight` in the past, where no more data is
being stored and excess funds have been released to the renter. Expired
Refreshed contracts are contracts that were refreshed at some point in a
previous period. The data reported in these contracts is duplicate data and
should not be included in any accounting. Recoverable contracts are contracts
which the contractor is currently trying to recover and which haven't expired
yet.

| Type              | GoodForUpload | GoodForRenew | Endheight in the Future | Data Counted Elsewhere Already|
| ----------------- | :-----------: | :----------: | :---------------------: | :---------------------------: |
| Active            | Yes           | Yes          | Yes                     | No                            |
| Passive           | No            | Yes          | Yes                     | No                            |
| Refreshed         | No            | No           | Yes                     | Yes                           |
| Disabled          | No            | No           | Yes                     | No                            |
| Expired           | No            | No           | No                      | No                            |
| Expired Refreshed | No            | No           | No                      | Yes                           |

**NOTE:** No spending is double counted anywhere in the contracts, only the data
is double counted in the refreshed contracts. For spending totals in the current
period, all spending in active, passive, refreshed, and disabled contracts
should be counted. For data totals, the data in active and passive contracts is
the total uploaded while the data in disabled contracts is wasted uploaded data.

### Query String Parameters
### OPTIONAL
**disabled** | boolean  
flag indicating if disabled contracts should be returned.

**expired** | boolean  
flag indicating if expired contracts should be returned.

**recoverable** | boolean  
flag indicating if recoverable contracts should be returned.

### JSON Response
> JSON Response Example
 
```go
{
  "activecontracts": [
    {
      "downloadspending": "1234", // hastings
      "endheight":        50000,  // block height
      "fees":             "1234", // hastings
      "hostpublickey": {
        "algorithm": "ed25519",   // string
        "key": "RW50cm9weSBpc24ndCB3aGF0IGl0IHVzZWQgdG8gYmU=" // hash
      },
      "hostversion":      "1.4.0",  // string
      "id": "1234567890abcdef0123456789abcdef0123456789abcdef0123456789abcdef", // hash
      "lasttransaction": {},                // transaction
      "netaddress":       "12.34.56.78:9",  // string
      "renterfunds":      "1234",           // hastings
      "size":             8192,             // bytes
      "startheight":      50000,            // block height
      "storagespending":  "1234",           // hastings
      "totalcost":        "1234",           // hastings
      "uploadspending":   "1234"            // hastings
      "goodforupload":    true,             // boolean
      "goodforrenew":     false,            // boolean
      "badcontract":      false,            // boolean
    }
  ],
  "passivecontracts": [],
  "refreshedcontracts": [],
  "disabledcontracts": [],
  "expiredcontracts": [],
  "expiredrefreshedcontracts": [],
  "recoverablecontracts": [],
}
```
**downloadspending** | hastings  
Amount of contract funds that have been spent on downloads.  

**endheight** | block height  
Block height that the file contract ends on.  

**fees** | hastings  
Fees paid in order to form the file contract.  

**hostpublickey** | SiaPublicKey  
Public key of the host that the file contract is formed with.  
       
**hostversion** | string  
The version of the host. 

**algorithm** | string  
Algorithm used for signing and verification. Typically "ed25519".  

**key** | hash  
Key used to verify signed host messages.  

**id** | hash  
ID of the file contract.  

**lasttransaction** | transaction  
A signed transaction containing the most recent contract revision.  

**netaddress** | string  
Address of the host the file contract was formed with.  

**renterfunds** | hastings  
Remaining funds left for the renter to spend on uploads & downloads.  

**size** | bytes  
Size of the file contract, which is typically equal to the number of bytes that
have been uploaded to the host.

**startheight** | block height  
Block height that the file contract began on.  

**storagespending** | hastings  
Amount of contract funds that have been spent on storage.  

**totalcost** | hastings  
Total cost to the wallet of forming the file contract. This includes both the
fees and the funds allocated in the contract.  

**uploadspending** | hastings  
Amount of contract funds that have been spent on uploads.  

**goodforupload** | boolean  
Signals if contract is good for uploading data.  

**goodforrenew** | boolean  
Signals if contract is good for a renewal.  

**badcontract** | boolean  
Signals whether a contract has been marked as bad. A contract will be marked as
bad if the contract does not make it onto the blockchain or otherwise gets
double spent. A contract can also be marked as bad if the host is refusing to
acknowldege that the contract exists.

## /renter/contractstatus [GET]
> curl example

```go
curl -A "Sia-Agent" "localhost:9980/renter/contractstatus?id=<filecontractid>"
```

### Query String Parameters
**id** | hash
ID of the file contract

### JSON Response
> JSON Response Example

```go
{
  "archived":                  true, // boolean
  "formationsweepheight":      1234, // block height
  "contractfound":             true, // boolean
  "latestrevisionfound",       55,   // uint64
  "storageprooffoundatheight": 0,    // block height
  "doublespendheight":         0,    // block height
  "windowstart":               5000, // block height
  "windowend":                 5555, // block height
}
```
**archived** | boolean  
Indicates whether or not this contract has been archived by the watchdog. This
is done when a file contract's inputs are double-spent or if the storage proof
window has already elapsed.

**formationsweepheight** | block height  
The block height at which the renter's watchdog will try to sweep inputs from
the formation transaction set if it hasn't been confirmed on chain yet.

**contractfound** | boolean  
Indicates whether or not the renter watchdog found the formation transaction set
on chain.

**latestrevisionfound** | uint64  
The highest revision number found by the watchdog for this contract on chain.

**storageprooffoundatheight** | block height  
The height at which the watchdog found a storage proof for this contract on
chain.

**doublespendheight** | block height  
The height at which a double-spend for this transactions formation transaction
was found on chain.

**windowstart** | block height  
The height at which the storage proof window for this contract starts.

**windowend** | block height  
The height at which the storage proof window for this contract ends.


## /renter/contractorchurnstatus [GET]
> curl example

```go
curl -A "Sia-Agent" "localhost:9980/renter/contractorchurnstatus"
```

Returns the churn status for the renter's contractor.

### JSON Response
> JSON Response Example

```go
{
  "aggregatecurrentperiodchurn": 500000,   // uint64
  "maxperiodchurn":              50000000, // uint64
}
```

**aggregatecurrentperiodchurn** | uint64  
Aggregate size of files stored in file contracts that were churned (i.e. not
marked for renewal) in the current period.


**maxperiodchurn** | uint64  
Maximum allowed aggregate churn per period.

## /renter/setmaxperiodchurn [POST]
> curl example

```go
curl -A "Sia-Agent" -u "":<apipassword> "localhost:9980/renter/setmaxperiodchurn?newmax=123456789"
```

sets the new max churn per period.

### Query String Parameters
**newmax** | uint64  
New maximum churn per period.

### Response

standard success or error response. See [standard responses](#standard-responses).


## /renter/dir/*siapath* [GET]
> curl example  

> The root siadir path is "" so submitting the API call without an empty siapath
will return the root siadir information.  

```go
curl -A "Sia-Agent" "localhost:9980/renter/dir/"
```  
```go
curl -A "Sia-Agent" "localhost:9980/renter/dir/mydir"
```

retrieves the contents of a directory on the sia network

### Path Parameters
### REQUIRED
**siapath** | string  
Path to the directory on the sia network  

### OPTIONAL
**root** | bool  
Whether or not to treat the siapath as being relative to the user's home
directory. If this field is not set, the siapath will be interpreted as
relative to 'home/user/'.  

### JSON Response
> JSON Response Example

```go
{
  "directories": [
    {
      "aggregatenumfiles":       2,    // uint64
      "aggregatenumstuckchunks": 4,    // uint64
      "aggregatesize":           4096, // uint64

      "health":             1.0,      // float64
      "lasthealtchecktime": "2018-09-23T08:00:00.000000000+04:00" // timestamp
      "maxhealth":          0.5,      // float64
      "minredundancy":      2.6,      // float64
      "mostrecentmodtime":  "2018-09-23T08:00:00.000000000+04:00" // timestamp
      "numfiles":           3,        // uint64
      "numsubdirs":         2,        // uint64
      "siapath":            "foo/bar" // string
      "stuckhealth":        1.0,      // float64
    }
  ],
  "files": []
}
```
**directories** An array of sia directories

**aggregatenumfiles** | uint64  
the total number of files in the sub directory tree

**aggregatenumstuckchunks** | uint64  
the total number of stuck chunks in the sub directory tree

**aggregatesize** | uint64  
the total size in bytes of files in the sub directory tree

**health** | float64  
This is the worst health of any of the files or subdirectories. Health is the
percent of parity pieces missing.
 - health = 0 is full redundancy
 - health <= 1 is recoverable
 - health > 1 needs to be repaired from disk

**lasthealthchecktime** | timestamp  
The oldest time that the health of the directory or any of its files or sub
directories' health was checked.

**maxhealth** | float64  
This is the worst health when comparing stuck health vs health

**minredundancy** | float64  
the lowest redundancy of any file or directory in the sub directory tree

**mostrecentmodtime** | timestamp  
the most recent mod time of any file or directory in the sub directory tree

**numfiles** | uint64  
the number of files in the directory

**numsubdirs** | uint64  
the number of directories in the directory

**siapath** | string  
The path to the directory on the sia network

**size** | string
The size in bytes of files in the directory

**stuckhealth** | string
The health of the most in need siafile in the directory, stuck or not stuck

**files** Same response as [files](#files)

## /renter/dir/*siapath* [POST]
> curl example  

```go
curl -A "Sia-Agent" -u "":<apipassword> --data "action=delete" "localhost:9980/renter/dir/mydir"
```

performs various functions on the renter's directories

### Path Parameters
### REQUIRED
**siapath** | string  
Location where the directory will reside in the renter on the network. The path
must be non-empty, may not include any path traversal strings ("./", "../"), and
may not begin with a forward-slash character.  

### OPTIONAL
**root** | bool  
Whether or not to treat the siapath as being relative to the user's home
directory. If this field is not set, the siapath will be interpreted as
relative to 'home/user/'.  

### Query String Parameters
### REQUIRED
**action** | string  
Action can be either `create`, `delete` or `rename`.
 - `create` will create an empty directory on the sia network
 - `delete` will remove a directory and its contents from the sia network. Will
   return an error if the target is a file.
 - `rename` will rename a directory on the sia network

**newsiapath** | string  
The new siapath of the renamed folder. Only required for the `rename` action.

### OPTIONAL
**mode** | uint32  
The mode can be specified in addition to the `create` action to create the
directory with specific permissions. If not specified, the default permissions
0755 will be used.

### Response

standard success or error response. See [standard
responses](#standard-responses).

## /renter/downloadinfo/*uid* [GET]
> curl example  

```go
curl -A "Sia-Agent" "localhost:9980/renter/downloadinfo/9d8dd0d5b306f5bb412230bd12b590ae"
```

Lists a file in the download history by UID.

### Path Parameters
### REQUIRED
**uid** | string  
UID returned by the /renter/download/*siapath* endpoint. It is set in the http
header's 'ID' field.

### JSON Response
> JSON Response Example
 
```go
{
  "destination":     "/home/users/alice/bar.txt", // string
  "destinationtype": "file",                      // string
  "length":          8192,                        // bytes
  "offset":          2000,                        // bytes
  "siapath":         "foo/bar.txt",               // string

  "completed":           true,                    // boolean
  "endtime":             "2009-11-10T23:10:00Z",  // RFC 3339 time
  "error":               "",                      // string
  "received":            8192,                    // bytes
  "starttime":           "2009-11-10T23:00:00Z",  // RFC 3339 time
  "totaldatatransferred": 10031                    // bytes
}
```
**destination** | string  
Local path that the file will be downloaded to.  

**destinationtype** | string  
What type of destination was used. Can be "file", indicating a download to disk,
can be "buffer", indicating a download to memory, and can be "http stream",
indicating that the download was streamed through the http API.  

**length** | bytes  
Length of the download. If the download was a partial download, this will
indicate the length of the partial download, and not the length of the full
file.  

**offset** | bytes  
Offset within the file of the download. For full file downloads, the offset will
be '0'. For partial downloads, the offset may be anywhere within the file.
offset+length will never exceed the full file size.  

**siapath** | string  
Siapath given to the file when it was uploaded.  

**completed** | boolean  
Whether or not the download has completed. Will be false initially, and set to
true immediately as the download has been fully written out to the file, to the
http stream, or to the in-memory buffer. Completed will also be set to true if
there is an error that causes the download to fail.  

**endtime** | date, RFC 3339 time  
Time at which the download completed. Will be zero if the download has not yet
completed.  

**error** | string  
Error encountered while downloading. If there was no error (yet), it will be the
empty string.  

**received** | bytes  
Number of bytes downloaded thus far. Will only be updated as segments of the
file complete fully. This typically has a resolution of tens of megabytes.  

**starttime** | date, RFC 3339 time  
Time at which the download was initiated.

**totaldatatransferred** | bytes
The total amount of data transferred when downloading the file. This will
eventually include data transferred during contract + payment negotiation, as
well as data from failed piece downloads.  

## /renter/downloads [GET]
> curl example  

```go
curl -A "Sia-Agent" "localhost:9980/renter/downloads"
```

Lists all files in the download queue.

### Query String Parameters
### REQUIRED
**root** | boolean  
If root is set, the downloads will contain their absolute paths instead of
the relative ones starting at home/user.

### JSON Response
> JSON Response Example
 
```go
{
  "downloads": [
    {
      "destination":     "/home/users/alice/bar.txt", // string
      "destinationtype": "file",                      // string
      "length":          8192,                        // bytes
      "offset":          2000,                        // bytes
      "siapath":         "foo/bar.txt",               // string

      "completed":           true,                    // boolean
      "endtime":             "2009-11-10T23:10:00Z",  // RFC 3339 time
      "error":               "",                      // string
      "received":            8192,                    // bytes
      "starttime":           "2009-11-10T23:00:00Z",  // RFC 3339 time
      "totaldatatransfered": 10031                    // bytes
    }
  ]
}
```
**destination** | string  
Local path that the file will be downloaded to.  

**destinationtype** | string  
What type of destination was used. Can be "file", indicating a download to disk,
can be "buffer", indicating a download to memory, and can be "http stream",
indicating that the download was streamed through the http API.  

**length** | bytes  
Length of the download. If the download was a partial download, this will
indicate the length of the partial download, and not the length of the full
file.  

**offset** | bytes  
Offset within the file of the download. For full file downloads, the offset will
be '0'. For partial downloads, the offset may be anywhere within the file.
offset+length will never exceed the full file size.  

**siapath** | string  
Siapath given to the file when it was uploaded.  

**completed** | boolean  
Whether or not the download has completed. Will be false initially, and set to
true immediately as the download has been fully written out to the file, to the
http stream, or to the in-memory buffer. Completed will also be set to true if
there is an error that causes the download to fail.  

**endtime** | date, RFC 3339 time  
Time at which the download completed. Will be zero if the download has not yet
completed.  

**error** | string  
Error encountered while downloading. If there was no error (yet), it will be the
empty string.  

**received** | bytes  
Number of bytes downloaded thus far. Will only be updated as segments of the
file complete fully. This typically has a resolution of tens of megabytes.  

**starttime** | date, RFC 3339 time  
Time at which the download was initiated.

**totaldatatransfered** | bytes  
The total amount of data transferred when downloading the file. This will
eventually include data transferred during contract + payment negotiation, as
well as data from failed piece downloads.  

## /renter/downloads/clear [POST]
> curl example  

```go
curl -A "Sia-Agent" -u "":<apipassword> -X POST "localhost:9980/renter/downloads/clear?before=1551398400&after=1552176000"
```

Clears the download history of the renter for a range of unix time stamps.  Both
parameters are optional, if no parameters are provided, the entire download
history will be cleared.  To clear a single download, provide the timestamp for
the download as both parameters.  Providing only the before parameter will clear
all downloads older than the timestamp. Conversely, providing only the after
parameter will clear all downloads newer than the timestamp.

### Query String Parameters
### OPTIONAL
**before** | unix timestamp  
unix timestamp found in the download history

**after** | unix timestamp  
unix timestamp found in the download history

### Response

standard success or error response. See [standard
responses](#standard-responses).

## /renter/prices [GET]
> curl example  

```go
curl -A "Sia-Agent" "localhost:9980/renter/prices"
```

Lists the estimated prices of performing various storage and data operations. An
allowance can be submitted to provide a more personalized estimate. If no
allowance is submitted then the current set allowance will be used, if there is
no allowance set then sane defaults will be used. Submitting an allowance is
optional, but when submitting an allowance all the components of the allowance
are required. The allowance used to create the estimate is returned with the
estimate.

### Query String Parameters
### REQUIRED or OPTIONAL
Allowance settings, see the fields [here](#allowance)

### JSON Response
> JSON Response Example
 
```go
{
  "downloadterabyte":      "1234",  // hastings
  "formcontracts":         "1234",  // hastings
  "storageterabytemonth":  "1234",  // hastings
  "uploadterabyte":        "1234",  // hastings
  "funds":                 "1234",  // hastings
  "hosts":                     24,  // int
  "period":                  6048,  // blocks
  "renewwindow":             3024   // blocks
}
```
**downloadterabyte** | hastings  
The estimated cost of downloading one terabyte of data from the network.  

**formcontracts** | hastings  
The estimated cost of forming a set of contracts on the network. This cost also
applies to the estimated cost of renewing the renter's set of contracts.  

**storageterabytemonth** | hastings  
The estimated cost of storing one terabyte of data on the network for a month,
including accounting for redundancy.  

**uploadterabyte** | hastings  
The estimated cost of uploading one terabyte of data to the network, including
accounting for redundancy.  

The allowance settings used for the estimation are also returned, see the fields
[here](#allowance)

## /renter/files [GET]
> curl example  

```go
curl -A "Sia-Agent" "localhost:9980/renter/files?cached=false"
```

### Query String Parameters
### OPTIONAL
**cached** | boolean  
determines whether cached values should be returned or if the latest values
should be computed. Cached values speed the endpoint up significantly. The
default value is 'false'.

lists the status of all files.

### JSON Response
> JSON Response Example
 
```go
{
  "files": [
    {
      "accesstime":       12578940002019-02-20T17:46:20.34810935+01:00,  // timestamp
      "available":        true,                 // boolean
      "changetime":       12578940002019-02-20T17:46:20.34810935+01:00,  // timestamp
      "ciphertype":       "threefish",          // string   
      "createtime":       12578940002019-02-20T17:46:20.34810935+01:00,  // timestamp
      "expiration":       60000,                // block height
      "filesize":         8192,                 // bytes
      "health":           0.5,                  // float64
      "localpath":        "/home/foo/bar.txt",  // string
      "maxhealth":        0.0,                  // float64  
      "maxhealthpercent": 100%,                 // float64
      "modtime":          12578940002019-02-20T17:46:20.34810935+01:00,  // timestamp
      "numstuckchunks":   0,                    // uint64
      "ondisk":           true,                 // boolean
      "recoverable":      true,                 // boolean
      "redundancy":       5,                    // float64
      "renewing":         true,                 // boolean
      "siapath":          "foo/bar.txt",        // string
      "stuck":            false,                // bool
      "stuckhealth":      0.0,                  // float64
      "uploadedbytes":    209715200,            // total bytes uploaded
      "uploadprogress":   100,                  // percent
    }
  ]
}
```
**files**  

**accesstime** | timestamp  
indicates the last time the siafile was accessed

**available** | boolean  
true if the file is available for download. A file is available to download once
it has reached at least 1x redundancy. Files may be available before they have
reached 100% upload progress as upload progress includes the full expected
redundancy of the file.  

**changetime** | timestamp  
indicates the last time the siafile metadata was updated

**ciphertype** | string  
indicates the encryption used for the siafile

**createtime** | timestamp  
indicates when the siafile was created

**expiration** | block height  
Block height at which the file ceases availability.  

**filesize** | bytes  
Size of the file in bytes.  

**health** | float64 health is an indication of the amount of redundancy missing
where 0 is full redundancy and >1 means the file is not available. The health of
the siafile is the health of the worst unstuck chunk.

**localpath** | string  
Path to the local file on disk.  
**NOTE** `siad` will set the localpath to an empty string if the local file is
not found on disk. This is done to avoid the siafile being corrupted in the
future by a different file being placed on disk at the original localpath
location.  

**maxhealth** | float64  
the maxhealth is either the health or the stuckhealth of the siafile, whichever
is worst

**maxhealthpercent** | float64  
maxhealthpercent is the maxhealth converted to be out of 100% to be more easily
understood

**modtime** | timestamp  
indicates the last time the siafile contents where modified

**numstuckchunks** | uint64  
indicates the number of stuck chunks in a file. A chunk is stuck if it cannot
reach full redundancy

**ondisk** | boolean  
indicates if the source file is found on disk

**recoverable** | boolean  
indicates if the siafile is recoverable. A file is recoverable if it has at
least 1x redundancy or if `siad` knows the location of a local copy of the file.

**redundancy** | float64  
When a file is uploaded, it is first broken into a series of chunks. Each chunk
goes on a different set of hosts, and therefore different chunks of the file can
have different redundancies. The redundancy of a file as reported from the API
will be equal to the lowest redundancy of any of  the file's chunks.

**renewing** | boolean  
true if the file's contracts will be automatically renewed by the renter.  

**siapath** | string  
Path to the file in the renter on the network.  

**stuck** | bool  
a file is stuck if there are any stuck chunks in the file, which means the file
cannot reach full redundancy

**stuckhealth** | float64  
stuckhealth is the worst health of any of the stuck chunks.

**uploadedbytes** | bytes  
Total number of bytes successfully uploaded via current file contracts. This
number includes padding and rendundancy, so a file with a size of 8192 bytes
might be padded to 40 MiB and, with a redundancy of 5, encoded to 200 MiB for
upload.  

**uploadprogress** | percent  
Percentage of the file uploaded, including redundancy. Uploading has completed
when uploadprogress is 100. Files may be available for download before upload
progress is 100.  

## /renter/file/*siapath* [GET]
> curl example  

```go
curl -A "Sia-Agent" "localhost:9980/renter/file/myfile"
```

Lists the status of specified file.

### Path Parameters
### REQUIRED
**siapath** | string  
Path to the file in the renter on the network.

### JSON Response
Same response as [files](#files)

## /renter/file/*siapath* [POST]
> curl example  

```go
curl -A "Sia-Agent" -u "":<apipassword> --data "trackingpath=/home/myfile" "localhost:9980/renter/file/myfile"
```

endpoint for changing file metadata.

### Path Parameters
### REQUIRED
**siapath** | string  
SiaPath of the file on the network. The path must be non-empty, may not include
any path traversal strings ("./", "../"), and may not begin with a forward-slash
character.

### Query String Parameters
### OPTIONAL
**trackingpath** | string  
If provided, this parameter changes the tracking path of a file to the
specified path. Useful if moving the file to a different location on disk.

**stuck** | bool  
if set a file will be marked as either stuck or not stuck by marking all of
its chunks.

**root** | bool  
Whether or not to treat the siapath as being relative to the user's home
directory. If this field is not set, the siapath will be interpreted as
relative to 'home/user/'.  

### Response

standard success or error response. See [standard
responses](#standard-responses).

## /renter/delete/*siapath* [POST]
> curl example  

```go
curl -A "Sia-Agent" -u "":<apipassword> -X POST "localhost:9980/renter/delete/myfile"
```

deletes a renter file entry. Does not delete any downloads or original files,
only the entry in the renter. Will return an error if the target is a folder.

### Path Parameters
### REQUIRED
**siapath** | string  
Path to the file in the renter on the network.

### OPTIONAL
**root** | bool  
Whether or not to treat the siapath as being relative to the user's home
directory. If this field is not set, the siapath will be interpreted as relative
to 'home/user/'.

### Response

standard success or error response. See [standard
responses](#standard-responses).

## /renter/download/*siapath* [GET]
> curl example  

```go
curl -A "Sia-Agent" -u "":<apipassword> "localhost:9980/renter/download/myfile?httpresp=true"
```

downloads a file to the local filesystem. The call will block until the file has
been downloaded.

### Path Parameters
### REQUIRED
**siapath** | string  
Path to the file in the renter on the network.

### Query String Parameters
### REQUIRED (Either one or the other)
**destination** | string  
Location on disk that the file will be downloaded to.  

**httpresp** | boolean  
If httresp is true, the data will be written to the http response.

### OPTIONAL
**async** | boolean  
If async is true, the http request will be non blocking. Can't be used with
httpresp.

**disablelocalfetch** | boolean  
If disablelocalfetch is true, downloads won't be served from disk even if the
file is available locally.

**root** | boolean  
If root is true, the provided siapath will not be prefixed with /home/user but is instead taken as an absolute path.

**length** | bytes  
Length of the requested data. Has to be <= filesize-offset.  

**offset** | bytes  
Offset relative to the file start from where the download starts.  

### Response

Unlike most responses, this response modifies the http response header. The
download will set the 'ID' field in the http response header to a unique
identifier which can be used to cancel an async download with the
/renter/download/cancel endpoint and retrieve a download's info from the
download history using the /renter/downloadinfo endpoint. Apart from that the
response is a standard success or error response. See [standard
responses](#standard-responses).

## /renter/download/cancel [POST]
> curl example  

```go
curl -A "Sia-Agent" -u "":<apipassword> "localhost:9980/renter/download/cancel?id=<downloadid>"
```

cancels the download with the given id.

### Query String Parameters
**id** | string  
ID returned by the /renter/download/*siapath* endpoint. It is set in the http
header's 'ID' field.

### Response

standard success or error response. See [standard
responses](#standard-responses).

## /renter/downloadsync/*siapath* [GET]
> curl example  

```go
curl -A "Sia-Agent" -u "":<apipassword> "localhost:9980/renter/downloadasync/myfile?destination=/home/myfile"
```

downloads a file to the local filesystem. The call will return immediately.

### Path Parameters
### REQUIRED
**siapath** | string  
Path to the file in the renter on the network.

### Query String Parameters
### REQUIRED
**destination** | string  
Location on disk that the file will be downloaded to.  

### Response

standard success or error response. See [standard
responses](#standard-responses).

## /renter/fuse [GET]
> curl example  

```bash
curl -A "Sia-Agent" "localhost:9980/renter/fuse"
```

Lists the set of folders that have been mounted to the user's filesystem and
which mountpoints have been used for each mount.

### JSON Response
> JSON Response Example

```go
{
  "mountpoints": [ // []modules.MountInfo
    {
      "mountpoint": "/home/user/siavideos", // string
      "siapath": "/videos",                 // modules.SiaPath

      "mountoptions": { // []modules.MountOptions
          "allowother": false, // bool
          "readonly": true,    // bool
        },
    },
  ]
}
```
**mountpoint** | string  
The system path that is being used to mount the fuse folder.

**siapath** | string  
The siapath that has been mounted to the mountpoint.

## /renter/fuse/mount [POST]
> curl example  

```go
curl -A "Sia-Agent" -u "":<apipassword> -X POST "localhost:9980/renter/fuse/mount?readonly=true"
```

Mounts a Sia directory to the local filesystem using FUSE.

### Query String Parameters
### REQUIRED
**mount** | string  
Location on disk to use as the mountpoint.

**readonly** | bool  
Whether the directory should be mounted as ReadOnly. Currently, readonly is a
required parameter and must be set to true.

### OPTIONAL
**siapath** | string  
Which path should be mounted to the filesystem. If left blank, the user's home
directory will be used.

**allowother** | boolean  
By default, only the system user that mounted the fuse directory will be allowed
to interact with the directory. Often, applications like Plex run as their own
user, and therefore by default are banned from viewing or otherwise interacting
with the mounted folder. Setting 'allowother' to true will allow other users to
see and interact with the mounted folder.

On Linux, if 'allowother' is set to true, /etc/fuse.conf needs to be modified so
that 'user_allow_other' is set. Typically this involves uncommenting a single
line of code, see the example below of an /etc/fuse.conf file that has
'use_allow_other' enabled.

```bash
# /etc/fuse.conf - Configuration file for Filesystem in Userspace (FUSE)

# Set the maximum number of FUSE mounts allowed to non-root users.
# The default is 1000.
#mount_max = 1000

# Allow non-root users to specify the allow_other or allow_root mount options.
user_allow_other
```

### Response

standard success or error response. See [standard
responses](#standard-responses).


## /renter/fuse/unmount [POST]
> curl example  

```go
curl -A "Sia-Agent" -u "":<apipassword> -X POST "localhost:9980/renter/fuse/unmount?mount=/home/user/videos"
```

### Query String Parameters
### REQUIRED
**mount** | string  
Mountpoint that was used when mounting the fuse directory.

### Response

standard success or error response. See [standard
responses](#standard-responses).

## /renter/recoveryscan [POST]
> curl example  

```go
curl -A "Sia-Agent" -u "":<apipassword> -X POST "localhost:9980/renter/recoveryscan"
```

starts a rescan of the whole blockchain to find recoverable contracts. The
contractor will periodically try to recover found contracts every 10 minutes
until they are recovered or expired.

### Response

standard success or error response. See [standard
responses](#standard-responses).

## /renter/recoveryscan [GET]
> curl example  

```go
curl -A "Sia-Agent" "localhost:9980/renter/recoveryscan"
```

Returns some information about a potentially ongoing recovery scan.

### JSON Response
> JSON Response Example

```go
{
  "scaninprogress": true // boolean
  "scannedheight" : 1000 // uint64
}
```
**scaninprogress** | boolean  
indicates if a scan for recoverable contracts is currently in progress.

**scannedheight** | uint64  
indicates the progress of a currently ongoing scan in terms of number of blocks
that have already been scanned.

## /renter/rename/*siapath* [POST]
> curl example  

```go
curl -A "Sia-Agent" -u "":<apipassword> --data "newsiapath=myfile2" "localhost:9980/renter/rename/myfile"

curl -A "Sia-Agent" -u "":<apipassword> --data "newsiapath=myfile2&root=true" "localhost:9980/renter/rename/myfile"
```

change the siaPath for a file that is being managed by the renter.

### Path Parameters
### REQUIRED
**siapath** | string  
Path to the file in the renter on the network.

### Query String Parameters
### REQUIRED
**newsiapath** | string  
New location of the file in the renter on the network.  

### OPTIONAL
**root** | bool  
Whether or not to treat the siapath as being relative to the user's home
directory. If this field is not set, the siapath will be interpreted as
relative to 'home/user/'.

### Response

standard success or error response. See [standard
responses](#standard-responses).

## /renter/stream/*siapath* [GET]
> curl example  

```sh
curl -A "Sia-Agent" "localhost:9980/renter/stream/myfile"
```  

> The file can be streamed partially by using standard partial http requests
> which means setting the "Range" field in the http header.  

```sh
curl -A "Sia-Agent" -H "Range: bytes=0-1023" "localhost:9980/renter/stream/myfile"
```

downloads a file using http streaming. This call blocks until the data is
received. The streaming endpoint also uses caching internally to prevent siad
from re-downloading the same chunk multiple times when only parts of a file are
requested at once. This might lead to a substantial increase in ram usage and
therefore it is not recommended to stream multiple files in parallel at the
moment. This restriction will be removed together with the caching once partial
downloads are supported in the future. If you want to stream multiple files you
should increase the size of the Renter's `streamcachesize` to at least 2x the
number of files you are steaming.

### Path Parameters
### REQUIRED
**siapath** | string  
Path to the file in the renter on the network.

### OPTIONAL
**disablelocalfetch** | boolean  
If disablelocalfetch is true, downloads won't be served from disk even if the
file is available locally.

**root** | boolean  
If root is true, the provided siapath will not be prefixed with /home/user but is instead taken as an absolute path.

### Response

standard success or error response. See [standard
responses](#standard-responses).

## /renter/upload/*siapath* [POST]
> curl example  

```go
curl -A "Sia-Agent" -u "":<apipassword> --data "source=/home/myfile" "localhost:9980/renter/upload/myfile"
```

uploads a file to the network from the local filesystem.

### Path Parameters
### REQUIRED
**siapath** | string  
Location where the file will reside in the renter on the network. The path must
be non-empty, may not include any path traversal strings ("./", "../"), and may
not begin with a forward-slash character.  

### Query String Parameters
### REQUIRED
**source** | string  
Location on disk of the file being uploaded.  

### OPTIONAL
**datapieces** | int  
The number of data pieces to use when erasure coding the file.  

**paritypieces** | int  
The number of parity pieces to use when erasure coding the file. Total
redundancy of the file is (datapieces+paritypieces)/datapieces.  

**force** | boolean  
Delete potential existing file at siapath.

### Response

standard success or error response. See [standard
responses](#standard-responses).

## /renter/uploadstream/*siapath* [POST]
> curl example  

```go
curl -A "Sia-Agent" -u "":<apipassword> "localhost:9980/renter/uploadstream/myfile?datapieces=10&paritypieces=20" --data-binary @myfile.dat

curl -A "Sia-Agent" -u "":<apipassword> "localhost:9980/renter/uploadstream/myfile?repair=true" --data-binary @myfile.dat
```

uploads a file to the network using a stream. If the upload stream POST call
fails or quits before the file is fully uploaded, the file can be repaired by a
subsequent call to the upload stream endpoint using the `repair` flag.

### Path Parameters
### REQUIRED
**siapath** | string  
Location where the file will reside in the renter on the network. The path must
be non-empty, may not include any path traversal strings ("./", "../"), and may
not begin with a forward-slash character.  

### Query String Parameters
### OPTIONAL
**datapieces** | int  
The number of data pieces to use when erasure coding the file.  

**paritypieces** | int  
The number of parity pieces to use when erasure coding the file. Total
redundancy of the file is (datapieces+paritypieces)/datapieces.  

**force** | boolean  
Delete potential existing file at siapath.

**repair** | boolean  
Repair existing file from stream. Can't be specified together with datapieces,
paritypieces and force.

### Response

standard success or error response. See [standard
responses](#standard-responses).

## /renter/uploadready [GET]
> curl example  

```go
curl -A "Sia-Agent" "localhost:9980/renter/uploadready?datapieces=10&paritypieces=20"
```

Returns the whether or not the renter is ready for upload.

### Path Parameters
### OPTIONAL
datapieces and paritypieces are both optional, however if one is supplied then
the other needs to be supplied. If neither are supplied then the default values
for the erasure coding will be used 

**datapieces** | int  
The number of data pieces to use when erasure coding the file.  

**paritypieces** | int  
The number of parity pieces to use when erasure coding the file.   

### JSON Response
> JSON Response Example

```go
{
"ready":false,            // bool
"contractsneeded":30,     // int
"numactivecontracts":20,  // int
"datapieces":10,          // int
"paritypieces":20         // int 
}
```
**ready** | boolean  
ready indicates if the renter is ready to fully upload a file based on the
erasure coding.  

**contractsneeded** | int  
contractsneeded is how many contracts are needed to fully upload a file.  

**numactivecontracts** | int  
numactivecontracts is the number of active contracts the renter has.

**datapieces** | int  
The number of data pieces to use when erasure coding the file.  

**paritypieces** | int  
The number of parity pieces to use when erasure coding the file.

## /renter/uploads/pause [POST]
> curl example  

```go
curl -A "Sia-Agent" -u "":<apipassword> --data "duration=10m" "localhost:9980/renter/uploads/pause"
```

This endpoint will pause any future uploads or repairs for the duration
requested. Any in progress chunks will finish. This can be used to free up
the workers to exclusively focus on downloads. Since this will pause file
repairs it is advised to not pause for too long. If no duration is supplied
then the default duration of 600 seconds will be used. If the uploads are
already paused, additional calls to pause the uploads will result in the
duration of the pause to be reset to the duration supplied as opposed to
pausing for an additional length of time.

### Path Parameters
#### OPTIONAL 
**duration** | string  
duration is how long the repairs and uploads will be paused in seconds. If no
duration is supplied the default pause duration will be used.

### Response
standard success or error response. See [standard
responses](#standard-responses).

## /renter/uploads/resume [POST]
> curl example  

```go
curl -A "Sia-Agent" -u "":<apipassword> "localhost:9980/renter/uploads/resume"
```

This endpoint will resume uploads and repairs.

### Response
standard success or error response. See [standard
responses](#standard-responses).

## /renter/validatesiapath/*siapath* [POST]
> curl example  

```go
curl -A "Sia-Agent" -u "":<apipassword> "localhost:9980/renter/validatesiapath/isthis-aval_idsiapath"
```

validates whether or not the provided siapath is a valid siapath. Every path
valid under Unix is valid as a SiaPath.

### Path Parameters
### REQUIRED
**siapath** | string  
siapath to test.

### Response
standard success or error response, a successful response means a valid siapath.
See [standard responses](#standard-responses).

## /renter/workers [GET] 

**UNSTABLE - subject to change**

> curl example

```go
curl -A "Sia-Agent" "localhost:9980/renter/workers"
```

returns the the status of all the workers in the renter's workerpool.

### JSON Response
> JSON Response Example

```go
{
  "numworkers":            2, // int
  "totaldownloadcooldown": 0, // int
  "totalmaintenancecooldown": 0, // int
  "totaluploadcooldown":   0, // int
  
  "workers": [ // []WorkerStatus
    {
      "contractid": "e93de33cc04bb1f27a412ecdf57b3a7345b9a4163a33e03b4cb23edeb922822c", // hash
      "contractutility": {      // ContractUtility
        "goodforupload": true,  // boolean
        "goodforrenew":  true,  // boolean
        "badcontract":   false, // boolean
        "lastooserr":    0,     // BlockHeight
        "locked":        false  // boolean
      },
      "hostpubkey": {
        "algorithm": "ed25519", // string
        "key": "BervnaN85yB02PzIA66y/3MfWpsjRIgovCU9/L4d8zQ=" // hash
      },
      
      "downloadcooldownerror": "",                   // string
      "downloadcooldowntime":  -9223372036854775808, // time.Duration
      "downloadoncooldown":    false,                // boolean
      "downloadqueuesize":     0,                    // int
      "downloadterminated":    false,                // boolean
      
      "uploadcooldownerror": "",                   // string
      "uploadcooldowntime":  -9223372036854775808, // time.Duration
      "uploadoncooldown":    false,                // boolean
      "uploadqueuesize":     0,                    // int
      "uploadterminated":    false,                // boolean
      
      "balancetarget":       "0", // hastings

      "downloadsnapshotjobqueuesize": 0 // int
      "uploadsnapshotjobqueuesize": 0   // int

      "maintenanceoncooldown": false,                      // bool
      "maintenancerecenterr": "",                          // string
      "maintenancerecenterrtime": "0001-01-01T00:00:00Z",  // time

      "accountstatus": {
        "availablebalance": "1000000000000000000000000", // hasting
        "negativebalance": "0",                          // hasting
        "recenterr": "",                                 // string
        "recenterrtime": "0001-01-01T00:00:00Z"          // time
        "recentsuccesstime": "0001-01-01T00:00:00Z"      // time
      },

      "pricetablestatus": {
        "expirytime": "2020-06-15T16:17:01.040481+02:00", // time
        "updatetime": "2020-06-15T16:12:01.040481+02:00", // time
        "active": true,                                   // boolean
        "recenterr": "",                                  // string
        "recenterrtime": "0001-01-01T00:00:00Z"           // time
      },

      "readjobsstatus": {
        "avgjobtime64k": 0,                               // int
        "avgjobtime1m": 0,                                // int
        "avgjobtime4m": 0,                                // int
        "consecutivefailures": 0,                         // int
        "jobqueuesize": 0,                                // int
        "recenterr": "",                                  // string
        "recenterrtime": "0001-01-01T00:00:00Z"           // time
      },

      "hassectorjobsstatus": {
        "avgjobtime": 0,                                  // int
        "consecutivefailures": 0,                         // int
        "jobqueuesize": 0,                                // int
        "recenterr": "",                                  // string
        "recenterrtime": "0001-01-01T00:00:00Z"           // time
      }
    }
  ]
}
```


**numworkers** | int  
Number of workers in the workerpool

**totaldownloadcooldown** | int  
Number of workers on download cooldown

**totalmaintenancecooldown** | int  
Number of workers on maintenance cooldown

**totaluploadcooldown** | int  
Number of workers on upload cooldown

**workers** | []WorkerStatus  
List of workers

**contractid** | hash  
The ID of the File Contract that the worker is associated with

**contractutility** | ContractUtility  

**goodforupload** | boolean  
The worker's contract can be uploaded to

**goodforrenew** | boolean  
The worker's contract will be renewed

**badcontract** | boolean  
The worker's contract is marked as bad and won't be used

**lastooserr** | BlockHeight  
The blockheight when the host the worker represents was out of storage

**locked** | boolean  
The worker's contract's utility is locked

**hostpublickey** | SiaPublicKey  
Public key of the host that the file contract is formed with.  

**downloadcooldownerror** | error  
The error reason for the worker being on download cooldown

**downloadcooldowntime** | time.Duration  
How long the worker is on download cooldown

**downloadoncooldown** | boolean  
Indicates if the worker is on download cooldown

**downloadqueuesize** | int  
The size of the worker's download queue

**downloadterminated** | boolean  
Downloads for the worker have been terminated

**uploadcooldownerror** | error  
The error reason for the worker being on upload cooldown

**uploadcooldowntime** | time.Duration  
How long the worker is on upload cooldown

**uploadoncooldown** | boolean  
Indicates if the worker is on upload cooldown

**uploadqueuesize** | int  
The size of the worker's upload queue

**uploadterminated** | boolean  
Uploads for the worker have been terminated

**availablebalance** | hastings  
The worker's Ephemeral Account available balance

**balancetarget** | hastings  
The worker's Ephemeral Account target balance

**downloadsnapshotjobqueuesize** | int  
The size of the worker's download snapshot job queue

**uploadsnapshotjobqueuesize** | int  
The size of the worker's upload snapshot job queue

**maintenanceoncooldown** | boolean  
Indicates if the worker is on maintenance cooldown

**maintenancecooldownerror** | string  
The error reason for the worker being on maintenance cooldown

**maintenancecooldowntime** | time.Duration  
How long the worker is on maintenance cooldown

**accountstatus** | object
Detailed information about the workers' ephemeral account status

**pricetablestatus** | object
Detailed information about the workers' price table status

**readjobsstatus** | object
Details of the workers' read jobs queue

**hassectorjobsstatus** | object
Details of the workers' has sector jobs queue

# Skynet

## /skynet/basesector/*skylink* [GET]
> curl example  

```bash
curl -A "Sia-Agent" "localhost:9980/skynet/basesector/CABAB_1Dt0FJsxqsu_J4TodNCbCGvtFf1Uys_3EgzOlTcg"
```  

downloads the basesector of a skylink using http streaming. This call blocks
until the data is received. There is a 30s default timeout applied to
downloading a basesector. If the data cannot be found within this 30s time
constraint, a 404 will be returned. This timeout is configurable through the
query string parameters.


### Path Parameters 
### Required
**skylink** | string  
The skylink of the basesector that should be downloaded.

### Query String Parameters
### OPTIONAL

**timeout** | int  
If 'timeout' is set, the download will fail if the basesector cannot be
retrieved before it expires. Note that this timeout does not cover the actual
download time, but rather covers the TTFB. Timeout is specified in seconds,
a timeout value of 0 will be ignored. If no timeout is given, the default will
be used, which is a 30 second timeout. The maximum allowed timeout is 900s (15
minutes).

### Response Body

The response body is the raw data for the basesector.

## /skynet/blocklist [GET]
> curl example

```go
curl -A "Sia-Agent" "localhost:9980/skynet/blocklist"
```

returns the list of hashed merkleroots that are blocked. 

NOTE: these are not the same values that were submitted via the POST endpoint.
This is intentional so that it is harder to find the blocked content.
	
NOTE: With v1.5.0 the return value for the Blocklist changed. Pre v1.5.0 the
[]crypto.Hash was a slice of MerkleRoots. Post v1.5.0 the []crypto.Hash is
a slice of the Hashes of the MerkleRoots

### JSON Response
> JSON Response Example

```go
{
  "blocklist": {
    "QAf9Q7dBSbMarLvyeE6HTQmwhr7RX9VMrP9xIMzpU3I" // hash
    "QAf9Q7dBSbMarLvyeE6HTQmwhr7RX9VMrP9xIMzpU3I" // hash
    "QAf9Q7dBSbMarLvyeE6HTQmwhr7RX9VMrP9xIMzpU3I" // hash
  }
}
```
**blocklist** | Hashes  
The blocklist is a list of hashed merkleroots, that are blocked.

## /skynet/blocklist [POST]
> curl example

```go
curl -A "Sia-Agent" --user "":<apipassword> --data '{"add" : ["GAC38Gan6YHVpLl-bfefa7aY85fn4C0EEOt5KJ6SPmEy4g","GAC38Gan6YHVpLl-bfefa7aY85fn4C0EEOt5KJ6SPmEy4g","GAC38Gan6YHVpLl-bfefa7aY85fn4C0EEOt5KJ6SPmEy4g"]}' "localhost:9980/skynet/blocklist"

curl -A "Sia-Agent" --user "":<apipassword> --data '{"remove" : ["GAC38Gan6YHVpLl-bfefa7aY85fn4C0EEOt5KJ6SPmEy4g","GAC38Gan6YHVpLl-bfefa7aY85fn4C0EEOt5KJ6SPmEy4g","GAC38Gan6YHVpLl-bfefa7aY85fn4C0EEOt5KJ6SPmEy4g"]}' "localhost:9980/skynet/blocklist"
```

updates the list of skylinks that should be blocked from Skynet. This endpoint
can be used to both add and remove skylinks from the blocklist.

### Path Parameters
### REQUIRED
At least one of the following fields needs to be non empty.

**add** | array of strings  
add is an array of skylinks that should be added to the blocklist.

**remove** | array of strings  
remove is an array of skylinks that should be removed from the blocklist.

### Response

standard success or error response. See [standard
responses](#standard-responses).

## /skynet/portals [GET]
> curl example

```go
curl -A "Sia-Agent" "localhost:9980/skynet/portals"
```

returns the list of known Skynet portals.

### JSON Response
> JSON Response Example

```go
{
  "portals": [ // []SkynetPortal | null
    {
      "address": "siasky.net:443", // string
      "public":  true              // bool
    }
  ]
}
```
**address** | string  
The IP or domain name and the port of the portal. Must be a valid network address.

**public** | bool  
Indicates whether the portal can be accessed publicly or not.

## /skynet/portals [POST]
> curl example

```go
curl -A "Sia-Agent" --user "":<apipassword> --data '{"add" : [{"address":"siasky.net:443","public":true}]}' "localhost:9980/skynet/portals"

curl -A "Sia-Agent" --user "":<apipassword> --data '{"remove" : ["siasky.net:443"]}' "localhost:9980/skynet/portals"
```

updates the list of known Skynet portals. This endpoint can be used to both add
and remove portals from the list.

### Path Parameters
### REQUIRED
At least one of the following fields needs to be non empty.

**add** | array of SkynetPortal  
add is an array of portal info that should be added to the list of portals.

**remove** | array of string  
remove is an array of portal network addresses that should be removed from the
list of portals.

### Response

standard success or error response. See [standard
responses](#standard-responses).

## /skynet/registry [GET]
> curl example

```go
curl -A "Sia-Agent" "localhost:9980/skynet/registry?publickey=ed25519%3A69de1a15f17050e6855dd03202eed0cac31fe41865a074a43299ff4a598fe4d2&datakey=3f39b735c705edc2b3b5c5fe465da0de0a0755f5f637a556186f12687225259a
```

This curl command performs a GET request that fetches a registry entry for a publickey and datakey.  
### Query String Parameters
### REQUIRED

**publickey** | SiaPublicKey  
The public key for which to fetch the entry.

**datakey** | Hash  
The hash for which to fetch the entry.

### OPTIONAL
**timeout** | uint64  
The timeout in seconds. Specifies how long it takes the request to time out
in case no registry entry can be found. The default is the maximum allowed
value of 5 minutes. The minimum is 1 second.

### Response
> JSON Response Example

```go
{
  "data": "414141446168453132624d6c715f57663973356b35526d70652d4a4b76566c314b74416d6c70786f4a5f77613241", // []byte
  "revision": 149, // uint64
  "signature":  "03bf093a42f4df024c765fbec308a7f083fb6c1dddad485fe73810c39ed0344ff8e0db78e79bbdbad6be9d1410e2f122f58f490ff5edf7b45e3dc9fa7983ba05" // crypto.Signature
}
```

<<<<<<< HEAD
## /skynet/root [GET]
> curl example  

```bash
curl -A "Sia-Agent" "localhost:9980/skynet/root?root=QAf9Q7dBSbMarLvyeE6HTQmwhr7RX9VMrP9xIMzpU3I&offset=0&length=4096"
```  

downloads a sector of a skyfile by its root hash using http streaming. This call
blocks until the data is received. There is a 30s default timeout applied to
downloading a sector. If the data cannot be found within this 30s time
constraint, a 404 will be returned. This timeout is configurable through the
query string parameters.


### Query String Parameters
### Required
**root** | hash  
The root hash of the sector that should be downloaded.

**offset** | uint64  
The offset where the download should start within a sector.

**length** | uint64  
The amount of data to be downloaded from the sector.

### OPTIONAL

**timeout** | int  
If 'timeout' is set, the download will fail if the basesector cannot be
retrieved before it expires. Note that this timeout does not cover the actual
download time, but rather covers the TTFB. Timeout is specified in seconds,
a timeout value of 0 will be ignored. If no timeout is given, the default will
be used, which is a 30 second timeout. The maximum allowed timeout is 900s (15
minutes).

### Response Body

The response body is the raw data for the sector.
=======
## /skynet/registry [POST]
> curl example

```go
curl -A "Sia-Agent" -u "":<apipassword> --data "<json-encoded-body>" "localhost:9980/skynet/registry"
```

> json body example
```go
{
  "publickey":{
    "algorithm":"ed25519",
    "key":"UDBtQAKGsVcdGk4LT3W3QJNhYirzCzff8T7RucKED+8="
  },
  "datakey":"5345e582d27a2ff7e3d45e2ce3d77acca0dd2cf23d3eaa5592c4095ccee502db",
  "revision":0,
  "signature":[127,39,167,244,6,164,160,7,184,232,14,101,46,148,149,73,52,108,194,195,22,46,188,46,200,20,8,5,71,1,138,216,25,4,29,105,127,63,195,46,214,64,112,72,174,228,66,84,211,254,140,18,181,203,46,199,174,173,112,8,218,238,200,6],
  "data":"AAC0rdNrjqEO2cDMonNlncRf0wu4bBs05rBWy6cQlgVMEA=="
}
```

This curl command performs a POST request that updates a registry entry for a
publickey and datakey.

### JSON Parameters
### REQUIRED

**publickey** | SiaPublicKey  
The public key for which to update the entry.

**datakey** | Hash  
The key for which to update the entry.

**revision** | uint64  
The revision of the entry. Needs to be greater than the most recent
registered entry.

**signature** | uint8 array  
64 byte signature that covers the datakey, data and revision.

**data** | string  
base64 encoded data to register. Up to 113 bytes.

### Response
standard success or error response. See [standard
responses](#standard-responses).
>>>>>>> ed44e7cd

## /skynet/skylink/*skylink* [HEAD]
> curl example

```bash
curl -I -A "Sia-Agent" "localhost:9980/skynet/skylink/CABAB_1Dt0FJsxqsu_J4TodNCbCGvtFf1Uys_3EgzOlTcg"
```

This curl command performs a HEAD request that fetches the headers for
the given skylink. These headers are identical to the ones that would be
returned if the request had been a GET request.

### Path Parameters
See [/skynet/skylink/skylink](#skynetskylinkskylink-get)

### Query String Parameters
See [/skynet/skylink/skylink](#skynetskylinkskylink-get)

### Response Header
See [/skynet/skylink/skylink](#skynetskylinkskylink-get)

### Response Body

This request has an empty response body.

## /skynet/skylink/*skylink* [GET]
> curl example  

> Stream the whole file.  

```bash
# entire file
curl -A "Sia-Agent" "localhost:9980/skynet/skylink/CABAB_1Dt0FJsxqsu_J4TodNCbCGvtFf1Uys_3EgzOlTcg"

# directory
curl -A "Sia-Agent" "localhost:9980/skynet/skylink/CABAB_1Dt0FJsxqsu_J4TodNCbCGvtFf1Uys_3EgzOlTcg/folder"

# sub file
curl -A "Sia-Agent" "localhost:9980/skynet/skylink/CABAB_1Dt0FJsxqsu_J4TodNCbCGvtFf1Uys_3EgzOlTcg/folder/file.txt"
```  

downloads a skylink using http streaming. This call blocks until the data is
received. There is a 30s default timeout applied to downloading a skylink. If
the data cannot be found within this 30s time constraint, a 404 will be
returned. This timeout is configurable through the query string parameters.

In order to make sure skapps function correctly when they rely on relative paths
within the same skyfile, we need the skylink to be followed by a trailing slash.
If that is not the case the API responds with a redirect to the same skylink,
adding that trailing slash. This redirect only happens if the skyfile holds a 
skapp.

### Path Parameters 
### Required
**skylink** | string  
The skylink that should be downloaded. The skylink can contain an optional path.
This path can specify a directory or a particular file. If specified, only that
file or directory will be returned.

### Query String Parameters
### OPTIONAL

**attachment** | bool  
If 'attachment' is set to true, the Content-Disposition http header will be set
to 'attachment' instead of 'inline'. This will cause web browsers to download
the file as though it is an attachment instead of rendering it.

**format** | string  
If 'format' is set, the skylink can point to a directory and it will return the
data inside that directory. Format will decide the format in which it is
returned. Currently, we support the following values:  
 * 'concat' will return the concatenated data of all subfiles in that directory
 * 'tar' will return a tar archive of all subfiles in that directory
 * 'targz' will return a gzipped tar archive of all subfiles in that directory.  
 * 'zip' will return a zip archive
 
If the format is not specified, and the skylink points at a directory, we
default to the zip format and the contents will be downloaded as a zip archive.

**timeout** | int  
If 'timeout' is set, the download will fail if the Skyfile cannot be retrieved 
before it expires. Note that this timeout does not cover the actual download 
time, but rather covers the TTFB. Timeout is specified in seconds, a timeout 
value of 0 will be ignored. If no timeout is given, the default will be used,
which is a 30 second timeout. The maximum allowed timeout is 900s (15 minutes).

### Response Header

**Skynet-File-Metadata** | SkyfileMetadata

The header field "Skynet-FileMetadata" will be set such that it has an encoded
json object which matches the modules.SkyfileMetadata struct. If a path was
supplied, this metadata will be relative to the given path.

> Skynet-File-Metadata Response Header Example 

```go
{
  "mode":     640,      // os.FileMode
  "filename": "folder", // string
  "subfiles": {         // map[string]SkyfileSubfileMetadata | null
    "folder/file1.txt": {                 // string
      "mode":         640,                // os.FileMode
      "filename":     "folder/file1.txt", // string
      "contenttype":  "text/plain",       // string
      "offset":       0,                  // uint64
      "len":          6                   // uint64
    }
  }
}
```

**Skynet-Skylink** | string

The value of "Skynet-Skylink" is a string representation of the base64 encoded
Skylink that was requested.

**ETag** | string

The ETag response header contains a hash that can be supplied using the
"If-None-Match" request header. If that header is supplied, and if we find that
the requested data has not changed, siad will respond with a '304 Not Modified'
response, letting the caller know it can safely reuse it previously cached
response data.

See
https://developer.mozilla.org/en-US/docs/Web/HTTP/Headers/ETag for more
information on the ETag header.

### Response Body

The response body is the raw data for the file.

## /skynet/skyfile/*siapath* [POST]
> curl example  

```go
// This command uploads the file 'myImage.png' to the Sia folder
// 'var/skynet/images/myImage.png'. Users who download the file will see the name
// 'image.png'.
curl -A Sia-Agent -u "":<apipassword> "localhost:9980/skynet/skyfile/images/myImage.png" -F 'file=@image.png'

// This command uploads a directory with the local files `src/main.rs` and
// `src/test.c` to the Sia folder 'var/skynet/src'.
curl -A Sia-Agent -u "":<apipassword> "localhost:9980/skynet/skyfile/src?filename=src" -F 'files[]=@./src/main.rs' -F 'files[]=@./src/test.c'
```

Uploads a file to the network using a stream. If the upload stream POST call
fails or quits before the file is fully uploaded, the file can be repaired by a
subsequent call to the upload stream endpoint using the `repair` flag.

It is also possible to upload a directory as a single piece of content using
multipart uploads. Doing this will allow you to address your content under one
skylink, and access the files by their path. This is especially useful for
webapps.

### Path Parameters
### REQUIRED
**siapath** | string  
Location where the file will reside in the renter on the network. The path must
be non-empty, may not include any path traversal strings ("./", "../"), and may
not begin with a forward-slash character. If the 'root' flag is not set, the
path will be prefixed with 'var/skynet/', placing the skyfile into the Sia
system's default skynet folder.

### Query String Parameters
### OPTIONAL
**basechunkredundancy** | uint8  
The amount of redundancy to use when uploading the base chunk. The base chunk is
the first chunk of the file, and is always uploaded using 1-of-N redundancy.

**convertpath** string  
The siapath of an existing siafile that should be converted to a skylink. A new
skyfile will be created. Both the new skyfile and the existing siafile are
required to be maintained on the network in order for the skylink to remain
active. This field is mutually exclusive with uploading streaming.

**defaultpath** string  
The path to the default file whose content is to be returned when the skyfile is 
accessed at the root path. The `defaultpath` must point to a file in the root
directory of the skyfile (except for skyfiles with a single file in them). If
the `defaultpath` parameter is not provided, it will default to `index.html` 
for directories that have that file, or it will default to the only file in the 
directory, if a single file directory is uploaded. This behaviour can be 
disabled using the `disabledefaultpath` parameter. The two parameters are 
mutually exclusive and only one can be specified. Neither one is applicable to 
skyfiles without subfiles.

**disabledefaultpath** bool  
The `disabledefaultpath` allows to disable the default path behaviour. If this
parameter is set to `true`, there will be no automatic default to `index.html`,
nor to the single file in directory upload. This parameter is mutually exclusive
with `defaultpath` and specifying both will result in an error. Neither one is 
applicable to skyfiles without subfiles.

**filename** | string  
The name of the file. This name will be encoded into the skyfile metadata, and
will be a part of the skylink. If the name changes, the skylink will change as
well. The name must be non-empty, may not include any path traversal strings
("./", "../"), and may not begin with a forward-slash character. When uploading
a single file using multipart form upload (the recommended method), this
parameter is optional; the name will be taken from the filename of the only
subfile.

**dryrun** | bool  
If dryrun is set to true, the request will return the Skylink of the file
without uploading the actual file to the Sia network.

**force** | bool  
If there is already a file that exists at the provided siapath, setting this
flag will cause the new file to overwrite/delete the existing file. If this flag
is not set, an error will be returned preventing the user from destroying
existing data.

**mode** | uint32  
The file mode / permissions of the file. Users who download this file will be
presented a file with this mode. If no mode is set, the default of 0644 will be
used.

**root** | bool  
Whether or not to treat the siapath as being relative to the root directory. If
this field is not set, the siapath will be interpreted as relative to
'var/skynet'.


**skykeyname** | string  
The name of the skykey that will be used to encrypt this skyfile. Only the
name or the ID of the skykey should be specified.

**OR**

**skykeyid** | string  
The ID of the skykey that will be used to encrypt this skyfile. Only the
name or the ID of the skykey should be specified.


### Http Headers
### OPTIONAL
**Content-Disposition** | string  
If the filename is set in the Content-Disposition field, that filename will be
used as the filename of the object being uploaded. Note that this header is only
taken into consideration when using a multipart form upload.

For more details on setting Content-Disposition:
https://developer.mozilla.org/en-US/docs/Web/HTTP/Headers/Content-Disposition

**Skynet-Disable-Force** | bool  
This request header allows overruling the behaviour of the `force` parameter
that can be passed in through the query string parameters. This header is useful
for Skynet portal operators that would like to have some control over the
requests that are being passed to siad. To avoid having to parse query string
parameters and overrule them that way, this header can be set to disable the
force flag and disallow overwriting the file at the given siapath.

### Response Header

**Skynet-Skylink** | string

The value of "Skynet-Skylink" is a string representation of the base64 encoded
Skylink that was uploaded.

### JSON Response
> JSON Response Example

```go
{
"skylink":    "CABAB_1Dt0FJsxqsu_J4TodNCbCGvtFf1Uys_3EgzOlTcg" // string
"merkleroot": "QAf9Q7dBSbMarLvyeE6HTQmwhr7RX9VMrP9xIMzpU3I" // hash
"bitfield":   2048 // int
}
```
**skylink** | string  
This is the skylink that can be used with the `/skynet/skylink` GET endpoint to
retrieve the file that has been uploaded.

**merkleroot** | hash  
This is the hash that is encoded into the skylink.

**bitfield** | int  
This is the bitfield that gets encoded into the skylink. The bitfield contains a
version, an offset and a length in a heavily compressed and optimized format.


## /skynet/stats [GET]
> curl example

```go
curl -A "Sia-Agent" "localhost:9980/skynet/stats"
```

returns statistical information about Skynet, e.g. number of files uploaded

### JSON Response
```json
{
  "uptime": 1234, // int
  "uploadstats": {
    "numfiles": 2,         // int
    "totalsize": 44527895  // int
  },
  "versioninfo": {
    "version":     "1.4.4-master", // string
    "gitrevision": "cd5a83712"     // string
  },
  "performancestats": {
  }
}
```

**uptime** | int  
The amount of time in seconds that siad has been running.

**uploadstats** | object  
Uploadstats is an object with statistics about the data uploaded to Skynet.

**numfiles** | int  
Numfiles is the total number of files uploaded to Skynet.

**totalsize** | int  
Totalsize is the total amount of data in bytes uploaded to Skynet.

**versioninfo** | object  
Versioninfo is an object that contains the node's version information.

**version** | string  
Version is the siad version the node is running.

**gitrevision** | string  
Gitrevision refers to the commit hash used to build siad.

**performancestats** | object - api.SkynetPerformanceStats  
PerformanceStats is an object that contains a breakdown of performance metrics
for the skynet endpoints. Things are broken down into containers based on the
type of action performed. For example, there is a container for downloads less
than 64kb in size.

Within each container, there is a bucket of half lives. Every time a data point
is added to a container, it is put in to every bucket, counting up the total
number of requests. The buckets decay at the stated half life, which means they
give a good representation of how much activity there has been over twice their
halflife. So for the one minute bucket, the total number of datapoints in the
bucket is a good representation of how many things have happened in the past two
minutes.

Within each bucket, there are several fields. For example, the n60ms field
represents the number of requests that finished in under 60ms. There is an NErr
field which gets incremented if there is a failure that can be attributed to
siad.

Every download request will go into the TimeToFirstByte container, as well as
the appropriate download container based on the size of the download. Within the
chosen containers, every bucket will have the same field incremented. The field
that gets incremented is the one that corresponds to the amount of time the
request took.

The performance stats fields are not protected by a compatibility promise, and
may change over time.


## /skynet/addskykey [POST]
> curl example

```go
curl -A "Sia-Agent"  -u "":<apipassword> --data "skykey=BAAAAAAAAABrZXkxAAAAAAAAAAQgAAAAAAAAADiObVg49-0juJ8udAx4qMW-TEHgDxfjA0fjJSNBuJ4a" "localhost:9980/skynet/addskykey"
```

Stores the given skykey with the skykey manager.

### Path Parameters
### REQUIRED
**skykey** | string  
base-64 encoded skykey

### Response

standard success or error response. See [standard
responses](#standard-responses).

## /skynet/skykeys [GET]
> curl example

```go
curl -A "Sia-Agent"  -u "":<apipassword> --data "localhost:9980/skynet/skykeys"
```

Returns a list of all Skykeys.

### JSON Response

> JSON Response Example

```go
{
  "skykeys": [
  {
    "skykey": "skykey:AUI0eAOXWXHwW6KOLyI5O1OYduVvHxAA8qUR_fJ8Kluasb-ykPlHBEjDczrL21hmjhH0zAoQ3-Qq?name=testskykey1",
    "name": "testskykey1",
    "id": "ai5z8cf5NWbcvPBaBn0DFQ==",
    "type": "private-id"
  },
  {
    "skykey": "skykey:AUqG0aQmgzCIlse2JxFLBGHCriZNz20IEKQu81XxYsak3rzmuVbZ2P6ZqeJHIlN5bjPqEmC67U8E?name=testskykey2",
    "name": "testskykey2",
    "id": "bi5z8cf5NWbcvPBaBn0DFQ==",
    "type": "private-id"
  },
  {
    "skykey": "skykey:AShQI8fzxoIMc52ZRkoKjOE50bXnCpiPd4zrBl_E-CkmyLgfinAJSdWkJT2QOR6XCRYYgZb63OHw?name=testskykey3",
    "name": "testskykey3",
    "id": "ci5z8cf5NWbcvPBaBn0DFQ==",
    "type": "public-id"
  }
}
```

**skykeys** | []skykeys
Array of skykeys. See the documentation for /skynet/skykey for more detailed
information.



## /skynet/createskykey [POST]
> curl example

```go
curl -A "Sia-Agent"  -u "":<apipassword> --data "name=key_to_the_castle&type=private-id" "localhost:9980/skynet/createskykey"
```

Returns a new skykey created and stored under that name.

### Path Parameters
### REQUIRED
**name** | string  
desired name of the skykey

**type** | string  
desired type of the skykey. The two supported types are "public-id" and
"private-id". Users should use "private-id" skykeys unless they have a specific
reason to use "public-id" skykeys which reveal skykey IDs and show which
skyfiles are encrypted with the same skykey.


### JSON Response
> JSON Response Example

```go
{
  "skykey": "skykey:AUI0eAOXWXHwW6KOLyI5O1OYduVvHxAA8qUR_fJ8Kluasb-ykPlHBEjDczrL21hmjhH0zAoQ3-Qq?name=testskykey1",
  "name": "key_to_the_castle",
  "id": "ai5z8cf5NWbcvPBaBn0DFQ==",
  "type": "private-id"
}
```

**skykey** | skykey  
Skykey. See the documentation for /skynet/skykey for more detailed information.


## /skynet/deleteskykey [POST]
> curl example

```go
curl -A "Sia-Agent"  -u "":<apipassword> --data "name=key_to_the_castle" "localhost:9980/skynet/deleteskykey"
```

Deletes the skykey with that name or ID.

### Path Parameters
### REQUIRED
**name** | string  
name of the skykey being deleted

or

**id** | string  
base-64 encoded ID of the skykey being deleted


### Response
standard success or error response, a successful response means the skykey was
deleted.
See [standard responses](#standard-responses).


## /skynet/skykey [GET]
> curl example

```go
curl -A "Sia-Agent"  -u "":<apipassword> --data "name=key_to_the_castle" "localhost:9980/skynet/skykey"
curl -A "Sia-Agent"  -u "":<apipassword> --data "id=gi5z8cf5NWbcvPBaBn0DFQ==" "localhost:9980/skynet/skykey"
```

Returns the base-64 encoded skykey along with its name and ID.


### Path Parameters
### REQUIRED
**name** | string  
name of the skykey being queried

or

**id** | string  
base-64 encoded ID of the skykey being queried


### JSON Response

```go
{
  "skykey": "skykey:AShQI8fzxoIMc52ZRkoKjOE50bXnCpiPd4zrBl_E-CkmyLgfinAJSdWkJT2QOR6XCRYYgZb63OHw?name=testskykey",
  "name": "testskykey",
  "id": "gi5z8cf5NWbcvPBaBn0DFQ==",
  "type": "private-id"
}
```

**skykey** | string  
base-64 encoded skykey

**name** | string  
name of the skykey

**id** | string  
base-64 encoded skykey ID

**type** | string  
human-readable skykey type. See the documentation for /skynet/createskykey for
type information.


# Transaction Pool

## /tpool/confirmed/:id [GET]
> curl example  

```go
curl -A "Sia-Agent" -u "":<apipassword> "localhost:9980/tpool/confirmed/22e8d5428abc184302697929f332fa0377ace60d405c39dd23c0327dc694fae7"
```

returns whether the requested transaction has been seen on the blockchain. Note,
however, that the block containing the transaction may later be invalidated by a
reorg.

### Path Parameters
### REQUIRED
**id** | hash  
id of the transaction being queried

### JSON Response
> JSON Response Example
 
```go
{
  "confirmed": true // boolean
}
```
**confirmed** | boolean  
indicates if a transaction is confirmed on the blockchain

## /tpool/fee [GET]
> curl example  

```go
curl -A "Sia-Agent" "localhost:9980/tpool/fee"
```

returns the minimum and maximum estimated fees expected by the transaction pool.

### JSON Response
> JSON Response Example
 
```go
{
  "minimum": "1234", // hastings / byte
  "maximum": "5678"  // hastings / byte
}
```
**minimum** | hastings / byte  
the minimum estimated fee

**maximum** | hastings / byte  
the maximum estimated fee

## /tpool/raw/:id [GET]
> curl example  

```go
curl -A "Sia-Agent" "localhost:9980/tpool/raw/22e8d5428abc184302697929f332fa0377ace60d405c39dd23c0327dc694fae7"
```

returns the ID for the requested transaction and its raw encoded parents and
transaction data.

### Path Parameters
### REQUIRED
**id** | hash  
id of the transaction being queried

### JSON Response
> JSON Response Example
 
```go
{
  // id of the transaction
  "id": "124302d30a219d52f368ecd94bae1bfb922a3e45b6c32dd7fb5891b863808788",

  // raw, base64 encoded transaction data
  "transaction": "AQAAAAAAAADBM1ca/FyURfizmSukoUQ2S0GwXMit1iNSeYgrnhXOPAAAAAAAAAAAAQAAAAAAAABlZDI1NTE5AAAAAAAAAAAAIAAAAAAAAACdfzoaJ1MBY7L0fwm7O+BoQlFkkbcab5YtULa6B9aecgEAAAAAAAAAAQAAAAAAAAAMAAAAAAAAAAM7Ljyf0IA86AAAAAAAAAAAAAAAAAAAAAAAAAAAAAAAAAAAAAAAAAAAAAAAAAAAAAAAAAAAAAAAAAAAAAAAAAAAAAAAAAAAAAAAAAAAAAAAAAAAAAEAAAAAAAAACgAAAAAAAACe0ZTbGbI4wAAAAAAAAAAAAAABAAAAAAAAAMEzVxr8XJRF+LOZK6ShRDZLQbBcyK3WI1J5iCueFc48AAAAAAAAAAAAAAAAAAAAAAEAAAAAAAAAAAAAAAAAAAAAAAAAAAAAAAAAAAAAAAAAAAAAAAAAAAAAAAAAAAAAAAAAAAAAAAAAAAAAAAAAAAAAAAAAAAAAAAAAAAAAAAAAAEAAAAAAAAAA+z4P1wc98IqKxykTSJxiVT+BVbWezIBnIBO1gRRlLq2x/A+jIc6G7/BA5YNJRbdnqPHrzsZvkCv4TKYd/XzwBA==",
  "parents": "AQAAAAAAAAABAAAAAAAAAJYYmFUdXXfLQ2p6EpF+tcqM9M4Pw5SLSFHdYwjMDFCjAAAAAAAAAAABAAAAAAAAAGVkMjU1MTkAAAAAAAAAAAAgAAAAAAAAAAHONvdzzjHfHBx6psAN8Z1rEVgqKPZ+K6Bsqp3FbrfjAQAAAAAAAAACAAAAAAAAAAwAAAAAAAAAAzvNDjSrme8gwAAA4w8ODnW8DxbOV/JribivvTtjJ4iHVOug0SXJc31BdSINAAAAAAAAAAPGHY4699vggx5AAAC2qBhm5vwPaBsmwAVPho/1Pd8ecce/+BGv4UimnEPzPQAAAAAAAAAAAAAAAAAAAAAAAAAAAAAAAAAAAAAAAAAAAAAAAAAAAAAAAAAAAAAAAAAAAAAAAAAAAQAAAAAAAACWGJhVHV13y0NqehKRfrXKjPTOD8OUi0hR3WMIzAxQowAAAAAAAAAAAAAAAAAAAAABAAAAAAAAAAAAAAAAAAAAAAAAAAAAAAAAAAAAAAAAAAAAAAAAAAAAAAAAAAAAAAAAAAAAAAAAAAAAAAAAAAAAAAAAAAAAAAAAAAAAAAAAAABAAAAAAAAAABnt64wN1qxym/CfiMgOx5fg/imVIEhY+4IiiM7gwvSx8qtqKniOx50ekrGv8B+gTKDXpmm2iJibWTI9QLZHWAY=",
}
```
**id** | string  
id of the transaction.  

**transaction** | string  
raw, base64 encoded transaction data  

## /tpool/raw [POST]
> curl example  

```go
curl -A "Sia-Agent" --data "<raw-encoded-tset>" "localhost:9980/tpool/raw"
```

submits a raw transaction to the transaction pool, broadcasting it to the
transaction pool's peers.  

### Query String Parameters
### REQUIRED
**parents** | string  
JSON- or base64-encoded transaction parents

**transaction** | string  
JSON- or base64-encoded transaction

### Response

standard success or error response. See [standard
responses](#standard-responses).

## /tpool/transactions [GET]
> curl example  

```go
curl -A "Sia-Agent" "localhost:9980/tpool/transactions"
```

returns the transactions of the transaction pool.

### JSON Response
> JSON Response Example
 
```go
{
  "transactions": [     
    {
      "siacoininputs":  [ // []SiacoinInput
        {
          "parentid": "b44db5d70f50b5c81b81d049fbdf9af27b4468f877d26c23a04c1093a7c4b541",
          "unlockconditions": {
            "publickeys": [
               {
                "algorithm": "ed25519",
                "key": "EKjiRsUyMOLER+8u3uXxemOEKMxRc2TxCh0QkcSCVHY="
               }
              ],
            "signaturesrequired": 1,
            "timelock": 0
          }
        },
      ]      
      "siacoinoutputs": []        // []SiacoinOutput        
      "filecontracts":  []        // []FileContract
      "filecontractrevisions": [] // []FileContractRevision 
      "storageproofs":  []        // []StorageProof         
      "siafundinputs":  []        // []SiafundInput
      "siafundoutputs": []        // []SiafundOutput      
      "minerfees": [              // []Currency   
        "61440000000000000000000"
      ],          
      "arbitrarydata": [          // [][]byte
        "RkNJZGVudGlmaWVyAAAAACYzhrmGh2OL2Y9eBn5UYIFxCi4HKFvtR43pEgaBpkDqEa3LrQlWGyk+a0tBXi4nkIIaISIfTJMZs3sBgi0PFl4NyGOgqYppVQGaYnPuaRZKONJWE2jYZUu/iY3xLvpYIciu5JVlRIStwfGepaPWW4jLe4tf3AabKINgFk6p52m6"
      ],
      "transactionsignatures": [ // []TransactionSignature
                    {
                        "coveredfields": {
                            "arbitrarydata": [],
                            "filecontractrevisions": [],
                            "filecontracts": [],
                            "minerfees": [],
                            "siacoininputs": [],
                            "siacoinoutputs": [],
                            "siafundinputs": [],
                            "siafundoutputs": [],
                            "storageproofs": [],
                            "transactionsignatures": [],
                            "wholetransaction": true
                        },
                        "parentid": "b44db5d70f50b5c81b81d049fbdf9af27b4468f877d26c23a04c1093a7c4b541",
                        "publickeyindex": 0,
                        "signature": "QAVQSrcTv2xBHjWiTuuxVgWtUYECEZNbud41u7wgFIGcsKuBnbtT2yaH/GMw00/aMCpZ70qqBpQwQ/akAn/pAA==",
                        "timelock": 0
                    },
    }
  ]
}
```
See [/wallet/transaction/:id](#wallettransactionid-get) for description of
transaction fields.

# Wallet

## /wallet [GET]
> curl example  

```go
curl -A "Sia-Agent" "localhost:9980/wallet"
```

Returns basic information about the wallet, such as whether the wallet is locked
or unlocked.

### JSON Response
> JSON Response Example

```go
{
  "encrypted":  true,   // boolean
  "unlocked":   true,   // boolean
  "rescanning": false,  // boolean

  "confirmedsiacoinbalance":     "123456", // hastings, big int
  "unconfirmedoutgoingsiacoins": "0",      // hastings, big int
  "unconfirmedincomingsiacoins": "789",    // hastings, big int

  "siafundbalance":      "1",    // siafunds, big int
  "siacoinclaimbalance": "9001", // hastings, big int

  "dustthreshold": "1234", // hastings / byte, big int
}
```
**encrypted** | boolean  
Indicates whether the wallet has been encrypted or not. If the wallet has not
been encrypted, then no data has been generated at all, and the first time the
wallet is unlocked, the password given will be used as the password for
encrypting all of the data. 'encrypted' will only be set to false if the wallet
has never been unlocked before (the unlocked wallet is still encryped - but the
encryption key is in memory).  

**unlocked** | boolean  
Indicates whether the wallet is currently locked or unlocked. Some calls become
unavailable when the wallet is locked.  

**rescanning** | boolean  
Indicates whether the wallet is currently rescanning the blockchain. This will
be true for the duration of calls to /unlock, /seeds, /init/seed, and
/sweep/seed.  

**confirmedsiacoinbalance** | hastings, big int  
Number of siacoins, in hastings, available to the wallet as of the most recent
block in the blockchain.  

**unconfirmedoutgoingsiacoins** | hastings, big int  
Number of siacoins, in hastings, that are leaving the wallet according to the
set of unconfirmed transactions. Often this number appears inflated, because
outputs are frequently larger than the number of coins being sent, and there is
a refund. These coins are counted as outgoing, and the refund is counted as
incoming. The difference in balance can be calculated using
'unconfirmedincomingsiacoins' - 'unconfirmedoutgoingsiacoins'  

**unconfirmedincomingsiacoins** | hastings, big int  
Number of siacoins, in hastings, are entering the wallet according to the set of
unconfirmed transactions. This number is often inflated by outgoing siacoins,
because outputs are frequently larger than the amount being sent. The refund
will be included in the unconfirmed incoming siacoins balance.  

**siafundbalance** | big int  
Number of siafunds available to the wallet as of the most recent block in the
blockchain.  

**siacoinclaimbalance** | hastings, big int  
Number of siacoins, in hastings, that can be claimed from the siafunds as of the
most recent block. Because the claim balance increases every time a file
contract is created, it is possible that the balance will increase before any
claim transaction is confirmed.  

**dustthreshold** | hastings / byte, big int  
Number of siacoins, in hastings per byte, below which a transaction output
cannot be used because the wallet considers it a dust output.  

## /wallet/033x [POST]
> curl example  

```go
curl -A "Sia-Agent" -u "":<apipassword> --data "source=/home/legacy-wallet&encryptionpassword=mypassword" "localhost:9980/wallet/033x"
```

Loads a v0.3.3.x wallet into the current wallet, harvesting all of the secret
keys. All spendable addresses in the loaded wallet will become spendable from
the current wallet.

### Query String Parameters
### REQUIRED
**source**  
Path on disk to the v0.3.3.x wallet to be loaded.  

**encryptionpassword**  
Encryption key of the wallet.  

### Response

standard success or error response. See [standard
responses](#standard-responses).

## /wallet/address [GET]
> curl example  

```go
curl -A "Sia-Agent" -u "":<apipassword> "localhost:9980/wallet/address"
```

Gets a new address from the wallet generated by the primary seed. An error will
be returned if the wallet is locked.

### JSON Response
> JSON Response Example
 
```go
{
  "address": "1234567890abcdef0123456789abcdef0123456789abcdef0123456789abcdef0123456789ab"
}
```
**address** | hash  
Wallet address that can receive siacoins or siafunds. Addresses are 76 character
long hex strings.  

## /wallet/addresses [GET]
> curl example  

```go
curl -A "Sia-Agent" "localhost:9980/wallet/addresses"
```

Fetches the list of addresses from the wallet. If the wallet has not been
created or unlocked, no addresses will be returned. After the wallet is
unlocked, this call will continue to return its addresses even after the wallet
is locked again.

### JSON Response
> JSON Response Example
 
```go
{
  "addresses": [ // []hash
    "1234567890abcdef0123456789abcdef0123456789abcdef0123456789abcdef0123456789ab",
    "aaaaaaaaaaaaaaaaaaaaaaaaaaaaaaaaaaaaaaaaaaaaaaaaaaaaaaaaaaaaaaaaaaaaaaaaaaaa",
    "bbbbbbbbbbbbbbbbbbbbbbbbbbbbbbbbbbbbbbbbbbbbbbbbbbbbbbbbbbbbbbbbbbbbbbbbbbbb"
  ]
}
```
**addresses** | hashes  
Array of wallet addresses owned by the wallet.  

## /wallet/seedaddrs [GET]
> curl example  

```go
curl -A "Sia-Agent" "localhost:9980/wallet/seedaddrs"
```

Fetches addresses generated by the wallet in reverse order. The last address
generated by the wallet will be the first returned. This also means that
addresses which weren't generated using the wallet's seed can't be retrieved
with this endpoint.

### Query String Parameters
### OPTIONAL
**count**  
Number of addresses that should be returned. If count is not specified or if
count is bigger than the number of addresses generated by the wallet, all
addresses will be returned.

### JSON Response
> JSON Response Example

```go
{
  "addresses": [ // []hash
    "1234567890abcdef0123456789abcdef0123456789abcdef0123456789abcdef0123456789ab",
    "aaaaaaaaaaaaaaaaaaaaaaaaaaaaaaaaaaaaaaaaaaaaaaaaaaaaaaaaaaaaaaaaaaaaaaaaaaaa",
    "bbbbbbbbbbbbbbbbbbbbbbbbbbbbbbbbbbbbbbbbbbbbbbbbbbbbbbbbbbbbbbbbbbbbbbbbbbbb"
  ]
}
```
**addresses** | hashes  
Array of wallet addresses previously generated by the wallet.

## /wallet/backup [GET]
> curl example  

```go
curl -A "Sia-Agent" -u "":<apipassword> "localhost:9980/wallet/backup?destination=/home/wallet-settings.backup"
```

Creates a backup of the wallet settings file. Though this can easily be done
manually, the settings file is often in an unknown or difficult to find
location. The /wallet/backup call can spare users the trouble of needing to find
their wallet file.

### Query String Parameters
### REQUIRED
**destination**  
Path to the location on disk where the backup file will be saved.  

### Response

standard success or error response. See [standard
responses](#standard-responses).

## /wallet/changepassword [POST]
> curl example  

```go
curl -A "Sia-Agent" -u "":<apipassword> -X POST "localhost:9980/wallet/changepassword?encryptionpassword=<currentpassword>&newpassword=<newpassword>"
```

Changes the wallet's encryption key.  

### Query String Parameters
### REQUIRED
**encryptionpassword** | string  
encryptionpassword is the wallet's current encryption password or primary seed.


**newpassword** | string  
newpassword is the new password for the wallet.  

### Response

standard success or error response. See [standard
responses](#standard-responses).

## /wallet/init [POST]
> curl example  

```go
curl -A "Sia-Agent" -u "":<apipassword> --data "encryptionpassword=<password>&force=false" "localhost:9980/wallet/init"
```

Initializes the wallet. After the wallet has been initialized once, it does not
need to be initialized again, and future calls to /wallet/init will return an
error. The encryption password is provided by the api call. If the password is
blank, then the password will be set to the same as the seed.

### Query String Parameters
### OPTIONAL WALLET PARAMETERS
**encryptionpassword** | string  
Password that will be used to encrypt the wallet. All subsequent calls should
use this password. If left blank, the seed that gets returned will also be the
encryption password.  

**dictionary** | string  
Name of the dictionary that should be used when encoding the seed. 'english' is
the most common choice when picking a dictionary.  

**force** | boolean  
When set to true /wallet/init will Reset the wallet if one exists instead of
returning an error. This allows API callers to reinitialize a new wallet.

### JSON Response
> JSON Response Example
 
```go
{
  "primaryseed": "hello world hello world hello world hello world hello world hello world hello world hello world hello world hello world hello world hello world hello world hello world hello"
}
```
**primaryseed**  
Wallet seed used to generate addresses that the wallet is able to spend.  

## /wallet/init/seed [POST]
> curl example  

```go
curl -A "Sia-Agent" -u "":<apipassword> --data "seed=<seed>&encryptionpassword=<password>&force=false" "localhost:9980/wallet/init/seed"
```

Initializes the wallet using a preexisting seed. After the wallet has been
initialized once, it does not need to be initialized again, and future calls to
/wallet/init/seed will return an error. The encryption password is provided by
the api call. If the password is blank, then the password will be set to the
same as the seed. Note that loading a preexisting seed requires scanning the
blockchain to determine how many keys have been generated from the seed. For
this reason, /wallet/init/seed can only be called if the blockchain is synced.

### Query String Parameters
### REQUIRED WALLET PARAMETERS
**seed** | string  
Dictionary-encoded phrase that corresponds to the seed being used to initialize
the wallet.  

### OPTIONAL
[Optional Wallet Parameters](#optional-wallet-parameters)

### Response

standard success or error response. See [standard
responses](#standard-responses).

## /wallet/seed [POST]
> curl example  

```go
curl -A "Sia-Agent" -u "":<apipassword> --data "seed=<seed>" "localhost:9980/wallet/seed"
```

Gives the wallet a seed to track when looking for incoming transactions. The
wallet will be able to spend outputs related to addresses created by the seed.
The seed is added as an auxiliary seed, and does not replace the primary seed.
Only the primary seed will be used for generating new addresses.

### Query String Parameters
### REQUIRED
[Required Wallet Parameters](#required-wallet-parameters)

### OPTIONAL | string
[Optional Wallet Parameters](#optional-wallet-parameters)

### Response

standard success or error response. See [standard
responses](#standard-responses).

## /wallet/seeds [GET]
> curl example  

```go
curl -A "Sia-Agent" -u "":<apipassword> "localhost:9980/wallet/seeds"
```

Returns the list of seeds in use by the wallet. The primary seed is the only
seed that gets used to generate new addresses. This call is unavailable when the
wallet is locked.

### Query String Parameters
### REQUIRED
**dictionary** | string  
Name of the dictionary that should be used when encoding the seed. 'english' is
the most common choice when picking a dictionary.  

### JSON Response
> JSON Response Example

```go
{
  "primaryseed":        "hello world hello world hello world hello world hello world hello world hello world hello world hello world hello world hello world hello world hello world hello world hello",
  "addressesremaining": 2500,
  "allseeds":           [
    "hello world hello world hello world hello world hello world hello world hello world hello world hello world hello world hello world hello world hello world hello world hello",
    "foo bar foo bar foo bar foo bar foo bar foo bar foo bar foo bar foo bar foo bar foo bar foo bar foo bar foo bar foo",
  ]
}
```
**primaryseed**  
Seed that is actively being used to generate new addresses for the wallet.  

**addressesremaining**  
Number of addresses that remain in the primary seed until exhaustion has been
reached. Once exhaustion has been reached, new addresses will continue to be
generated but they will be more difficult to recover in the event of a lost
wallet file or encryption password.  

**allseeds**  
Array of all seeds that the wallet references when scanning the blockchain for
outputs. The wallet is able to spend any output generated by any of the seeds,
however only the primary seed is being used to generate new addresses.  

## /wallet/siacoins [POST]
> curl example  

```go
curl -A "Sia-Agent" -u "":<apipassword> --data "amount=1000&destination=c134a8372bd250688b36867e6522a37bdc391a344ede72c2a79206ca1c34c84399d9ebf17773" "localhost:9980/wallet/siacoins"
```

Sends siacoins to an address or set of addresses. The outputs are arbitrarily
selected from addresses in the wallet. If 'outputs' is supplied, 'amount',
'destination' and 'feeIncluded' must be empty.

### Query String Parameters
### REQUIRED
Amount and Destination or Outputs are required

**amount** | hastings  
Number of hastings being sent. A hasting is the smallest unit in Sia. There are
10^24 hastings in a siacoin.

**destination** | address  
Address that is receiving the coins.  

**OR**

**outputs**  
JSON array of outputs. The structure of each output is: {"unlockhash":
"<destination>", "value": "<amount>"}

### OPTIONAL
**feeIncluded** | boolean  
Take the transaction fee out of the balance being submitted instead of the fee being additional.

### JSON Response
> JSON Response Example

```go
{
  "transactions": [     
    {
      "siacoininputs":  [ // []SiacoinInput
        {
          "parentid": "b44db5d70f50b5c81b81d049fbdf9af27b4468f877d26c23a04c1093a7c4b541",
          "unlockconditions": {
            "publickeys": [
               {
                "algorithm": "ed25519",
                "key": "EKjiRsUyMOLER+8u3uXxemOEKMxRc2TxCh0QkcSCVHY="
               }
              ],
            "signaturesrequired": 1,
            "timelock": 0
          }
        },
      ]      
      "siacoinoutputs": []        // []SiacoinOutput        
      "filecontracts":  []        // []FileContract
      "filecontractrevisions": [] // []FileContractRevision 
      "storageproofs":  []        // []StorageProof         
      "siafundinputs":  []        // []SiafundInput
      "siafundoutputs": []        // []SiafundOutput      
      "minerfees": [              // []Currency   
        "61440000000000000000000"
      ],          
      "arbitrarydata": [          // [][]byte
        "RkNJZGVudGlmaWVyAAAAACYzhrmGh2OL2Y9eBn5UYIFxCi4HKFvtR43pEgaBpkDqEa3LrQlWGyk+a0tBXi4nkIIaISIfTJMZs3sBgi0PFl4NyGOgqYppVQGaYnPuaRZKONJWE2jYZUu/iY3xLvpYIciu5JVlRIStwfGepaPWW4jLe4tf3AabKINgFk6p52m6"
      ],
      "transactionsignatures": [ // []TransactionSignature
                    {
                        "coveredfields": {
                            "arbitrarydata": [],
                            "filecontractrevisions": [],
                            "filecontracts": [],
                            "minerfees": [],
                            "siacoininputs": [],
                            "siacoinoutputs": [],
                            "siafundinputs": [],
                            "siafundoutputs": [],
                            "storageproofs": [],
                            "transactionsignatures": [],
                            "wholetransaction": true
                        },
                        "parentid": "b44db5d70f50b5c81b81d049fbdf9af27b4468f877d26c23a04c1093a7c4b541",
                        "publickeyindex": 0,
                        "signature": "QAVQSrcTv2xBHjWiTuuxVgWtUYECEZNbud41u7wgFIGcsKuBnbtT2yaH/GMw00/aMCpZ70qqBpQwQ/akAn/pAA==",
                        "timelock": 0
                    },
    }
  ]
  "transactionids": [
    "1234567890abcdef0123456789abcdef0123456789abcdef0123456789abcdef",
    "aaaaaaaaaaaaaaaaaaaaaaaaaaaaaaaaaaaaaaaaaaaaaaaaaaaaaaaaaaaaaaaa",
    "bbbbbbbbbbbbbbbbbbbbbbbbbbbbbbbbbbbbbbbbbbbbbbbbbbbbbbbbbbbbbbbb"
  ]
}
```
**transactions** Array of transactions that were created when sending the coins.
The last transaction contains the output headed to the 'destination'.
Transaction IDs are 64 character long hex strings.

**transactionids**  
Array of IDs of the transactions that were created when sending the coins.

## /wallet/siafunds [POST]
> curl example  

```go
curl -A "Sia-Agent" -u "":<apipassword> --data "amount=10&destination=c134a8372bd250688b36867e6522a37bdc391a344ede72c2a79206ca1c34c84399d9ebf17773" "localhost:9980/wallet/siafunds"
```

Sends siafunds to an address. The outputs are arbitrarily selected from
addresses in the wallet. Any siacoins available in the siafunds being sent (as
well as the siacoins available in any siafunds that end up in a refund address)
will become available to the wallet as siacoins after 144 confirmations. To
access all of the siacoins in the siacoin claim balance, send all of the
siafunds to an address in your control (this will give you all the siacoins,
while still letting you control the siafunds).

### Query String Parameters
### REQUIRED
**amount** | siafunds  
Number of siafunds being sent.  

**destination** | address  
Address that is receiving the funds.  

### JSON Response
> JSON Response Example
 
```go
{
  "transactions": [     
    {
      "siacoininputs":  [ // []SiacoinInput
        {
          "parentid": "b44db5d70f50b5c81b81d049fbdf9af27b4468f877d26c23a04c1093a7c4b541",
          "unlockconditions": {
            "publickeys": [
               {
                "algorithm": "ed25519",
                "key": "EKjiRsUyMOLER+8u3uXxemOEKMxRc2TxCh0QkcSCVHY="
               }
              ],
            "signaturesrequired": 1,
            "timelock": 0
          }
        },
      ]      
      "siacoinoutputs": []        // []SiacoinOutput        
      "filecontracts":  []        // []FileContract
      "filecontractrevisions": [] // []FileContractRevision 
      "storageproofs":  []        // []StorageProof         
      "siafundinputs":  []        // []SiafundInput
      "siafundoutputs": []        // []SiafundOutput      
      "minerfees": [              // []Currency   
        "61440000000000000000000"
      ],          
      "arbitrarydata": [          // [][]byte
        "RkNJZGVudGlmaWVyAAAAACYzhrmGh2OL2Y9eBn5UYIFxCi4HKFvtR43pEgaBpkDqEa3LrQlWGyk+a0tBXi4nkIIaISIfTJMZs3sBgi0PFl4NyGOgqYppVQGaYnPuaRZKONJWE2jYZUu/iY3xLvpYIciu5JVlRIStwfGepaPWW4jLe4tf3AabKINgFk6p52m6"
      ],
      "transactionsignatures": [ // []TransactionSignature
                    {
                        "coveredfields": {
                            "arbitrarydata": [],
                            "filecontractrevisions": [],
                            "filecontracts": [],
                            "minerfees": [],
                            "siacoininputs": [],
                            "siacoinoutputs": [],
                            "siafundinputs": [],
                            "siafundoutputs": [],
                            "storageproofs": [],
                            "transactionsignatures": [],
                            "wholetransaction": true
                        },
                        "parentid": "b44db5d70f50b5c81b81d049fbdf9af27b4468f877d26c23a04c1093a7c4b541",
                        "publickeyindex": 0,
                        "signature": "QAVQSrcTv2xBHjWiTuuxVgWtUYECEZNbud41u7wgFIGcsKuBnbtT2yaH/GMw00/aMCpZ70qqBpQwQ/akAn/pAA==",
                        "timelock": 0
                    },
    }
  ]
  "transactionids": [
    "1234567890abcdef0123456789abcdef0123456789abcdef0123456789abcdef",
    "aaaaaaaaaaaaaaaaaaaaaaaaaaaaaaaaaaaaaaaaaaaaaaaaaaaaaaaaaaaaaaaa",
    "bbbbbbbbbbbbbbbbbbbbbbbbbbbbbbbbbbbbbbbbbbbbbbbbbbbbbbbbbbbbbbbb"
  ]
}
```
**transactionids**  
Array of transactions that were created when sending the funds. The last
transaction contains the output headed to the 'destination'. Transaction IDs are
64 character long hex strings.  

**transactionids**  
Array of IDs of the transactions that were created when sending the coins.

## /wallet/siagkey [POST]
> curl example  

```go
curl -A "Sia-Agent" -u "":<apipassword> --data "encryptionpassword=<password>&keyfiles=/file1,/home/file2" "localhost:9980/wallet/siagkey"
```

Loads a key into the wallet that was generated by siag. Most siafunds are
currently in addresses created by siag.

### Query String Parameters
### REQUIRED
**encryptionpassword**  
Key that is used to encrypt the siag key when it is imported to the wallet.  

**keyfiles**  
List of filepaths that point to the keyfiles that make up the siag key. There
should be at least one keyfile per required signature. The filenames need to be
comma separated (no spaces), which means filepaths that contain a comma are not
allowed.  

### Response

standard success or error response. See [standard
responses](#standard-responses).

## /wallet/sign [POST]
> curl example  

```go
curl -A "Sia-Agent" -u "":<apipassword> --data "<requestbody>" "localhost:9980/wallet/sign"
```

Signs a transaction. The wallet will attempt to sign each input specified. The
transaction's TransactionSignatures should be complete except for the Signature
field. If `tosign` is provided, the wallet will attempt to fill in signatures
for each TransactionSignature specified. If `tosign` is not provided, the wallet
will add signatures for every TransactionSignature that it has keys for.

### Request Body
> Request Body Example

```go
{
  // Unsigned transaction
  "transaction": {
    "siacoininputs": [
      {
        "parentid": "af1a88781c362573943cda006690576b150537c1ae142a364dbfc7f04ab99584",
        "unlockconditions": {
          "timelock": 0,
          "publickeys": [ "ed25519:8b845bf4871bcdf4ff80478939e508f43a2d4b2f68e94e8b2e3d1ea9b5f33ef1" ],
          "signaturesrequired": 1
        }
      }
    ],
    "siacoinoutputs": [
      {
        "value": "5000000000000000000000000",
        "unlockhash": "17d25299caeccaa7d1598751f239dd47570d148bb08658e596112d917dfa6bc8400b44f239bb"
      },
      {
        "value": "299990000000000000000000000000",
        "unlockhash": "b4bf662170622944a7c838c7e75665a9a4cf76c4cebd97d0e5dcecaefad1c8df312f90070966"
      }
    ],
    "minerfees": [ "1000000000000000000000000" ],
    "transactionsignatures": [
      {
        "parentid": "af1a88781c362573943cda006690576b150537c1ae142a364dbfc7f04ab99584",
        "publickeyindex": 0,
        "coveredfields": {"wholetransaction": true}
      }
    ]
  },

  // Optional IDs to sign; each should correspond to a parentid in the transactionsignatures.
  "tosign": [
    "af1a88781c362573943cda006690576b150537c1ae142a364dbfc7f04ab99584"
  ]
}
```

### JSON Response
> JSON Response Example
 
```go
{
  // signed transaction
  "transaction": {
    "siacoininputs": [
      {
        "parentid": "af1a88781c362573943cda006690576b150537c1ae142a364dbfc7f04ab99584",
        "unlockconditions": {
          "timelock": 0,
          "publickeys": [ "ed25519:8b845bf4871bcdf4ff80478939e508f43a2d4b2f68e94e8b2e3d1ea9b5f33ef1" ],
          "signaturesrequired": 1
        }
      }
    ],
    "siacoinoutputs": [
      {
        "value": "5000000000000000000000000",
        "unlockhash": "17d25299caeccaa7d1598751f239dd47570d148bb08658e596112d917dfa6bc8400b44f239bb"
      },
      {
        "value": "299990000000000000000000000000",
        "unlockhash": "b4bf662170622944a7c838c7e75665a9a4cf76c4cebd97d0e5dcecaefad1c8df312f90070966"
      }
    ],
    "minerfees": [ "1000000000000000000000000" ],
    "transactionsignatures": [
      {
        "parentid": "af1a88781c362573943cda006690576b150537c1ae142a364dbfc7f04ab99584",
        "publickeyindex": 0,
        "coveredfields": {"wholetransaction": true},
        "signature": "CVkGjy4The6h+UU+O8rlZd/O3Gb1xRJdyQ2vzBFEb/5KveDKDrrieCiFoNtUaknXEQbdxlrDqMujc+x3aZbKCQ=="
      }
    ]
  }
}
```

## /wallet/sweep/seed [POST]
> curl example  

```go
curl -A "Sia-Agent" -u "":<apipassword> --data "seed=<seed>" "localhost:9980/wallet/sweep/seed"
```

Scans the blockchain for outputs belonging to a seed and send them to an address
owned by the wallet.

### Query String Parameters
### REQUIRED
**seed** | string  
Dictionary-encoded phrase that corresponds to the seed being added to the
wallet.  

### OPTIONAL
**dictionary** | string  
Name of the dictionary that should be used when decoding the seed. 'english' is
the most common choice when picking a dictionary.  

### JSON Response
> JSON  Response Example

```go
{
"coins": "123456", // hastings, big int
"funds": "1",      // siafunds, big int
}
```
**coins** | hastings, big int  
Number of siacoins, in hastings, transferred to the wallet as a result of the
sweep.  

**funds** | siafunds, big int  
Number of siafunds transferred to the wallet as a result of the sweep.  

## /wallet/lock [POST]
> curl example  

```go
curl -A "Sia-Agent" -u "":<apipassword> -X POST "localhost:9980/wallet/lock"
```

Locks the wallet, wiping all secret keys. After being locked, the keys are
encrypted. Queries for the seed, to send siafunds, and related queries become
unavailable. Queries concerning transaction history and balance are still
available.

### Response

standard success or error response. See [standard
responses](#standard-responses).

## /wallet/transaction/:*id* [GET]
> curl example  

```go
curl -A "Sia-Agent" "localhost:9980/wallet/transaction/22e8d5428abc184302697929f332fa0377ace60d405c39dd23c0327dc694fae7"
```

Gets the transaction associated with a specific transaction id.

### Path Parameters
### REQUIRED
**id** | hash  
ID of the transaction being requested.  

### JSON Response
> JSON Response Example

```go
{
  "transaction": {
    "transaction": {
      // See types.Transaction in https://gitlab.com/NebulousLabs/Sia/blob/master/types/transactions.go
    },
    "transactionid":         "1234567890abcdef0123456789abcdef0123456789abcdef0123456789abcdef",
    "confirmationheight":    50000,
    "confirmationtimestamp": 1257894000,
    "inputs": [
      {
        "parentid":       "1234567890abcdef0123456789abcdef0123456789abcdef0123456789abcdef",
        "fundtype":       "siacoin input",
        "walletaddress":  false,
        "relatedaddress": "1234567890abcdef0123456789abcdef0123456789abcdef0123456789abcdef0123456789ab",
        "value":          "1234", // hastings or siafunds, depending on fundtype, big int
      }
    ],
    "outputs": [
      {
        "id":             "1234567890abcdef0123456789abcdef0123456789abcdef0123456789abcdef",
        "fundtype":       "siacoin output",
        "maturityheight": 50000,
        "walletaddress":  false,
        "relatedaddress": "aaaaaaaaaaaaaaaaaaaaaaaaaaaaaaaaaaaaaaaaaaaaaaaaaaaaaaaaaaaaaaaaaaaaaaaaaaaa",
        "value":          "1234", // hastings or siafunds, depending on fundtype, big int
      }
    ]
  }
}
```
**transaction**  
Raw transaction. The rest of the fields in the response are determined from this
raw transaction. It is left undocumented here as the processed transaction (the
rest of the fields in this object) are usually what is desired.

See types.Transaction in
https://gitlab.com/NebulousLabs/Sia/blob/master/types/transactions.go  

**transactionid**  
ID of the transaction from which the wallet transaction was derived.  

**confirmationheight**  
Block height at which the transaction was confirmed. If the transaction is
unconfirmed the height will be the max value of an unsigned 64-bit integer.  

**confirmationtimestamp**  
Time, in unix time, at which a transaction was confirmed. If the transaction is
unconfirmed the timestamp will be the max value of an unsigned 64-bit integer.  

**inputs**  
Array of processed inputs detailing the inputs to the transaction.  

**parentid**  
The id of the output being spent.  

**fundtype**  
Type of fund represented by the input. Possible values are 'siacoin input' and
'siafund input'.  

**walletaddress** | boolean  
true if the address is owned by the wallet.  

**relatedaddress**  
Address that is affected. For inputs (outgoing money), the related address is
usually not important because the wallet arbitrarily selects which addresses
will fund a transaction.  

**value** | hastings or siafunds, depending on fundtype, big int  
Amount of funds that have been moved in the input.  

**outputs**  
Array of processed outputs detailing the outputs of the transaction. Outputs
related to file contracts are excluded.  

**id**  
The id of the output that was created.  

**fundtype**  
Type of fund is represented by the output. Possible values are 'siacoin output',
'siafund output', 'claim output', and 'miner payout'. Siacoin outputs and claim
outputs both relate to siacoins.  

Siafund outputs relate to siafunds.  

Miner payouts point to siacoins that have been spent on a miner payout. Because
the destination of the miner payout is determined by the block and not the
transaction, the data 'maturityheight', 'walletaddress', and 'relatedaddress'
areleft blank.  

**maturityheight**  
Block height the output becomes available to be spent. Siacoin outputs and
siafund outputs mature immediately - their maturity height will always be the
confirmation height of the transaction. Claim outputs cannot be spent until they
have had 144 confirmations, thus the maturity height of a claim output will
always be 144 larger than the confirmation height of the transaction.  

**walletaddress** | boolean  
true if the address is owned by the wallet.  

**relatedaddress**  
Address that is affected. For outputs (incoming money), the related address
field can be used to determine who has sent money to the wallet.  

**value** | hastings or siafunds, depending on fundtype, big int  
Amount of funds that have been moved in the output.  

## /wallet/transactions [GET]
> curl example  

```go
curl -A "Sia-Agent" "localhost:9980/wallet/transactions"
```

Returns a list of transactions related to the wallet in chronological order.

### Query String Parameters
### REQUIRED
**startheight** | block height  
Height of the block where transaction history should begin.

**endheight** | block height  
Height of of the block where the transaction history should end. If 'endheight'
is greater than the current height, or if it is '-1', all transactions up to and
including the most recent block will be provided.

### JSON Response
> JSON Response Example

```go
{
  "confirmedtransactions": [
    {
      // See the documentation for '/wallet/transaction/:id' for more information.
    }
  ],
  "unconfirmedtransactions": [
    {
      // See the documentation for '/wallet/transaction/:id' for more information.
    }
  ]
}
```
**confirmedtransactions**  
All of the confirmed transactions appearing between height 'startheight' and
height 'endheight' (inclusive).  

See the documentation for '/wallet/transaction/:id' for more information.  

**unconfirmedtransactions**  
All of the unconfirmed transactions.  

See the documentation for '/wallet/transaction/:id' for more information.  

## /wallet/transactions/:addr [GET]
> curl example  

```go
curl -A "Sia-Agent" "localhost:9980/wallet/transactions/abf1ba4ad65820ce2bd5d63466b8555d0ec9bfe5f5fa920b4fef6ad98f443e2809e5ae619b74"
```

Returns all of the transactions related to a specific address.

### Path Parameters
### REQUIRED
**addr** | hash  
Unlock hash (i.e. wallet address) whose transactions are being requested.  

### JSON Response
> JSON Response Example

```go
{
  "transactions": [
    {
      // See the documentation for '/wallet/transaction/:id' for more information.
    }
  ]
}
```
**transactions**  
Array of processed transactions that relate to the supplied address.  

See the documentation for '/wallet/transaction/:id' for more information.  

## /wallet/unlock [POST]
> curl example  

```go
curl -A "Sia-Agent" -u "":<apipassword> --data "encryptionpassword=<password>" "localhost:9980/wallet/unlock"
```

Unlocks the wallet. The wallet is capable of knowing whether the correct
password was provided.

### Query String Parameters
### REQUIRED
**encryptionpassword** | string  
Password that gets used to decrypt the file. Most frequently, the encryption
password is the same as the primary wallet seed.  

### Response

standard success or error response. See [standard
responses](#standard-responses).

## /wallet/unlockconditions/:addr [GET]
> curl example  

```go
curl -A "Sia-Agent" -u "":<apipassword> "localhost:9980/wallet/unlockconditions/2d6c6d705c80f17448d458e47c3fb1a02a24e018a82d702cda35262085a3167d98cc7a2ba339"
```

Returns the unlock conditions of :addr, if they are known to the wallet.

### Path Parameters
### REQUIRED
**addr** | hash  
Unlock hash (i.e. wallet address) whose transactions are being requested.  

### JSON Response
> JSON Response Example

```go
{
  "unlockconditions": {
    "timelock": 0,
    "publickeys": [{
      "algorithm": "ed25519",
      "key": "/XUGj8PxMDkqdae6Js6ubcERxfxnXN7XPjZyANBZH1I="
    }],
    "signaturesrequired": 1
  }
}
```
**timelock**  
The minimum blockheight required.  

**signaturesrequired**  
The number of signatures required.  

**publickeys** | SiaPublicKey  
The set of keys whose signatures count towards signaturesrequired.  

## /wallet/unspent [GET]
> curl example  

```go
curl -A "Sia-Agent" -u "":<apipassword> "localhost:9980/wallet/unspent"
```

Returns a list of outputs that the wallet can spend.

### JSON Response
> JSON Response Example

```go
{
  "outputs": [
    {
      "id": "1234567890abcdef0123456789abcdef0123456789abcdef0123456789abcdef",
      "fundtype": "siacoin output",
      "confirmationheight": 50000,
      "unlockhash": "1234567890abcdef0123456789abcdef0123456789abcdef0123456789abcdef0123456789ab",
      "value": "1234", // big int
      "iswatchonly": false
    }
  ]
}
```
**outputs**  
Array of outputs that the wallet can spend.  

**id**  
The id of the output.  

**fundtype**  
Type of output, either 'siacoin output' or 'siafund output'.  

**confirmationheight**  
Height of block in which the output appeared. To calculate the number of
confirmations, subtract this number from the current block height.  

**unlockhash**  
Hash of the output's unlock conditions, commonly known as the "address".  

**value** | big int  
Amount of funds in the output; hastings for siacoin outputs, and siafunds for
siafund outputs.  

**iswatchonly** | Boolean  
Whether the output comes from a watched address or from the wallet's seed.  

## /wallet/verify/address/:addr [GET]
> curl example  

```go
curl -A "Sia-Agent" "localhost:9980/wallet/verify/address/75d9a7351022681ba3539d7e0c5699d143ab5a7747604998cace1299ab6c04c5ea2aa2e87aac"
```

Takes the address specified by :addr and returns a JSON response indicating if
the address is valid.

### Path Parameters
### REQUIRED
**addr** | hash  
Unlock hash (i.e. wallet address) whose transactions are being requested.  

### JSON Response
> JSON Response Example

```go
{
  "valid": true
}
```
**valid**  
valid indicates if the address supplied to :addr is a valid UnlockHash.  

## /wallet/verifypassword [GET]
> curl example  

```go
curl -A "Sia-Agent" "localhost:9980/wallet/verifypassword?password=<password>"
```

Takes a password and verifies if it is the password used to encrypt the wallet.

### Path Parameters
#### REQUIRED
**password** | string  
Password being checked.  

### JSON Response
> JSON Response Example

```go
{
  "valid": true,
}
```
**valid** | boolean  
valid indicates if the password supplied is the password used to encrypt the
wallet.  

## /wallet/watch [GET]
> curl example  

```go
curl -A "Sia-Agent" -u "":<apipassword> "localhost:9980/wallet/watch"
```

Returns the set of addresses that the wallet is watching. This set only includes
addresses that were explicitly requested to be watched; addresses that were
generated automatically by the wallet, or by /wallet/address, are not included.

### JSON Response
> JSON Response Example

```go
{
  "addresses": [ // []hash
    "1234567890abcdef0123456789abcdef0123456789abcdef0123456789abcdef",
    "abcdef0123456789abcdef0123456789abcd1234567890ef0123456789abcdef"
  ]
}
```
**addresses** | hashes  
The addresses currently watched by the wallet.  

## /wallet/watch [POST]
> curl example  

```go
curl -A "Sia-Agent" -u "":<apipassword> --data "<requestbody>" "localhost:9980/wallet/watch"
```

Update the set of addresses for the wallet to watch.

### Request Body
> Request Body Example

```go
{
  "addresses": [    // []hash
    "1234567890abcdef0123456789abcdef0123456789abcdef0123456789abcdef",
    "abcdef0123456789abcdef0123456789abcd1234567890ef0123456789abcdef"
  ],
  "remove": false,  // boolean
  "unused": true,   // boolean
```

**addresses** | hashes  
The addresses to add or remove from the current set.

**remove** | boolean  
If true, remove the addresses instead of adding them.

**unused** | boolean  
If true, the wallet will not rescan the blockchain. Only set this flag if the
addresses have never appeared in the blockchain.

### Response

standard success or error response. See [standard responses](#standard-responses).

# Versions<|MERGE_RESOLUTION|>--- conflicted
+++ resolved
@@ -5041,7 +5041,6 @@
 }
 ```
 
-<<<<<<< HEAD
 ## /skynet/root [GET]
 > curl example  
 
@@ -5080,7 +5079,7 @@
 ### Response Body
 
 The response body is the raw data for the sector.
-=======
+
 ## /skynet/registry [POST]
 > curl example
 
@@ -5127,7 +5126,6 @@
 ### Response
 standard success or error response. See [standard
 responses](#standard-responses).
->>>>>>> ed44e7cd
 
 ## /skynet/skylink/*skylink* [HEAD]
 > curl example
