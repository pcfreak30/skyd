--- conflicted
+++ resolved
@@ -3679,7 +3679,6 @@
 standard success or error response. See [standard
 responses](#standard-responses).
 
-<<<<<<< HEAD
 ## /renter/export/*siapath* [GET]
 > curl example
 
@@ -3704,7 +3703,7 @@
 
 The exported file if `httpresp=true` was specified or a standard success or
 error response otherwise. See [standard responses](#standard-responses).
-=======
+
 ## /renter/fuse [GET]
 > curl example  
 
@@ -3807,7 +3806,6 @@
 
 standard success or error response. See [standard
 responses](#standard-responses).
->>>>>>> 01275c0d
 
 ## /renter/recoveryscan [POST]
 > curl example  
