<<<<<<< HEAD
# [![Sia Logo](https://sia.tech/static/assets/svg/sia-green-logo.svg)](http://sia.tech)
=======
# [<img src='https://siasky.net/AAAm79DFoiOyJXiFmPqDr-GFUNwgytYK3VAVy67cFTG7-A' width="75%" >](http://siasky.net)
>>>>>>> ae49337f

[![Build Status](https://gitlab.com/SkynetLabs/skyd/badges/master/pipeline.svg)](https://gitlab.com/SkynetLabs/skyd/commits/master)
[![Coverage Report](https://gitlab.com/SkynetLabs/skyd/badges/master/coverage.svg)](https://gitlab.com/SkynetLabs/skyd/commits/master)
[![GoDoc](https://godoc.org/gitlab.com/SkynetLabs/skyd?status.svg)](https://godoc.org/gitlab.com/SkynetLabs/skyd)
[![Go Report Card](https://goreportcard.com/badge/gitlab.com/SkynetLabs/skyd)](https://goreportcard.com/report/gitlab.com/SkynetLabs/skyd)
[![Skynet License](https://img.shields.io/badge/license-skynet%20license-blue)](https://gitlab.com/SkynetLabs/skyd/-/blob/master/LICENSE.md)

<<<<<<< HEAD
Sia is a decentralized cloud storage platform that radically alters the
landscape of cloud storage. By leveraging smart contracts, client-side
encryption, and sophisticated redundancy (via Reed-Solomon codes), Sia allows
users to safely store their data with hosts that they do not know or trust.
The result is a cloud storage marketplace where hosts compete to offer the
best service at the lowest price. And since there is no barrier to entry for
hosts, anyone with spare storage capacity can join the network and start
making money.

![UI](https://i.imgur.com/BFMQwhg.png)

Traditional cloud storage has a number of shortcomings. Users are limited to a
few big-name offerings: Google, Microsoft, Amazon. These companies have little
incentive to encrypt your data or make it easy to switch services later. Their
code is closed-source, and they can lock you out of your account at any time.

We believe that users should own their data. Sia achieves this by replacing
the traditional monolithic cloud storage provider with a blockchain and a
swarm of hosts, each of which stores an encrypted fragment of your data. Since
the fragments are redundant, no single host can hold your data hostage: if
they jack up their price or go offline, you can simply download from a
different host. In other words, trust is removed from the equation, and
switching to a different host is painless. Stripped of these unfair
advantages, hosts must compete solely on the quality and price of the storage
they provide.

Sia can serve as a replacement for personal backups, bulk archiving, content
distribution, and more. For developers, Sia is a low-cost alternative to
Amazon S3. Storage on Sia is a full order of magnitude cheaper than on S3,
with comparable bandwidth, latency, and durability. Sia works best for static
content, especially media like videos, music, and photos.

Distributing data across many hosts automatically confers several advantages.
The most obvious is that, just like BitTorrent, uploads and downloads are
highly parallel. Given enough hosts, Sia can saturate your bandwidth. Another
advantage is that your data is spread across a wide geographic area, reducing
latency and safeguarding your data against a range of attacks.

It is important to note that users have full control over which hosts they
use. You can tailor your host set for minimum latency, lowest price, widest
geographic coverage, or even a strict whitelist of IP addresses or public
keys.

At the core of Sia is a blockchain that closely resembles Bitcoin. Transactions
are conducted in Siacoin, a cryptocurrency. The blockchain is what allows Sia to
enforce its smart contracts without relying on centralized authority. To acquire
siacoins, use an exchange such as [Binance](https://binance.com),
[Bittrex](https://bittrex.com), [Shapeshift](https://shapeshift.io), or
[Poloniex](https://poloniex.com).

To get started with Sia, check out the guides below:

- [Storing files with Sia-UI](https://blog.sia.tech/a-guide-to-sia-ui-v1-4-0-7ec3dfcae35a)
- [How to Store Data on Sia](https://blog.sia.tech/getting-started-with-private-decentralized-cloud-storage-c9565dc8c854)
- [How to Become a Sia Host](https://blog.sia.tech/how-to-run-a-host-on-sia-2159ebc4725)
- [Using the Sia API](https://blog.sia.tech/api-quickstart-guide-f1d160c05235)
=======
Skynet is a content and application hosting platform bringing
decentralized storage to users, creators and app developers.

Skynet is build on [Sia](https://github.com/SiaFoundation), the leading
decentralized data storage platform.

This repo contains the code for `skyd` which is required for running a minimum
Skynet Portal. For more information on what a portal is and how it interacts
with the rest of the Skynet ecosytem, head over to the [Skynet Support
Docs](https://support.siasky.net/getting-started/skynet-basics) for the most up
to date documentation. 
>>>>>>> ae49337f

License
-----

Skyd uses a custom [License](./LICENSE.md). The Skynet License is a source
code license that allows you to use, modify and distribute the software, but
you must preserve the payment mechanism in the software.

For the purposes of complying with our code license, you can use the
following Siacoin address:

`fb6c9320bc7e01fbb9cd8d8c3caaa371386928793c736837832e634aaaa484650a3177d6714a`

Usage
-----

The majority of Skynet users don't need to interact with `skyd`. If you are
looking to get started using Skynet, we recommended heading over to our
[Public Web Portal](https://siasky.net) and sign up for an account
[here](https://account.siasky.net). For developers, check out our information
on our [Developers page](https://siasky.net/developers).

This repo and README are for those looking to contribute to `skyd` development,
or are interested in running their own Skynet Portal.

`skyd` releases comes with 2 binaries, `skyd` and `skyc`. `skyd` is a
background service, or "daemon," that runs the `skyd` protocol and exposes an
HTTP API on port 9980.  `skyc` is a command-line client that can be used to
interact with `skyd` in a user-friendly way. For interested developers, the
`skyd` API is documented
[here](https://gitlab.com/SkynetLabs/skyd/-/blob/master/doc/api/index.html.md).
**NOTE:** this API is for building directly on `skyd`. Most Skynet developers
will only need to interact with the [Skynet SDK](https://siasky.net/docs).

`skyd` and `skyc` are run via command prompt. On Windows, you can just double-
click `skyd`.exe if you don't need to specify any command-line arguments.
Otherwise, navigate to its containing folder and click File->Open command
prompt. Then, start the `skyd` service by entering `skyd` and pressing Enter.
The command prompt may appear to freeze; this means `skyd` is waiting for
requests. Windows users may see a warning from the Windows Firewall; be sure
to check both boxes ("Private networks" and "Public networks") and click
"Allow access." You can now run `skyc` (in a separate command prompt) or Sia-
UI to interact with `skyd`. From here, you can send money, upload and download
files, and advertise yourself as a host.

Building From Source
--------------------

To build from source, [Go 1.13 or above must be
installed](https://golang.org/doc/install) on the system. Clone the repo and
run `make`:

``
git clone https://gitlab.com/SkynetLabs/skyd
cd skyd && make dependencies && make
``

This will install the `skyd` and `skyc` binaries in your `$GOPATH/bin` folder.
(By default, this is `$HOME/go/bin`.) You can find more information about
`$GOPATH` [here](https://github.com/golang/go/wiki/GOPATH).

You can also run `make test` and `make test-long` to run the short and full test
suites, respectively. Finally, `make cover` will generate code coverage reports
for each package; they are stored in the `cover` folder and can be viewed in
your browser.

Official Releases
--------------------
Official binaries can be found under
[Releases](https://gitlab.com/SkynetLabs/skyd/-/releases)

Additionally, an official Docker image can be found
[here](https://hub.docker.com/r/skynetlabs/skyd).<|MERGE_RESOLUTION|>--- conflicted
+++ resolved
@@ -1,8 +1,4 @@
-<<<<<<< HEAD
-# [![Sia Logo](https://sia.tech/static/assets/svg/sia-green-logo.svg)](http://sia.tech)
-=======
 # [<img src='https://siasky.net/AAAm79DFoiOyJXiFmPqDr-GFUNwgytYK3VAVy67cFTG7-A' width="75%" >](http://siasky.net)
->>>>>>> ae49337f
 
 [![Build Status](https://gitlab.com/SkynetLabs/skyd/badges/master/pipeline.svg)](https://gitlab.com/SkynetLabs/skyd/commits/master)
 [![Coverage Report](https://gitlab.com/SkynetLabs/skyd/badges/master/coverage.svg)](https://gitlab.com/SkynetLabs/skyd/commits/master)
@@ -10,64 +6,6 @@
 [![Go Report Card](https://goreportcard.com/badge/gitlab.com/SkynetLabs/skyd)](https://goreportcard.com/report/gitlab.com/SkynetLabs/skyd)
 [![Skynet License](https://img.shields.io/badge/license-skynet%20license-blue)](https://gitlab.com/SkynetLabs/skyd/-/blob/master/LICENSE.md)
 
-<<<<<<< HEAD
-Sia is a decentralized cloud storage platform that radically alters the
-landscape of cloud storage. By leveraging smart contracts, client-side
-encryption, and sophisticated redundancy (via Reed-Solomon codes), Sia allows
-users to safely store their data with hosts that they do not know or trust.
-The result is a cloud storage marketplace where hosts compete to offer the
-best service at the lowest price. And since there is no barrier to entry for
-hosts, anyone with spare storage capacity can join the network and start
-making money.
-
-![UI](https://i.imgur.com/BFMQwhg.png)
-
-Traditional cloud storage has a number of shortcomings. Users are limited to a
-few big-name offerings: Google, Microsoft, Amazon. These companies have little
-incentive to encrypt your data or make it easy to switch services later. Their
-code is closed-source, and they can lock you out of your account at any time.
-
-We believe that users should own their data. Sia achieves this by replacing
-the traditional monolithic cloud storage provider with a blockchain and a
-swarm of hosts, each of which stores an encrypted fragment of your data. Since
-the fragments are redundant, no single host can hold your data hostage: if
-they jack up their price or go offline, you can simply download from a
-different host. In other words, trust is removed from the equation, and
-switching to a different host is painless. Stripped of these unfair
-advantages, hosts must compete solely on the quality and price of the storage
-they provide.
-
-Sia can serve as a replacement for personal backups, bulk archiving, content
-distribution, and more. For developers, Sia is a low-cost alternative to
-Amazon S3. Storage on Sia is a full order of magnitude cheaper than on S3,
-with comparable bandwidth, latency, and durability. Sia works best for static
-content, especially media like videos, music, and photos.
-
-Distributing data across many hosts automatically confers several advantages.
-The most obvious is that, just like BitTorrent, uploads and downloads are
-highly parallel. Given enough hosts, Sia can saturate your bandwidth. Another
-advantage is that your data is spread across a wide geographic area, reducing
-latency and safeguarding your data against a range of attacks.
-
-It is important to note that users have full control over which hosts they
-use. You can tailor your host set for minimum latency, lowest price, widest
-geographic coverage, or even a strict whitelist of IP addresses or public
-keys.
-
-At the core of Sia is a blockchain that closely resembles Bitcoin. Transactions
-are conducted in Siacoin, a cryptocurrency. The blockchain is what allows Sia to
-enforce its smart contracts without relying on centralized authority. To acquire
-siacoins, use an exchange such as [Binance](https://binance.com),
-[Bittrex](https://bittrex.com), [Shapeshift](https://shapeshift.io), or
-[Poloniex](https://poloniex.com).
-
-To get started with Sia, check out the guides below:
-
-- [Storing files with Sia-UI](https://blog.sia.tech/a-guide-to-sia-ui-v1-4-0-7ec3dfcae35a)
-- [How to Store Data on Sia](https://blog.sia.tech/getting-started-with-private-decentralized-cloud-storage-c9565dc8c854)
-- [How to Become a Sia Host](https://blog.sia.tech/how-to-run-a-host-on-sia-2159ebc4725)
-- [Using the Sia API](https://blog.sia.tech/api-quickstart-guide-f1d160c05235)
-=======
 Skynet is a content and application hosting platform bringing
 decentralized storage to users, creators and app developers.
 
@@ -79,7 +17,6 @@
 with the rest of the Skynet ecosytem, head over to the [Skynet Support
 Docs](https://support.siasky.net/getting-started/skynet-basics) for the most up
 to date documentation. 
->>>>>>> ae49337f
 
 License
 -----
@@ -132,10 +69,10 @@
 installed](https://golang.org/doc/install) on the system. Clone the repo and
 run `make`:
 
-``
+```
 git clone https://gitlab.com/SkynetLabs/skyd
 cd skyd && make dependencies && make
-``
+```
 
 This will install the `skyd` and `skyc` binaries in your `$GOPATH/bin` folder.
 (By default, this is `$HOME/go/bin`.) You can find more information about
