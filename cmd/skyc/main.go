package main

import (
	"fmt"
	"math"
	"os"
	"reflect"

	"github.com/spf13/cobra"

	"gitlab.com/NebulousLabs/Sia/modules"
	"gitlab.com/NebulousLabs/errors"
	"gitlab.com/SkynetLabs/skyd/build"
	"gitlab.com/SkynetLabs/skyd/node/api"
	"gitlab.com/SkynetLabs/skyd/node/api/client"
)

var (
	// General Flags
	alertSuppress bool
	siaDir        string // Path to sia data dir
	verbose       bool   // Display additional information

	// Module Specific Flags
	//
	// Accounting Flags
	accountingRangeEndTime   int64 // The end time for requesting a range of accounting information
	accountingRangeStartTime int64 // The start time for requesting a range of accounting information

	// Daemon Flags
	daemonStackOutputFile  string // The file that the stack trace will be written to
	daemonCPUProfile       bool   // Indicates that the CPU profile should be started
	daemonMemoryProfile    bool   // Indicates that the Memory profile should be started
	daemonProfileDirectory string // The Directory where the profile logs are saved
	daemonTraceProfile     bool   // Indicates that the Trace profile should be started

	// Host Flags
	hostContractOutputType string // output type for host contracts
	hostFolderRemoveForce  bool   // force folder remove

	// Renter Flags
	dataPieces                string // the number of data pieces a file should be uploaded with
	parityPieces              string // the number of parity pieces a file should be uploaded with
	renterAllContracts        bool   // Show all active and expired contracts
	renterBubbleAll           bool   // Bubble the entire directory tree
	renterDeleteRoot          bool   // Delete path start from root instead of the UserFolder.
	renterDownloadAsync       bool   // Downloads files asynchronously
	renterDownloadRecursive   bool   // Downloads folders recursively.
	renterDownloadRoot        bool   // Download path start from root instead of the UserFolder.
	renterFuseMountAllowOther bool   // Mount fuse with 'AllowOther' set to true.
	renterListRecursive       bool   // List files of folder recursively.
	renterListRoot            bool   // List path start from root instead of the UserFolder.
	renterRenameRoot          bool   // Rename files relative to root instead of the UserFolder.
	renterShowHistory         bool   // Show download history in addition to download queue.

	// Renter Allowance Flags
	allowanceFunds       string // amount of money to be used within a period
	allowanceHosts       string // number of hosts to form contracts with
	allowancePeriod      string // length of period
	allowanceRenewWindow string // renew window of allowance

	allowancePaymentContractInitialFunding string // initial price to pay to create a payment contract

	allowanceExpectedDownload   string // expected data downloaded within period
	allowanceExpectedRedundancy string // expected redundancy of most uploaded files
	allowanceExpectedStorage    string // expected storage stored on hosts before redundancy
	allowanceExpectedUpload     string // expected data uploaded within period

	allowanceMaxContractPrice          string // maximum allowed price to form a contract
	allowanceMaxDownloadBandwidthPrice string // max allowed price to download data from a host
	allowanceMaxRPCPrice               string // maximum allowed base price for RPCs
	allowanceMaxSectorAccessPrice      string // max allowed price to access a sector on a host
	allowanceMaxStoragePrice           string // max allowed price to store data on a host
	allowanceMaxUploadBandwidthPrice   string // max allowed price to upload data to a host

	// Skykey Flags
	skykeyID              string // ID used to identify a Skykey.
	skykeyName            string // Name used to identify a Skykey.
	skykeyRenameAs        string // Optional parameter to rename a Skykey while adding it.
	skykeyShowPrivateKeys bool   // Set to true to show private key data.
	skykeyType            string // Type used to create a new Skykey.

	// Skynet Flags
	skynetBlocklistHash            bool   // Indicates if the input for the blocklist is already a hash.
	skynetDownloadPortal           string // Portal to use when performing download or pin requests.
	skynetLsRecursive              bool   // List files of folder recursively.
	skynetLsRoot                   bool   // Use root as the base instead of the Skynet folder.
<<<<<<< HEAD
	skynetUnpinRoot                bool   // Use root as the base instead of the Skynet folder.
=======
	skynetPinPortal                string // Portal to use when trying to pin a skylink.
>>>>>>> d155c272
	skynetUploadDefaultPath        string // Specify the file to serve when no specific file is specified.
	skynetUploadDisableDefaultPath bool   // This skyfile will not have a default path. The only way to use it is to download it.
	skynetUploadDryRun             bool   // Perform a dry-run of the upload. This returns the skylink without actually uploading the file to the network.
	skynetUploadRoot               bool   // Use root as the base instead of the Skynet folder.
	skynetUploadSeparately         bool   // When uploading all files from a directory, upload each file separately, generating individual skylinks.
	skynetUploadSilent             bool   // Don't report progress while uploading
	skynetPortalPublic             bool   // Specify if a portal is public or not

	// Utils Flags
	dictionaryLanguage string // dictionary for seed utils

	// Wallet Flags
	initForce            bool   // destroy and re-encrypt the wallet on init if it already exists
	initPassword         bool   // supply a custom password when creating a wallet
	walletRawTxn         bool   // Encode/decode transactions in base64-encoded binary.
	walletStartHeight    uint64 // Start height for transaction search.
	walletEndHeight      uint64 // End height for transaction search.
	walletTxnFeeIncluded bool   // include the fee in the balance being sent
)

var (
	// Globals.
	rootCmd    *cobra.Command // Root command cobra object, used by bash completion cmd.
	httpClient client.Client
)

// Exit codes.
// inspired by sysexits.h
const (
	exitCodeGeneral = 1  // Not in sysexits.h, but is standard practice.
	exitCodeUsage   = 64 // EX_USAGE in sysexits.h
)

// wrap wraps a generic command with a check that the command has been
// passed the correct number of arguments. The command must take only strings
// as arguments.
func wrap(fn interface{}) func(*cobra.Command, []string) {
	fnVal, fnType := reflect.ValueOf(fn), reflect.TypeOf(fn)
	if fnType.Kind() != reflect.Func {
		panic("wrapped function has wrong type signature")
	}
	for i := 0; i < fnType.NumIn(); i++ {
		if fnType.In(i).Kind() != reflect.String {
			panic("wrapped function has wrong type signature")
		}
	}

	return func(cmd *cobra.Command, args []string) {
		if len(args) != fnType.NumIn() {
			_ = cmd.UsageFunc()(cmd)
			os.Exit(exitCodeUsage)
		}
		argVals := make([]reflect.Value, fnType.NumIn())
		for i := range args {
			argVals[i] = reflect.ValueOf(args[i])
		}
		fnVal.Call(argVals)
	}
}

// die prints its arguments to stderr, in production exits the program with the
// default error code, during tests it passes panic so that tests can catch the
// panic and check printed errors
func die(args ...interface{}) {
	fmt.Fprintln(os.Stderr, args...)

	if build.Release == "testing" {
		// In testing pass panic that can be catched and the test can continue
		panic(errors.New("die panic for testing"))
	}
	// In production exit
	os.Exit(exitCodeGeneral)
}

// statuscmd is the handler for the command `siac`
// prints basic information about Sia.
func statuscmd() {
	// For UX formating
	defer fmt.Println()

	// Consensus Info
	cg, err := httpClient.ConsensusGet()
	if errors.Contains(err, api.ErrAPICallNotRecognized) {
		// Assume module is not loaded if status command is not recognized.
		fmt.Printf("Consensus:\n  Status: %s\n\n", moduleNotReadyStatus)
	} else if err != nil {
		die("Could not get consensus status:", err)
	} else {
		fmt.Printf(`Consensus:
  Synced: %v
  Height: %v

`, yesNo(cg.Synced), cg.Height)
	}

	// Wallet Info
	walletStatus, err := httpClient.WalletGet()
	if errors.Contains(err, api.ErrAPICallNotRecognized) {
		// Assume module is not loaded if status command is not recognized.
		fmt.Printf("Wallet:\n  Status: %s\n\n", moduleNotReadyStatus)
	} else if err != nil {
		die("Could not get wallet status:", err)
	} else if walletStatus.Unlocked {
		fmt.Printf(`Wallet:
  Status:          unlocked
  Siacoin Balance: %v

`, currencyUnits(walletStatus.ConfirmedSiacoinBalance))
	} else {
		fmt.Printf(`Wallet:
  Status: Locked

`)
	}

	// Renter Info
	fmt.Println(`Renter:`)
	err = renterFilesAndContractSummary()
	if err != nil {
		die(err)
	}

	if !verbose {
		return
	}

	// Global Daemon Rate Limits
	dg, err := httpClient.DaemonSettingsGet()
	if err != nil {
		die("Could not get daemon:", err)
	}
	fmt.Printf(`
Global `)
	rateLimitSummary(dg.MaxDownloadSpeed, dg.MaxUploadSpeed)

	// Gateway Rate Limits
	gg, err := httpClient.GatewayGet()
	if err != nil {
		die("Could not get gateway:", err)
	}
	fmt.Printf(`
Gateway `)
	rateLimitSummary(gg.MaxDownloadSpeed, gg.MaxUploadSpeed)

	// Renter Rate Limits
	rg, err := httpClient.RenterGet()
	if err != nil {
		die("Error getting renter:", err)
	}
	fmt.Printf(`
Renter `)
	rateLimitSummary(rg.Settings.MaxDownloadSpeed, rg.Settings.MaxUploadSpeed)
}

// rateLimitSummary displays the a summary of the provided rate limits
func rateLimitSummary(download, upload int64) {
	fmt.Printf(`Rate limits: `)
	if download == 0 {
		fmt.Printf(`
  Download Speed: %v`, "no limit")
	} else {
		fmt.Printf(`
  Download Speed: %v`, ratelimitUnits(download))
	}
	if upload == 0 {
		fmt.Printf(`
  Upload Speed:   %v
`, "no limit")
	} else {
		fmt.Printf(`
  Upload Speed:   %v
`, ratelimitUnits(upload))
	}
}

func main() {
	// initialize commands
	rootCmd = initCmds()

	// initialize client
	initClient(rootCmd, &verbose, &httpClient, &siaDir, &alertSuppress)

	// Perform some basic actions after cobra has initialized.
	cobra.OnInitialize(func() {
		// set API password if it was not set
		setAPIPasswordIfNotSet()

		// Check if the siaDir is set.
		if siaDir == "" {
			// No siaDir passed in, fetch the siaDir
			siaDir = build.SiaDir()
		}

		// Check for Critical Alerts
		alerts, err := httpClient.DaemonAlertsGet()
		if err == nil && len(alerts.CriticalAlerts) > 0 && !alertSuppress {
			printAlerts(alerts.CriticalAlerts, modules.SeverityCritical)
			fmt.Println("------------------")
			fmt.Printf("\n  The above %v critical alerts should be resolved ASAP\n\n", len(alerts.CriticalAlerts))
		}
	})

	// run
	if err := rootCmd.Execute(); err != nil {
		// Since no commands return errors (all commands set Command.Run instead of
		// Command.RunE), Command.Execute() should only return an error on an
		// invalid command or flag. Therefore Command.Usage() was called (assuming
		// Command.SilenceUsage is false) and we should exit with exitCodeUsage.
		os.Exit(exitCodeUsage)
	}
}

// initCmds initializes root command and its subcommands
func initCmds() *cobra.Command {
	root := &cobra.Command{
		Use:   os.Args[0],
		Short: "Sia Client v" + build.Version,
		Long:  "Sia Client v" + build.Version,
		Run:   wrap(statuscmd),
	}

	// create command tree (alphabetized by root command)
	root.AddCommand(accountingCmd)
	accountingCmd.Flags().Int64Var(&accountingRangeEndTime, "end", 0, "Unix timestamp for the end of the accounting info range.")
	accountingCmd.Flags().Int64Var(&accountingRangeStartTime, "start", 0, "Unix timestamp for the start of the accounting info range.")
	root.AddCommand(consensusCmd)
	root.AddCommand(jsonCmd)

	// Add feemanager commands
	root.AddCommand(feeManagerCmd)
	feeManagerCmd.AddCommand(feeManagerCancelFeeCmd)

	root.AddCommand(gatewayCmd)
	gatewayCmd.AddCommand(gatewayAddressCmd, gatewayBandwidthCmd, gatewayBlocklistCmd, gatewayConnectCmd, gatewayDisconnectCmd, gatewayListCmd, gatewayRatelimitCmd)
	gatewayBlocklistCmd.AddCommand(gatewayBlocklistAppendCmd, gatewayBlocklistClearCmd, gatewayBlocklistRemoveCmd, gatewayBlocklistSetCmd)

	root.AddCommand(hostCmd)
	hostCmd.AddCommand(hostAnnounceCmd, hostConfigCmd, hostContractCmd, hostFolderCmd, hostSectorCmd)
	hostFolderCmd.AddCommand(hostFolderAddCmd, hostFolderRemoveCmd, hostFolderResizeCmd)
	hostSectorCmd.AddCommand(hostSectorDeleteCmd)
	hostContractCmd.Flags().StringVarP(&hostContractOutputType, "type", "t", "value", "Select output type")
	hostFolderRemoveCmd.Flags().BoolVarP(&hostFolderRemoveForce, "force", "f", false, "Force the removal of the folder and its data")

	root.AddCommand(hostdbCmd)
	hostdbCmd.AddCommand(hostdbFiltermodeCmd, hostdbSetFiltermodeCmd, hostdbViewCmd)
	hostdbCmd.Flags().IntVarP(&hostdbNumHosts, "numhosts", "n", 0, "Number of hosts to display from the hostdb")

	root.AddCommand(minerCmd)
	minerCmd.AddCommand(minerStartCmd, minerStopCmd)

	root.AddCommand(renterCmd)
	renterCmd.AddCommand(renterAllowanceCmd, renterBubbleCmd, renterBackupCreateCmd, renterBackupListCmd, renterBackupLoadCmd,
		renterCleanCmd, renterContractsCmd, renterContractsRecoveryScanProgressCmd, renterDownloadCancelCmd,
		renterDownloadsCmd, renterExportCmd, renterFilesDeleteCmd, renterFilesDownloadCmd,
		renterFilesListCmd, renterFilesRenameCmd, renterFilesUnstuckCmd, renterFilesUploadCmd,
		renterFuseCmd, renterLostCmd, renterPricesCmd, renterRatelimitCmd, renterSetAllowanceCmd,
		renterSetLocalPathCmd, renterTriggerContractRecoveryScanCmd, renterUploadsCmd, renterWorkersCmd,
		renterHealthSummaryCmd)
	renterWorkersCmd.AddCommand(renterWorkersAccountsCmd, renterWorkersDownloadsCmd, renterWorkersPriceTableCmd, renterWorkersReadJobsCmd, renterWorkersHasSectorJobSCmd, renterWorkersUploadsCmd, renterWorkersReadRegistryCmd, renterWorkersUpdateRegistryCmd)

	renterAllowanceCmd.AddCommand(renterAllowanceCancelCmd)
	renterBubbleCmd.Flags().BoolVarP(&renterBubbleAll, "all", "A", false, "Bubble the entire directory tree")
	renterContractsCmd.AddCommand(renterContractsViewCmd)
	renterFilesUploadCmd.AddCommand(renterFilesUploadPauseCmd, renterFilesUploadResumeCmd)

	renterContractsCmd.Flags().BoolVarP(&renterAllContracts, "all", "A", false, "Show all expired contracts in addition to active contracts")
	renterDownloadsCmd.Flags().BoolVarP(&renterShowHistory, "history", "H", false, "Show download history in addition to the download queue")
	renterFilesDeleteCmd.Flags().BoolVar(&renterDeleteRoot, "root", false, "Delete files and folders from root instead of from the user home directory")
	renterFilesDownloadCmd.Flags().BoolVarP(&renterDownloadAsync, "async", "A", false, "Download file asynchronously")
	renterFilesDownloadCmd.Flags().BoolVarP(&renterDownloadRecursive, "recursive", "R", false, "Download folder recursively")
	renterFilesDownloadCmd.Flags().BoolVar(&renterDownloadRoot, "root", false, "Download files and folders from root instead of from the user home directory")
	renterFilesListCmd.Flags().BoolVarP(&renterListRecursive, "recursive", "R", false, "Recursively list files and folders")
	renterFilesListCmd.Flags().BoolVar(&renterListRoot, "root", false, "List files and folders from root instead of from the user home directory")
	renterFilesUploadCmd.Flags().StringVar(&dataPieces, "data-pieces", "", "the number of data pieces a files should be uploaded with")
	renterFilesUploadCmd.Flags().StringVar(&parityPieces, "parity-pieces", "", "the number of parity pieces a files should be uploaded with")
	renterExportCmd.AddCommand(renterExportContractTxnsCmd)
	renterFilesRenameCmd.Flags().BoolVar(&renterRenameRoot, "root", false, "Rename files relative to root instead of the user homedir")

	renterSetAllowanceCmd.Flags().StringVar(&allowanceFunds, "amount", "", "amount of money in allowance, specified in currency units")
	renterSetAllowanceCmd.Flags().StringVar(&allowancePeriod, "period", "", "period of allowance in blocks (b), hours (h), days (d) or weeks (w)")
	renterSetAllowanceCmd.Flags().StringVar(&allowanceHosts, "hosts", "", "number of hosts the renter will spread the uploaded data across")
	renterSetAllowanceCmd.Flags().StringVar(&allowanceRenewWindow, "renew-window", "", "renew window in blocks (b), hours (h), days (d) or weeks (w)")
	renterSetAllowanceCmd.Flags().StringVar(&allowancePaymentContractInitialFunding, "payment-contract-initial-funding", "", "Setting this will cause the renter to form payment contracts, making it a Skynet portal.")
	renterSetAllowanceCmd.Flags().StringVar(&allowanceExpectedStorage, "expected-storage", "", "expected storage in bytes (B), kilobytes (KB), megabytes (MB) etc. up to yottabytes (YB)")
	renterSetAllowanceCmd.Flags().StringVar(&allowanceExpectedUpload, "expected-upload", "", "expected upload in period in bytes (B), kilobytes (KB), megabytes (MB) etc. up to yottabytes (YB)")
	renterSetAllowanceCmd.Flags().StringVar(&allowanceExpectedDownload, "expected-download", "", "expected download in period in bytes (B), kilobytes (KB), megabytes (MB) etc. up to yottabytes (YB)")
	renterSetAllowanceCmd.Flags().StringVar(&allowanceExpectedRedundancy, "expected-redundancy", "", "expected redundancy of most uploaded files")
	renterSetAllowanceCmd.Flags().StringVar(&allowanceMaxRPCPrice, "max-rpc-price", "", "the maximum RPC base price that is allowed for a host")
	renterSetAllowanceCmd.Flags().StringVar(&allowanceMaxContractPrice, "max-contract-price", "", "the maximum price that the renter will pay to form a contract with a host")
	renterSetAllowanceCmd.Flags().StringVar(&allowanceMaxDownloadBandwidthPrice, "max-download-bandwidth-price", "", "the maximum price that the renter will pay to download from a host")
	renterSetAllowanceCmd.Flags().StringVar(&allowanceMaxSectorAccessPrice, "max-sector-access-price", "", "the maximum price that the renter will pay to access a sector on a host")
	renterSetAllowanceCmd.Flags().StringVar(&allowanceMaxStoragePrice, "max-storage-price", "", "the maximum price that the renter will pay to store data on a host")
	renterSetAllowanceCmd.Flags().StringVar(&allowanceMaxUploadBandwidthPrice, "max-upload-bandwidth-price", "", "the maximum price that the renter will pay to upload data to a host")

	renterFuseCmd.AddCommand(renterFuseMountCmd, renterFuseUnmountCmd)
	renterFuseMountCmd.Flags().BoolVarP(&renterFuseMountAllowOther, "allow-other", "", false, "Allow users other than the user that mounted the fuse directory to access and use the fuse directory")

	root.AddCommand(skynetCmd)
	skynetCmd.AddCommand(skynetBackupCmd, skynetBlocklistCmd, skynetConvertCmd, skynetDownloadCmd, skynetIsBlockedCmd, skynetLsCmd, skynetPinCmd, skynetPortalsCmd, skynetRestoreCmd, skynetSkylinkCmd, skynetUnpinCmd, skynetUploadCmd)
	skynetCmd.PersistentFlags().StringVar(&skynetDownloadPortal, "portal", "", "Use a Skynet portal to complete download or pin requests")
	skynetConvertCmd.Flags().StringVar(&skykeyName, "skykeyname", "", "Specify the skykey to be used by name.")
	skynetConvertCmd.Flags().StringVar(&skykeyID, "skykeyid", "", "Specify the skykey to be used by id.")
	skynetUploadCmd.Flags().BoolVar(&skynetUploadRoot, "root", false, "Use the root folder as the base instead of the Skynet folder")
	skynetUploadCmd.Flags().BoolVar(&skynetUploadDryRun, "dry-run", false, "Perform a dry-run of the upload, returning the skylink without actually uploading the file")
	skynetUploadCmd.Flags().BoolVarP(&skynetUploadSeparately, "separately", "", false, "Upload each file separately, generating individual skylinks")
	skynetUploadCmd.Flags().StringVar(&skynetUploadDefaultPath, "defaultpath", "", "Specify the file to serve when no specific file is specified.")
	skynetUploadCmd.Flags().BoolVarP(&skynetUploadDisableDefaultPath, "disabledefaultpath", "", false, "This skyfile will not have a default path. The only way to use it is to download it. Mutually exclusive with --defaultpath")
	skynetUploadCmd.Flags().BoolVarP(&skynetUploadSilent, "silent", "", false, "Don't report progress while uploading")
	skynetUploadCmd.Flags().StringVar(&skykeyID, "skykeyid", "", "Specify the skykey to be used by its key identifier.")
	skynetUploadCmd.Flags().StringVar(&skykeyName, "skykeyname", "", "Specify the skykey to be used by name.")
<<<<<<< HEAD
	skynetUnpinCmd.Flags().BoolVar(&skynetUnpinRoot, "root", false, "Use the root folder as the base instead of the Skynet folder")
=======
	skynetDownloadCmd.Flags().StringVar(&skynetDownloadPortal, "portal", "", "Use a Skynet portal to complete the download")
>>>>>>> d155c272
	skynetLsCmd.Flags().BoolVarP(&skynetLsRecursive, "recursive", "R", false, "Recursively list skyfiles and folders")
	skynetLsCmd.Flags().BoolVar(&skynetLsRoot, "root", false, "Use the root folder as the base instead of the Skynet folder")
	skynetBlocklistCmd.AddCommand(skynetBlocklistAddCmd, skynetBlocklistRemoveCmd)
	skynetBlocklistAddCmd.Flags().BoolVar(&skynetBlocklistHash, "hash", false, "Indicates if the input is already a hash of the Skylink's Merkleroot")
	skynetBlocklistRemoveCmd.Flags().BoolVar(&skynetBlocklistHash, "hash", false, "Indicates if the input is already a hash of the Skylink's Merkleroot")
	skynetPortalsCmd.AddCommand(skynetPortalsAddCmd, skynetPortalsRemoveCmd)
	skynetPortalsAddCmd.Flags().BoolVar(&skynetPortalPublic, "public", false, "Add this Skynet portal as public")
	skynetSkylinkCmd.AddCommand(skynetSkylinkCompareCmd, skynetSkylinkLayoutCmd, skynetSkylinkMetadataCmd)

	root.AddCommand(skykeyCmd)
	skykeyCmd.AddCommand(skykeyAddCmd, skykeyCreateCmd, skykeyDeleteCmd, skykeyGetCmd, skykeyGetIDCmd, skykeyListCmd)
	skykeyAddCmd.Flags().StringVar(&skykeyRenameAs, "rename-as", "", "The new name for the skykey being added")
	skykeyCreateCmd.Flags().StringVar(&skykeyType, "type", "", "The type of the skykey")
	skykeyDeleteCmd.AddCommand(skykeyDeleteNameCmd, skykeyDeleteIDCmd)
	skykeyGetCmd.Flags().StringVar(&skykeyName, "name", "", "The name of the skykey")
	skykeyGetCmd.Flags().StringVar(&skykeyID, "id", "", "The base-64 encoded skykey ID")
	skykeyListCmd.Flags().BoolVar(&skykeyShowPrivateKeys, "show-priv-keys", false, "Show private key data.")

	// Daemon Commands
	root.AddCommand(alertsCmd, globalRatelimitCmd, profileCmd, stackCmd, stopCmd, versionCmd)
	profileCmd.AddCommand(profileStartCmd, profileStopCmd)
	profileStartCmd.Flags().BoolVarP(&daemonCPUProfile, "cpu", "c", false, "Start the CPU profile")
	profileStartCmd.Flags().BoolVarP(&daemonMemoryProfile, "memory", "m", false, "Start the Memory profile")
	profileStartCmd.Flags().StringVar(&daemonProfileDirectory, "profileDir", "", "Specify the directory where the profile logs are to be saved")
	profileStartCmd.Flags().BoolVarP(&daemonTraceProfile, "trace", "t", false, "Start the Trace profile")
	stackCmd.Flags().StringVarP(&daemonStackOutputFile, "filename", "f", "stack.txt", "Specify the output file for the stack trace")

	root.AddCommand(utilsCmd)
	utilsCmd.AddCommand(bashcomplCmd, mangenCmd, utilsBruteForceSeedCmd, utilsCheckSigCmd,
		utilsDecodeRawTxnCmd, utilsDisplayAPIPasswordCmd, utilsEncodeRawTxnCmd, utilsHastingsCmd,
		utilsSigHashCmd, utilsUploadedsizeCmd, utilsVerifySeedCmd)

	utilsVerifySeedCmd.Flags().StringVarP(&dictionaryLanguage, "language", "l", "english", "which dictionary you want to use")

	root.AddCommand(walletCmd)
	walletCmd.AddCommand(walletAddressCmd, walletAddressesCmd, walletBalanceCmd, walletBroadcastCmd, walletChangepasswordCmd,
		walletInitCmd, walletInitSeedCmd, walletLoadCmd, walletLockCmd, walletSeedsCmd, walletSendCmd,
		walletSignCmd, walletSweepCmd, walletTransactionsCmd, walletUnlockCmd)
	walletInitCmd.Flags().BoolVarP(&initPassword, "password", "p", false, "Prompt for a custom password")
	walletInitCmd.Flags().BoolVarP(&initForce, "force", "", false, "destroy the existing wallet and re-encrypt")
	walletInitSeedCmd.Flags().BoolVarP(&initForce, "force", "", false, "destroy the existing wallet")
	walletLoadCmd.AddCommand(walletLoad033xCmd, walletLoadSeedCmd, walletLoadSiagCmd)
	walletSendCmd.AddCommand(walletSendSiacoinsCmd, walletSendSiafundsCmd)
	walletSendSiacoinsCmd.Flags().BoolVarP(&walletTxnFeeIncluded, "fee-included", "", false, "Take the transaction fee out of the balance being submitted instead of the fee being additional")
	walletUnlockCmd.Flags().BoolVarP(&initPassword, "password", "p", false, "Display interactive password prompt even if SIA_WALLET_PASSWORD is set")
	walletBroadcastCmd.Flags().BoolVarP(&walletRawTxn, "raw", "", false, "Decode transaction as base64 instead of JSON")
	walletSignCmd.Flags().BoolVarP(&walletRawTxn, "raw", "", false, "Encode signed transaction as base64 instead of JSON")
	walletTransactionsCmd.Flags().Uint64Var(&walletStartHeight, "startheight", 0, " Height of the block where transaction history should begin.")
	walletTransactionsCmd.Flags().Uint64Var(&walletEndHeight, "endheight", math.MaxUint64, " Height of the block where transaction history should end.")

	return root
}

// initClient initializes client cmd flags and default values
func initClient(root *cobra.Command, verbose *bool, client *client.Client, siaDir *string, alertSuppress *bool) {
	root.PersistentFlags().BoolVarP(verbose, "verbose", "v", false, "Display additional information")
	root.PersistentFlags().StringVarP(&client.Address, "addr", "a", "localhost:9980", "which host/port to communicate with (i.e. the host/port siad is listening on)")
	root.PersistentFlags().StringVarP(&client.Password, "apipassword", "", "", "the password for the API's http authentication")
	root.PersistentFlags().StringVarP(siaDir, "sia-directory", "d", "", "location of the sia directory")
	root.PersistentFlags().StringVarP(&client.UserAgent, "useragent", "", "Sia-Agent", "the useragent used by siac to connect to the daemon's API")
	root.PersistentFlags().BoolVarP(alertSuppress, "alert-suppress", "s", false, "suppress siac alerts")
}

// setAPIPasswordIfNotSet sets API password if it was not set
func setAPIPasswordIfNotSet() {
	// Check if the API Password is set
	if httpClient.Password == "" {
		// No password passed in, fetch the API Password
		pw, err := build.APIPassword()
		if err != nil {
			fmt.Println("Exiting: Error getting API Password:", err)
			os.Exit(exitCodeGeneral)
		}
		httpClient.Password = pw
	}
}<|MERGE_RESOLUTION|>--- conflicted
+++ resolved
@@ -85,11 +85,7 @@
 	skynetDownloadPortal           string // Portal to use when performing download or pin requests.
 	skynetLsRecursive              bool   // List files of folder recursively.
 	skynetLsRoot                   bool   // Use root as the base instead of the Skynet folder.
-<<<<<<< HEAD
 	skynetUnpinRoot                bool   // Use root as the base instead of the Skynet folder.
-=======
-	skynetPinPortal                string // Portal to use when trying to pin a skylink.
->>>>>>> d155c272
 	skynetUploadDefaultPath        string // Specify the file to serve when no specific file is specified.
 	skynetUploadDisableDefaultPath bool   // This skyfile will not have a default path. The only way to use it is to download it.
 	skynetUploadDryRun             bool   // Perform a dry-run of the upload. This returns the skylink without actually uploading the file to the network.
@@ -400,11 +396,8 @@
 	skynetUploadCmd.Flags().BoolVarP(&skynetUploadSilent, "silent", "", false, "Don't report progress while uploading")
 	skynetUploadCmd.Flags().StringVar(&skykeyID, "skykeyid", "", "Specify the skykey to be used by its key identifier.")
 	skynetUploadCmd.Flags().StringVar(&skykeyName, "skykeyname", "", "Specify the skykey to be used by name.")
-<<<<<<< HEAD
 	skynetUnpinCmd.Flags().BoolVar(&skynetUnpinRoot, "root", false, "Use the root folder as the base instead of the Skynet folder")
-=======
 	skynetDownloadCmd.Flags().StringVar(&skynetDownloadPortal, "portal", "", "Use a Skynet portal to complete the download")
->>>>>>> d155c272
 	skynetLsCmd.Flags().BoolVarP(&skynetLsRecursive, "recursive", "R", false, "Recursively list skyfiles and folders")
 	skynetLsCmd.Flags().BoolVar(&skynetLsRoot, "root", false, "Use the root folder as the base instead of the Skynet folder")
 	skynetBlocklistCmd.AddCommand(skynetBlocklistAddCmd, skynetBlocklistRemoveCmd)
