--- conflicted
+++ resolved
@@ -72,19 +72,7 @@
 	skykeyType            string // Type used to create a new Skykey.
 
 	// Skynet Flags
-<<<<<<< HEAD
-	skynetBlocklistHash  bool   // Indicates if the input for the blocklist is already a hash.
-	skynetDownloadPortal string // Portal to use when trying to download a skylink.
-	skynetLsRecursive    bool   // List files of folder recursively.
-	skynetLsRoot         bool   // Use root as the base instead of the Skynet folder.
-	skynetPinPortal      string // Portal to use when trying to pin a skylink.
-	skynetUnpinRoot      bool   // Use root as the base instead of the Skynet folder.
-	skynetUploadDryRun   bool   // Perform a dry-run of the upload. This returns the skylink without actually uploading the file to the network.
-	skynetUploadRoot     bool   // Use root as the base instead of the Skynet folder.
-	skynetUploadSilent   bool   // Don't report progress while uploading
-	skynetPortalPublic   bool   // Specify if a portal is public or not
-=======
-	skynetBlacklistHash            bool   // Indicates if the input for the blacklist is already a hash.
+	skynetBlocklistHash            bool   // Indicates if the input for the blocklist is already a hash.
 	skynetDownloadPortal           string // Portal to use when trying to download a skylink.
 	skynetLsRecursive              bool   // List files of folder recursively.
 	skynetLsRoot                   bool   // Use root as the base instead of the Skynet folder.
@@ -97,7 +85,6 @@
 	skynetUploadSeparately         bool   // When uploading all files from a directory, upload each file separately, generating individual skylinks.
 	skynetUploadSilent             bool   // Don't report progress while uploading
 	skynetPortalPublic             bool   // Specify if a portal is public or not
->>>>>>> fa6e89af
 
 	// Utils Flags
 	dictionaryLanguage string // dictionary for seed utils
