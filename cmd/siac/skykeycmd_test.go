--- conflicted
+++ resolved
@@ -81,14 +81,9 @@
 // returns duplicate name error.
 func testAddKeyTwice(t *testing.T, c client.Client) {
 	// Check that adding same key twice returns an error.
-<<<<<<< HEAD
 	keyName := "createkey1"
 	skykeyCipherType := "XChaCha20"
 	_, err := skykeyCreate(c, keyName, skykeyCipherType)
-=======
-	keyName := "createkeyTest!"
-	newSkykey, err := skykeyCreate(n.Client, keyName)
->>>>>>> 0d7b7b00
 	if err != nil {
 		t.Fatal(err)
 	}
