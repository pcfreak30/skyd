--- conflicted
+++ resolved
@@ -19,15 +19,8 @@
 	DefaultAllowance = Allowance{
 		Funds:       types.SiacoinPrecision.Mul64(500),
 		Hosts:       uint64(PriceEstimationScope),
-<<<<<<< HEAD
-		Period:      types.BlockHeight(types.BlocksPerMonth),
-		RenewWindow: types.BlockHeight(2 * types.BlocksPerMonth),
-		// Period:      types.BlockHeight(3 * types.BlocksPerMonth),
-		// RenewWindow: types.BlockHeight(types.BlocksPerMonth),
-=======
-		Period:      3 * types.BlocksPerMonth,
-		RenewWindow: types.BlocksPerMonth,
->>>>>>> 28980058
+		Period:      types.BlocksPerMonth,
+		RenewWindow: 2 * types.BlocksPerMonth,
 
 		ExpectedStorage:    1e12,                                         // 1 TB
 		ExpectedUpload:     uint64(200e9) / uint64(types.BlocksPerMonth), // 200 GB per month
