--- conflicted
+++ resolved
@@ -261,15 +261,9 @@
 	// period.
 	MaxPeriodChurn uint64 `json:"maxperiodchurn"`
 
-<<<<<<< HEAD
-	// The following fields provide extortion protection for the user. By
-	// setting a particular maximum price for each mechanism that a host can use
-	// to charge users, the workers know to avoid hosts that  go outside of the
-=======
 	// The following fields provide price gouging protection for the user. By
 	// setting a particular maximum price for each mechanism that a host can use
 	// to charge users, the workers know to avoid hosts that go outside of the
->>>>>>> b3a6d38c
 	// safety range.
 	//
 	// The intention is that if the fields are not set, a reasonable value will
@@ -279,13 +273,10 @@
 	// if the host price is above the limit. If the hostdb believes that a host
 	// is valuable for its other, more reasonably priced features, the hostdb
 	// may choose to form a contract with the host anyway.
-<<<<<<< HEAD
-=======
 	//
 	// NOTE: If the allowance max price fields are ever extended, all of the
 	// price gouging checks throughout the worker code and contract formation
 	// code also need to be extended.
->>>>>>> b3a6d38c
 	MaxRPCPrice               types.Currency `json:"maxrpcprice"`
 	MaxContractPrice          types.Currency `json:"maxcontractprice"`
 	MaxDownloadBandwidthPrice types.Currency `json:"maxdownloadbandwidthprice"`
