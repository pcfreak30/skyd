package modules

import (
	"encoding/json"
	"fmt"
	"io"
	"os"
	"time"

	"gitlab.com/NebulousLabs/errors"

	"gitlab.com/NebulousLabs/Sia/build"
	"gitlab.com/NebulousLabs/Sia/crypto"
	"gitlab.com/NebulousLabs/Sia/types"
)

var (
	// DefaultAllowance is the set of default allowance settings that will be
	// used when allowances are not set or not fully set
	DefaultAllowance = Allowance{
		Funds:       types.SiacoinPrecision.Mul64(500),
		Hosts:       uint64(PriceEstimationScope),
		Period:      3 * types.BlocksPerMonth,
		RenewWindow: types.BlocksPerMonth,

		ExpectedStorage:    1e12,                                         // 1 TB
		ExpectedUpload:     uint64(200e9) / uint64(types.BlocksPerMonth), // 200 GB per month
		ExpectedDownload:   uint64(100e9) / uint64(types.BlocksPerMonth), // 100 GB per month
		ExpectedRedundancy: 3.0,                                          // default is 10/30 erasure coding
		MaxPeriodChurn:     uint64(250e9),                                // 250 GB
	}
	// ErrHostFault indicates if an error is the host's fault.
	ErrHostFault = errors.New("host has returned an error")

	// ErrDownloadCancelled is the error set when a download was cancelled
	// manually by the user.
	ErrDownloadCancelled = errors.New("download was cancelled")

	// PriceEstimationScope is the number of hosts that get queried by the
	// renter when providing price estimates. Especially for the 'Standard'
	// variable, there should be congruence with the number of contracts being
	// used in the renter allowance.
	PriceEstimationScope = build.Select(build.Var{
		Standard: int(50),
		Dev:      int(12),
		Testing:  int(4),
	}).(int)
	// BackupKeySpecifier is a specifier that is hashed with the wallet seed to
	// create a key for encrypting backups.
	BackupKeySpecifier = types.NewSpecifier("backupkey")
)

// FilterMode is the helper type for the enum constants for the HostDB filter
// mode
type FilterMode int

// HostDBFilterError HostDBDisableFilter HostDBActivateBlacklist and
// HostDBActiveWhitelist are the constants used to enable and disable the filter
// mode of the renter's hostdb
const (
	HostDBFilterError FilterMode = iota
	HostDBDisableFilter
	HostDBActivateBlacklist
	HostDBActiveWhitelist
)

// Filesystem related consts.
const (
	// DefaultDirPerm defines the default permissions used for a new dir if no
	// permissions are supplied. Changing this value is a compatibility issue
	// since users expect dirs to have these permissions.
	DefaultDirPerm = 0755

	// DefaultFilePerm defines the default permissions used for a new file if no
	// permissions are supplied. Changing this value is a compatibility issue
	// since users expect files to have these permissions.
	DefaultFilePerm = 0644
)

// String returns the string value for the FilterMode
func (fm FilterMode) String() string {
	switch fm {
	case HostDBFilterError:
		return "error"
	case HostDBDisableFilter:
		return "disable"
	case HostDBActivateBlacklist:
		return "blacklist"
	case HostDBActiveWhitelist:
		return "whitelist"
	default:
		return ""
	}
}

// FromString assigned the FilterMode from the provide string
func (fm *FilterMode) FromString(s string) error {
	switch s {
	case "disable":
		*fm = HostDBDisableFilter
	case "blacklist":
		*fm = HostDBActivateBlacklist
	case "whitelist":
		*fm = HostDBActiveWhitelist
	default:
		*fm = HostDBFilterError
		return fmt.Errorf("could not assigned FilterMode from string %v", s)
	}
	return nil
}

// IsHostsFault indicates if a returned error is the host's fault.
func IsHostsFault(err error) bool {
	return errors.Contains(err, ErrHostFault)
}

const (
	// RenterDir is the name of the directory that is used to store the
	// renter's persistent data.
	RenterDir = "renter"

	// FileSystemRoot is the name of the directory that is used as the root of
	// the renter's filesystem.
	FileSystemRoot = "fs"

	// HomeFolderRoot is the name of the directory that is used to store all of
	// the user accessible data.
	HomeFolderRoot = "home"

	// UserRoot is the name of the directory that is used to store the
	// renter's siafiles.
	UserRoot = "user"

	// BackupRoot is the name of the directory that is used to store the renter's
	// snapshot siafiles.
	BackupRoot = "snapshots"

	// CombinedChunksRoot is the name of the directory that contains combined
	// chunks consisting of multiple partial chunks.
	CombinedChunksRoot = "combinedchunks"

	// EstimatedFileContractTransactionSetSize is the estimated blockchain size
	// of a transaction set between a renter and a host that contains a file
	// contract. This transaction set will contain a setup transaction from each
	// the host and the renter, and will also contain a file contract and file
	// contract revision that have each been signed by all parties.
	EstimatedFileContractTransactionSetSize = 2048

	// EstimatedFileContractRevisionAndProofTransactionSetSize is the
	// estimated blockchain size of a transaction set used by the host to
	// provide the storage proof at the end of the contract duration.
	EstimatedFileContractRevisionAndProofTransactionSetSize = 5000

	// StreamDownloadSize is the size of downloaded in a single streaming download
	// request.
	StreamDownloadSize = uint64(1 << 16) // 64 KiB

	// StreamUploadSize is the size of downloaded in a single streaming upload
	// request.
	StreamUploadSize = uint64(1 << 16) // 64 KiB
)

type (
	// DownloadID is a unique identifier used to identify downloads within the
	// download history.
	DownloadID string

	// CombinedChunkID is a unique identifier for a combined chunk which makes up
	// part of its filename on disk.
	CombinedChunkID string

	// PartialChunk holds some information about a combined chunk
	PartialChunk struct {
		ChunkID        CombinedChunkID // The ChunkID of the combined chunk the partial is in.
		InPartialsFile bool            // 'true' if the combined chunk is already in the partials siafile.
		Length         uint64          // length of the partial chunk within the combined chunk.
		Offset         uint64          // offset of the partial chunk within the combined chunk.
	}
)

type (
	// ErasureCoderType is an identifier for the individual types of erasure
	// coders.
	ErasureCoderType [4]byte

	// ErasureCoderIdentifier is an identifier that only matches another
	// ErasureCoder's identifier if they both are of the same type and settings.
	ErasureCoderIdentifier string

	// An ErasureCoder is an error-correcting encoder and decoder.
	ErasureCoder interface {
		// NumPieces is the number of pieces returned by Encode.
		NumPieces() int

		// MinPieces is the minimum number of pieces that must be present to
		// recover the original data.
		MinPieces() int

		// Encode splits data into equal-length pieces, with some pieces
		// containing parity data.
		Encode(data []byte) ([][]byte, error)

		// Identifier returns the ErasureCoderIdentifier of the ErasureCoder.
		Identifier() ErasureCoderIdentifier

		// EncodeShards encodes the input data like Encode but accepts an already
		// sharded input.
		EncodeShards(data [][]byte) ([][]byte, error)

		// Reconstruct recovers the full set of encoded shards from the provided
		// pieces, of which at least MinPieces must be non-nil.
		Reconstruct(pieces [][]byte) error

		// Recover recovers the original data from pieces and writes it to w.
		// pieces should be identical to the slice returned by Encode (length and
		// order must be preserved), but with missing elements set to nil. n is
		// the number of bytes to be written to w; this is necessary because
		// pieces may have been padded with zeros during encoding.
		Recover(pieces [][]byte, n uint64, w io.Writer) error

		// SupportsPartialEncoding returns true if the ErasureCoder can be used
		// to encode/decode any crypto.SegmentSize bytes of an encoded piece or
		// false otherwise.
		SupportsPartialEncoding() bool

		// Type returns the type identifier of the ErasureCoder.
		Type() ErasureCoderType
	}

	// Sialink is a specific type of string that refers to a sialink. A sialink
	// is always prefixed by 'sia://', and can be used to fetch data from the
	// Sia network knowing nothing more than the root of the data.
	Sialink string
)

// An Allowance dictates how much the Renter is allowed to spend in a given
// period. Note that funds are spent on both storage and bandwidth.
//
// NOTE: When changing the allowance struct, any new or adjusted fields are
// going to be loaded as blank when the contractor first starts up. The startup
// code either needs to set sane defaults, or the code which depends on the
// values needs to appropriately handle the values being empty.
type Allowance struct {
	Funds       types.Currency    `json:"funds"`
	Hosts       uint64            `json:"hosts"`
	Period      types.BlockHeight `json:"period"`
	RenewWindow types.BlockHeight `json:"renewwindow"`

	// ViewContractInitialPrice establishes the amount of money that the
	// viewnode will put in to a brand new view contract.
	//
	// When set to zero, the contractor will not consider itself to be a
	// viewnode.
	ViewContractInitialPrice types.Currency `json:"viewcontractinitialprice"`

	// ExpectedStorage is the amount of data that we expect to have in a contract.
	ExpectedStorage uint64 `json:"expectedstorage"`

	// ExpectedUpload is the expected amount of data uploaded through the API,
	// before redundancy, per block.
	ExpectedUpload uint64 `json:"expectedupload"`

	// ExpectedDownload is the expected amount of data downloaded through the
	// API per block.
	ExpectedDownload uint64 `json:"expecteddownload"`

	// ExpectedRedundancy is the average redundancy of files being uploaded.
	ExpectedRedundancy float64 `json:"expectedredundancy"`

	// MaxPeriodChurn is maximum amount of contract churn allowed in a single
	// period.
	MaxPeriodChurn uint64 `json:"maxperiodchurn"`

	// The following fields provide price gouging protection for the user. By
	// setting a particular maximum price for each mechanism that a host can use
	// to charge users, the workers know to avoid hosts that go outside of the
	// safety range.
	//
	// The intention is that if the fields are not set, a reasonable value will
	// be derived from the other allowance settings. The intention is that the
	// hostdb will pay attention to these limits when forming contracts,
	// understanding that a certain feature (such as storage) will not be used
	// if the host price is above the limit. If the hostdb believes that a host
	// is valuable for its other, more reasonably priced features, the hostdb
	// may choose to form a contract with the host anyway.
	//
	// NOTE: If the allowance max price fields are ever extended, all of the
	// price gouging checks throughout the worker code and contract formation
	// code also need to be extended.
	MaxRPCPrice               types.Currency `json:"maxrpcprice"`
	MaxContractPrice          types.Currency `json:"maxcontractprice"`
	MaxDownloadBandwidthPrice types.Currency `json:"maxdownloadbandwidthprice"`
	MaxSectorAccessPrice      types.Currency `json:"maxsectoraccessprice"`
	MaxStoragePrice           types.Currency `json:"maxstorageprice"`
	MaxUploadBandwidthPrice   types.Currency `json:"maxuploadbandwidthprice"`
}

// Active returns true if and only if this allowance has been set in the
// contractor.
func (a Allowance) Active() bool {
	return a.Period != 0
}

// ContractUtility contains metrics internal to the contractor that reflect the
// utility of a given contract.
type ContractUtility struct {
	GoodForUpload bool
	GoodForRenew  bool

	// BadContract will be set to true if there's good reason to believe that
	// the contract is unusable and will continue to be unusable. For example,
	// if the host is claiming that the contract does not exist, the contract
	// should be marked as bad.
	BadContract bool
	LastOOSErr  types.BlockHeight // OOS means Out Of Storage

	// If a contract is locked, the utility should not be updated. 'Locked' is a
	// value that gets persisted.
	Locked bool
}

// ContractWatchStatus provides information about the status of a contract in
// the renter's watchdog.
type ContractWatchStatus struct {
	Archived                  bool              `json:"archived"`
	FormationSweepHeight      types.BlockHeight `json:"formationsweepheight"`
	ContractFound             bool              `json:"contractfound"`
	LatestRevisionFound       uint64            `json:"latestrevisionfound"`
	StorageProofFoundAtHeight types.BlockHeight `json:"storageprooffoundatheight"`
	DoubleSpendHeight         types.BlockHeight `json:"doublespendheight"`
	WindowStart               types.BlockHeight `json:"windowstart"`
	WindowEnd                 types.BlockHeight `json:"windowend"`
}

// DirectoryInfo provides information about a siadir
type DirectoryInfo struct {
	// The following fields are aggregate values of the siadir. These values are
	// the totals of the siadir and any sub siadirs, or are calculated based on
	// all the values in the subtree
	AggregateHealth              float64   `json:"aggregatehealth"`
	AggregateLastHealthCheckTime time.Time `json:"aggregatelasthealthchecktime"`
	AggregateMaxHealth           float64   `json:"aggregatemaxhealth"`
	AggregateMaxHealthPercentage float64   `json:"aggregatemaxhealthpercentage"`
	AggregateMinRedundancy       float64   `json:"aggregateminredundancy"`
	AggregateMostRecentModTime   time.Time `json:"aggregatemostrecentmodtime"`
	AggregateNumFiles            uint64    `json:"aggregatenumfiles"`
	AggregateNumStuckChunks      uint64    `json:"aggregatenumstuckchunks"`
	AggregateNumSubDirs          uint64    `json:"aggregatenumsubdirs"`
	AggregateSize                uint64    `json:"aggregatesize"`
	AggregateStuckHealth         float64   `json:"aggregatestuckhealth"`

	// The following fields are information specific to the siadir that is not
	// an aggregate of the entire sub directory tree
	Health              float64     `json:"health"`
	LastHealthCheckTime time.Time   `json:"lasthealthchecktime"`
	MaxHealthPercentage float64     `json:"maxhealthpercentage"`
	MaxHealth           float64     `json:"maxhealth"`
	MinRedundancy       float64     `json:"minredundancy"`
	DirMode             os.FileMode `json:"mode,siamismatch"` // Field is called DirMode for fuse compatibility
	MostRecentModTime   time.Time   `json:"mostrecentmodtime"`
	NumFiles            uint64      `json:"numfiles"`
	NumStuckChunks      uint64      `json:"numstuckchunks"`
	NumSubDirs          uint64      `json:"numsubdirs"`
	SiaPath             SiaPath     `json:"siapath"`
	DirSize             uint64      `json:"size,siamismatch"` // Stays as 'size' in json for compatibility
	StuckHealth         float64     `json:"stuckhealth"`
	UID                 uint64      `json:"uid"`
}

// Name implements os.FileInfo.
func (d DirectoryInfo) Name() string { return d.SiaPath.Name() }

// Size implements os.FileInfo.
func (d DirectoryInfo) Size() int64 { return int64(d.DirSize) }

// Mode implements os.FileInfo.
func (d DirectoryInfo) Mode() os.FileMode { return d.DirMode }

// ModTime implements os.FileInfo.
func (d DirectoryInfo) ModTime() time.Time { return d.MostRecentModTime }

// IsDir implements os.FileInfo.
func (d DirectoryInfo) IsDir() bool { return true }

// Sys implements os.FileInfo.
func (d DirectoryInfo) Sys() interface{} { return nil }

// DownloadInfo provides information about a file that has been requested for
// download.
type DownloadInfo struct {
	Destination     string  `json:"destination"`     // The destination of the download.
	DestinationType string  `json:"destinationtype"` // Can be "file", "memory buffer", or "http stream".
	Length          uint64  `json:"length"`          // The length requested for the download.
	Offset          uint64  `json:"offset"`          // The offset within the siafile requested for the download.
	SiaPath         SiaPath `json:"siapath"`         // The siapath of the file used for the download.

	Completed            bool      `json:"completed"`            // Whether or not the download has completed.
	EndTime              time.Time `json:"endtime"`              // The time when the download fully completed.
	Error                string    `json:"error"`                // Will be the empty string unless there was an error.
	Received             uint64    `json:"received"`             // Amount of data confirmed and decoded.
	StartTime            time.Time `json:"starttime"`            // The time when the download was started.
	StartTimeUnix        int64     `json:"starttimeunix"`        // The time when the download was started in unix format.
	TotalDataTransferred uint64    `json:"totaldatatransferred"` // Total amount of data transferred, including negotiation, etc.
}

// FileUploadParams contains the information used by the Renter to upload a
// file.
type FileUploadParams struct {
	Source              string
	SiaPath             SiaPath
	ErasureCode         ErasureCoder
	Force               bool
	DisablePartialChunk bool
	Repair              bool

	// CipherType was added later. If it is left blank, the renter will use the
	// default encryption method (as of writing, Threefish)
	CipherType crypto.CipherType
}

// FileInfo provides information about a file.
type FileInfo struct {
	AccessTime       time.Time         `json:"accesstime"`
	Available        bool              `json:"available"`
	ChangeTime       time.Time         `json:"changetime"`
	CipherType       string            `json:"ciphertype"`
	CreateTime       time.Time         `json:"createtime"`
	Expiration       types.BlockHeight `json:"expiration"`
	Filesize         uint64            `json:"filesize"`
	Health           float64           `json:"health"`
	LocalPath        string            `json:"localpath"`
	MaxHealth        float64           `json:"maxhealth"`
	MaxHealthPercent float64           `json:"maxhealthpercent"`
	ModificationTime time.Time         `json:"modtime,siamismatch"` // Stays as 'modtime' in json for compatibility
	FileMode         os.FileMode       `json:"mode,siamismatch"`    // Field is called FileMode for fuse compatibility
	NumStuckChunks   uint64            `json:"numstuckchunks"`
	OnDisk           bool              `json:"ondisk"`
	Recoverable      bool              `json:"recoverable"`
	Redundancy       float64           `json:"redundancy"`
	Renewing         bool              `json:"renewing"`
	Sialinks         []Sialink         `json:"sialinks"`
	SiaPath          SiaPath           `json:"siapath"`
	Stuck            bool              `json:"stuck"`
	StuckHealth      float64           `json:"stuckhealth"`
	UID              uint64            `json:"uid"`
	UploadedBytes    uint64            `json:"uploadedbytes"`
	UploadProgress   float64           `json:"uploadprogress"`
}

// Name implements os.FileInfo.
func (f FileInfo) Name() string { return f.SiaPath.Name() }

// Size implements os.FileInfo.
func (f FileInfo) Size() int64 { return int64(f.Filesize) }

// Mode implements os.FileInfo.
func (f FileInfo) Mode() os.FileMode { return f.FileMode }

// ModTime implements os.FileInfo.
func (f FileInfo) ModTime() time.Time { return f.ModificationTime }

// IsDir implements os.FileInfo.
func (f FileInfo) IsDir() bool { return false }

// Sys implements os.FileInfo.
func (f FileInfo) Sys() interface{} { return nil }

// A HostDBEntry represents one host entry in the Renter's host DB. It
// aggregates the host's external settings and metrics with its public key.
type HostDBEntry struct {
	HostExternalSettings

	// FirstSeen is the last block height at which this host was announced.
	FirstSeen types.BlockHeight `json:"firstseen"`

	// Measurements that have been taken on the host. The most recent
	// measurements are kept in full detail, historic ones are compressed into
	// the historic values.
	HistoricDowntime time.Duration `json:"historicdowntime"`
	HistoricUptime   time.Duration `json:"historicuptime"`
	ScanHistory      HostDBScans   `json:"scanhistory"`

	// Measurements that are taken whenever we interact with a host.
	HistoricFailedInteractions     float64 `json:"historicfailedinteractions"`
	HistoricSuccessfulInteractions float64 `json:"historicsuccessfulinteractions"`
	RecentFailedInteractions       float64 `json:"recentfailedinteractions"`
	RecentSuccessfulInteractions   float64 `json:"recentsuccessfulinteractions"`

	LastHistoricUpdate types.BlockHeight `json:"lasthistoricupdate"`

	// Measurements related to the IP subnet mask.
	IPNets          []string  `json:"ipnets"`
	LastIPNetChange time.Time `json:"lastipnetchange"`

	// The public key of the host, stored separately to minimize risk of certain
	// MitM based vulnerabilities.
	PublicKey types.SiaPublicKey `json:"publickey"`

	// Filtered says whether or not a HostDBEntry is being filtered out of the
	// filtered hosttree due to the filter mode of the hosttree
	Filtered bool `json:"filtered"`
}

// HostDBScan represents a single scan event.
type HostDBScan struct {
	Timestamp time.Time `json:"timestamp"`
	Success   bool      `json:"success"`
}

// HostScoreBreakdown provides a piece-by-piece explanation of why a host has
// the score that they do.
//
// NOTE: Renters are free to use whatever scoring they feel appropriate for
// hosts. Some renters will outright blacklist or whitelist sets of hosts. The
// results provided by this struct can only be used as a guide, and may vary
// significantly from machine to machine.
type HostScoreBreakdown struct {
	Score          types.Currency `json:"score"`
	ConversionRate float64        `json:"conversionrate"`

	AgeAdjustment              float64 `json:"ageadjustment"`
	BurnAdjustment             float64 `json:"burnadjustment"`
	CollateralAdjustment       float64 `json:"collateraladjustment"`
	DurationAdjustment         float64 `json:"durationadjustment"`
	InteractionAdjustment      float64 `json:"interactionadjustment"`
	PriceAdjustment            float64 `json:"pricesmultiplier,siamismatch"`
	StorageRemainingAdjustment float64 `json:"storageremainingadjustment"`
	UptimeAdjustment           float64 `json:"uptimeadjustment"`
	VersionAdjustment          float64 `json:"versionadjustment"`
}

// MountInfo contains information about a mounted FUSE filesystem.
type MountInfo struct {
	MountPoint string  `json:"mountpoint"`
	SiaPath    SiaPath `json:"siapath"`
}

// RenterPriceEstimation contains a bunch of files estimating the costs of
// various operations on the network.
type RenterPriceEstimation struct {
	// The cost of downloading 1 TB of data.
	DownloadTerabyte types.Currency `json:"downloadterabyte"`

	// The cost of forming a set of contracts using the defaults.
	FormContracts types.Currency `json:"formcontracts"`

	// The cost of storing 1 TB for a month, including redundancy.
	StorageTerabyteMonth types.Currency `json:"storageterabytemonth"`

	// The cost of consuming 1 TB of upload bandwidth from the host, including
	// redundancy.
	UploadTerabyte types.Currency `json:"uploadterabyte"`
}

// RenterSettings control the behavior of the Renter.
type RenterSettings struct {
	Allowance        Allowance     `json:"allowance"`
	IPViolationCheck bool          `json:"ipviolationcheck"`
	MaxUploadSpeed   int64         `json:"maxuploadspeed"`
	MaxDownloadSpeed int64         `json:"maxdownloadspeed"`
	UploadsStatus    UploadsStatus `json:"uploadsstatus"`
}

// UploadsStatus contains information about the Renter's Uploads
type UploadsStatus struct {
	Paused       bool      `json:"paused"`
	PauseEndTime time.Time `json:"pauseendtime"`
}

// HostDBScans represents a sortable slice of scans.
type HostDBScans []HostDBScan

func (s HostDBScans) Len() int           { return len(s) }
func (s HostDBScans) Less(i, j int) bool { return s[i].Timestamp.Before(s[j].Timestamp) }
func (s HostDBScans) Swap(i, j int)      { s[i], s[j] = s[j], s[i] }

// MerkleRootSet is a set of Merkle roots, and gets encoded more efficiently.
type MerkleRootSet []crypto.Hash

// MarshalJSON defines a JSON encoding for a MerkleRootSet.
func (mrs MerkleRootSet) MarshalJSON() ([]byte, error) {
	// Copy the whole array into a giant byte slice and then encode that.
	fullBytes := make([]byte, crypto.HashSize*len(mrs))
	for i := range mrs {
		copy(fullBytes[i*crypto.HashSize:(i+1)*crypto.HashSize], mrs[i][:])
	}
	return json.Marshal(fullBytes)
}

// UnmarshalJSON attempts to decode a MerkleRootSet, falling back on the legacy
// decoding of a []crypto.Hash if that fails.
func (mrs *MerkleRootSet) UnmarshalJSON(b []byte) error {
	// Decode the giant byte slice, and then split it into separate arrays.
	var fullBytes []byte
	err := json.Unmarshal(b, &fullBytes)
	if err != nil {
		// Encoding the byte slice has failed, try decoding it as a []crypto.Hash.
		var hashes []crypto.Hash
		err := json.Unmarshal(b, &hashes)
		if err != nil {
			return err
		}
		*mrs = MerkleRootSet(hashes)
		return nil
	}

	umrs := make(MerkleRootSet, len(fullBytes)/32)
	for i := range umrs {
		copy(umrs[i][:], fullBytes[i*crypto.HashSize:(i+1)*crypto.HashSize])
	}
	*mrs = umrs
	return nil
}

// MountOptions specify various settings of a FUSE filesystem mount.
type MountOptions struct {
	ReadOnly bool
}

// RecoverableContract is a types.FileContract as it appears on the blockchain
// with additional fields which contain the information required to recover its
// latest revision from a host.
type RecoverableContract struct {
	types.FileContract
	// ID is the FileContract's ID.
	ID types.FileContractID `json:"id"`
	// HostPublicKey is the public key of the host we formed this contract
	// with.
	HostPublicKey types.SiaPublicKey `json:"hostpublickey"`
	// InputParentID is the ParentID of the first SiacoinInput of the
	// transaction that contains this contract.
	InputParentID types.SiacoinOutputID `json:"inputparentid"`
	// StartHeight is the estimated startheight of a recoverable contract.
	StartHeight types.BlockHeight `json:"startheight"`
	// TxnFee of the transaction which contains the contract.
	TxnFee types.Currency `json:"txnfee"`
}

// A RenterContract contains metadata about a file contract. It is read-only;
// modifying a RenterContract does not modify the actual file contract.
type RenterContract struct {
	ID            types.FileContractID
	HostPublicKey types.SiaPublicKey
	Transaction   types.Transaction

	StartHeight types.BlockHeight
	EndHeight   types.BlockHeight

	// RenterFunds is the amount remaining in the contract that the renter can
	// spend.
	RenterFunds types.Currency

	// The FileContract does not indicate what funds were spent on, so we have
	// to track the various costs manually.
	DownloadSpending types.Currency
	StorageSpending  types.Currency
	UploadSpending   types.Currency

	// Utility contains utility information about the renter.
	Utility ContractUtility

	// TotalCost indicates the amount of money that the renter spent and/or
	// locked up while forming a contract. This includes fees, and includes
	// funds which were allocated (but not necessarily committed) to spend on
	// uploads/downloads/storage.
	TotalCost types.Currency

	// ContractFee is the amount of money paid to the host to cover potential
	// future transaction fees that the host may incur, and to cover any other
	// overheads the host may have.
	//
	// TxnFee is the amount of money spent on the transaction fee when putting
	// the renter contract on the blockchain.
	//
	// SiafundFee is the amount of money spent on siafund fees when creating the
	// contract. The siafund fee that the renter pays covers both the renter and
	// the host portions of the contract, and therefore can be unexpectedly high
	// if the the host collateral is high.
	ContractFee types.Currency
	TxnFee      types.Currency
	SiafundFee  types.Currency
}

// ContractorSpending contains the metrics about how much the Contractor has
// spent during the current billing period.
type ContractorSpending struct {
	// ContractFees are the sum of all fees in the contract. This means it
	// includes the ContractFee, TxnFee and SiafundFee
	ContractFees types.Currency `json:"contractfees"`
	// DownloadSpending is the money currently spent on downloads.
	DownloadSpending types.Currency `json:"downloadspending"`
	// StorageSpending is the money currently spent on storage.
	StorageSpending types.Currency `json:"storagespending"`
	// ContractSpending is the total amount of money that the renter has put
	// into contracts, whether it's locked and the renter gets that money
	// back or whether it's spent and the renter won't get the money back.
	TotalAllocated types.Currency `json:"totalallocated"`
	// UploadSpending is the money currently spent on uploads.
	UploadSpending types.Currency `json:"uploadspending"`
	// Unspent is locked-away, unspent money.
	Unspent types.Currency `json:"unspent"`
	// ContractSpendingDeprecated was renamed to TotalAllocated and always has the
	// same value as TotalAllocated.
	ContractSpendingDeprecated types.Currency `json:"contractspending,siamismatch"`
	// WithheldFunds are the funds from the previous period that are tied up
	// in contracts and have not been released yet
	WithheldFunds types.Currency `json:"withheldfunds"`
	// ReleaseBlock is the block at which the WithheldFunds should be
	// released to the renter, based on worst case.
	// Contract End Height + Host Window Size + Maturity Delay
	ReleaseBlock types.BlockHeight `json:"releaseblock"`
	// PreviousSpending is the total spend funds from old contracts
	// that are not included in the current period spending
	PreviousSpending types.Currency `json:"previousspending"`
}

// ContractorChurnStatus contains the current churn budgets for the Contractor's
// churnLimiter and the aggregate churn for the current period.
type ContractorChurnStatus struct {
	// AggregatCurrentePeriodChurn is the total size of files from churned contracts in this
	// period.
	AggregateCurrentPeriodChurn uint64 `json:"aggregatecurrentperiodchurn"`
	// MaxPeriodChurn is the (adjustable) maximum churn allowed per period.
	MaxPeriodChurn uint64 `json:"maxperiodchurn"`
}

// UploadedBackup contains metadata about an uploaded backup.
type UploadedBackup struct {
	Name           string
	UID            [16]byte
	CreationDate   types.Timestamp
	Size           uint64 // size of snapshot .sia file
	UploadProgress float64
}

// A Renter uploads, tracks, repairs, and downloads a set of files for the
// user.
type Renter interface {
	Alerter

	// ActiveHosts provides the list of hosts that the renter is selecting,
	// sorted by preference.
	ActiveHosts() ([]HostDBEntry, error)

	// AllHosts returns the full list of hosts known to the renter.
	AllHosts() ([]HostDBEntry, error)

	// Close closes the Renter.
	Close() error

	// CancelContract cancels a specific contract of the renter.
	CancelContract(id types.FileContractID) error

	// Contracts returns the staticContracts of the renter's hostContractor.
	Contracts() []RenterContract

	// ContractStatus returns the status of the contract with the given ID in the
	// watchdog, and a bool indicating whether or not the watchdog is aware of it.
	ContractStatus(fcID types.FileContractID) (ContractWatchStatus, bool)

	// CreateBackup creates a backup of the renter's siafiles. If a secret is not
	// nil, the backup will be encrypted using the provided secret.
	CreateBackup(dst string, secret []byte) error

	// Export creates an exported file or folder of the file or folder at the
	// specified path.
	Export(w io.Writer, siaPath SiaPath) error

	// LoadBackup loads the siafiles of a previously created backup into the
	// renter. If the backup is encrypted, secret will be used to decrypt it.
	// Otherwise the argument is ignored.
	// If a file from the backup would have the same path as an already
	// existing file, a suffix of the form _[num] is appended to the siapath.
	// [num] is incremented until a siapath is found that is not already in
	// use.
	LoadBackup(src string, secret []byte) error

	// InitRecoveryScan starts scanning the whole blockchain for recoverable
	// contracts within a separate thread.
	InitRecoveryScan() error

	// OldContracts returns the oldContracts of the renter's hostContractor.
	OldContracts() []RenterContract

	// ContractorChurnStatus returns contract churn stats for the current period.
	ContractorChurnStatus() ContractorChurnStatus

	// ContractUtility provides the contract utility for a given host key.
	ContractUtility(pk types.SiaPublicKey) (ContractUtility, bool)

	// CurrentPeriod returns the height at which the current allowance period
	// began.
	CurrentPeriod() types.BlockHeight

	// Mount mounts a FUSE filesystem at mountPoint, making the contents of sp
	// available via the local filesystem.
	Mount(mountPoint string, sp SiaPath, opts MountOptions) error

	// MountInfo returns the list of currently mounted FUSE filesystems.
	MountInfo() []MountInfo

	// Unmount unmounts the FUSE filesystem currently mounted at mountPoint.
	Unmount(mountPoint string) error

	// PeriodSpending returns the amount spent on contracts in the current
	// billing period.
	PeriodSpending() (ContractorSpending, error)

	// RecoverableContracts returns the contracts that the contractor deems
	// recoverable. That means they are not expired yet and also not part of the
	// active contracts. Usually this should return an empty slice unless the host
	// isn't available for recovery or something went wrong.
	RecoverableContracts() []RecoverableContract

	// RecoveryScanStatus returns a bool indicating if a scan for recoverable
	// contracts is in progress and if it is, the current progress of the scan.
	RecoveryScanStatus() (bool, types.BlockHeight)

	// RefreshedContract checks if the contract was previously refreshed
	RefreshedContract(fcid types.FileContractID) bool

	// SetFileStuck sets the 'stuck' status of a file.
	SetFileStuck(siaPath SiaPath, stuck bool) error

	// UploadBackup uploads a backup to hosts, such that it can be retrieved
	// using only the seed.
	UploadBackup(src string, name string) error

	// DownloadBackup downloads a backup previously uploaded to hosts.
	DownloadBackup(dst string, name string) error

	// UploadedBackups returns a list of backups previously uploaded to hosts,
	// along with a list of which hosts are storing all known backups.
	UploadedBackups() ([]UploadedBackup, []types.SiaPublicKey, error)

	// BackupsOnHost returns the backups stored on the specified host.
	BackupsOnHost(hostKey types.SiaPublicKey) ([]UploadedBackup, error)

	// DeleteFile deletes a file entry from the renter.
	DeleteFile(siaPath SiaPath) error

	// Download creates a download according to the parameters passed, including
	// downloads of `offset` and `length` type. It returns a method to
	// start the download.
	Download(params RenterDownloadParameters) (DownloadID, func() error, error)

	// DownloadAsync creates a file download using the passed parameters without
	// blocking until the download is finished. The download needs to be started
	// using the method returned by DownloadAsync. DownloadAsync also accepts an
	// optional input function which will be registered to be called when the
	// download is finished.
	DownloadAsync(params RenterDownloadParameters, onComplete func(error) error) (uid DownloadID, start func() error, cancel func(), err error)

	// ClearDownloadHistory clears the download history of the renter
	// inclusive for before and after times.
	ClearDownloadHistory(after, before time.Time) error

	// DownloadByUID returns a download from the download history given its uid.
	DownloadByUID(uid DownloadID) (DownloadInfo, bool)

	// DownloadHistory lists all the files that have been scheduled for download.
	DownloadHistory() []DownloadInfo

	// File returns information on specific file queried by user
	File(siaPath SiaPath) (FileInfo, error)

	// FileList returns information on all of the files stored by the renter at the
	// specified folder. The 'cached' argument specifies whether cached values
	// should be returned or not.
	FileList(siaPath SiaPath, recursive, cached bool) ([]FileInfo, error)

	// Filter returns the renter's hostdb's filterMode and filteredHosts
	Filter() (FilterMode, map[string]types.SiaPublicKey, error)

	// SetFilterMode sets the renter's hostdb filter mode
	SetFilterMode(fm FilterMode, hosts []types.SiaPublicKey) error

	// Host provides the DB entry and score breakdown for the requested host.
	Host(pk types.SiaPublicKey) (HostDBEntry, bool, error)

	// InitialScanComplete returns a boolean indicating if the initial scan of the
	// hostdb is completed.
	InitialScanComplete() (bool, error)

	// PriceEstimation estimates the cost in siacoins of performing various
	// storage and data operations.
	PriceEstimation(allowance Allowance) (RenterPriceEstimation, Allowance, error)

	// RenameFile changes the path of a file.
	RenameFile(siaPath, newSiaPath SiaPath) error

	// RenameDir changes the path of a dir.
	RenameDir(oldPath, newPath SiaPath) error

	// EstimateHostScore will return the score for a host with the provided
	// settings, assuming perfect age and uptime adjustments
	EstimateHostScore(entry HostDBEntry, allowance Allowance) (HostScoreBreakdown, error)

	// ScoreBreakdown will return the score for a host db entry using the
	// hostdb's weighting algorithm.
	ScoreBreakdown(entry HostDBEntry) (HostScoreBreakdown, error)

	// Settings returns the Renter's current settings.
	Settings() (RenterSettings, error)

	// SetSettings sets the Renter's settings.
	SetSettings(RenterSettings) error

	// SetFileTrackingPath sets the on-disk location of an uploaded file to a
	// new value. Useful if files need to be moved on disk.
	SetFileTrackingPath(siaPath SiaPath, newPath string) error

	// PauseRepairsAndUploads pauses the renter's repairs and uploads for a time
	// duration
	PauseRepairsAndUploads(duration time.Duration) error

	// ResumeRepairsAndUploads resumes the renter's repairs and uploads
	ResumeRepairsAndUploads() error

	// Streamer creates a io.ReadSeeker that can be used to stream downloads
	// from the Sia network and also returns the fileName of the streamed
	// resource.
	Streamer(siapath SiaPath, disableLocalFetch bool) (string, Streamer, error)

	// StreamerFromSnapshot create a io.ReadSeeker that can be used to stream
	// downloads from the Sia network using a SiaFile which is not part of the
	// renter.
	StreamerFromSnapshot(reader io.Reader) (Streamer, SiaPath, error)

	// Upload uploads a file using the input parameters.
	Upload(FileUploadParams) error

	// UploadStreamFromReader reads from the provided reader until io.EOF is reached and
	// upload the data to the Sia network.
	UploadStreamFromReader(up FileUploadParams, reader io.Reader) error

	// CreateDir creates a directory for the renter
	CreateDir(siaPath SiaPath, mode os.FileMode) error

	// DeleteDir deletes a directory from the renter
	DeleteDir(siaPath SiaPath) error

	// DirList lists the directories in a siadir
	DirList(siaPath SiaPath) ([]DirectoryInfo, error)

	// DownloadSialink will fetch a file from the Sia network using the sialink.
<<<<<<< HEAD
	DownloadSialink(sialink string) (LinkfileMetadata, []byte, error)
=======
	DownloadSialink(sialink Sialink) (LinkfileMetadata, []byte, error)
>>>>>>> 56dee642

	// UploadLinkfile will upload data to the Sia network from a reader and
	// create a linkfile, returning the sialink that can be used to access the
	// file.
	//
	// NOTE: A linkfile is a file that is tracked and repaired by the renter.  A
	// linkfile contains more than just the file data, it also contains metadata
	// about the file and other information which is useful in fetching the
	// file.
<<<<<<< HEAD
	UploadLinkfile(lfm LinkfileMetadata, siaPath SiaPath, overwriteExistingFile bool, filedata io.Reader) (string, error)
=======
	UploadLinkfile(lup LinkfileUploadParameters) (Sialink, error)
>>>>>>> 56dee642
}

// Streamer is the interface implemented by the Renter's streamer type which
// allows for streaming files uploaded to the Sia network.
type Streamer interface {
	io.ReadSeeker
	io.Closer
}

// RenterDownloadParameters defines the parameters passed to the Renter's
// Download method.
type RenterDownloadParameters struct {
	Async            bool
	Httpwriter       io.Writer
	Length           uint64
	Offset           uint64
	SiaPath          SiaPath
	Destination      string
	DisableDiskFetch bool
}

// HealthPercentage returns the health in a more human understandable format out
// of 100%
//
// The percentage is out of 1.25, this is to account for the RepairThreshold of
// 0.25 and assumes that the worst health is 1.5. Since we do not repair until
// the health is worse than the RepairThreshold, a health of 0 - 0.25 is full
// health. Likewise, a health that is greater than 1.25 is essentially 0 health.
func HealthPercentage(health float64) float64 {
	healthPercent := 100 * (1.25 - health)
	if healthPercent > 100 {
		healthPercent = 100
	}
	if healthPercent < 0 {
		healthPercent = 0
	}
	return healthPercent
}

// LinkfileMetadata is all of the metadata that gets placed into the first 4096
// bytes of the linkfile, and is used to set the metadata of the file when
// writing back to disk. The data is json-encoded when it is placed into the
// leading bytes of the linkfile, meaning that this struct can be extended
// without breaking compatibility.
type LinkfileMetadata struct {
	// Filename.
	Name string `json:"name"`

	// Permissions.
<<<<<<< HEAD
	Mode uint32 `json:"mode"`

	// Timestamp information
	CreateTime time.Time `json:"createtime"`

	// Base sector erasure coding settings. This is useful directly in the
	// linkfile metadata because it allows the sialink to be recovered using
	// only the metadata.
	BaseSectorDataPieces   uint8 `json:"basesectordatapieces"`
	BaseSectorParityPieces uint8 `json:"basesectorparitypieces"`

	// Fanout redundancy information.
	FanoutDataPieces   uint8 `json:"fanoutdatapieces"`
	FanoutParityPieces uint8 `json:"fanoutparitypieces"`
=======
	Mode os.FileMode `json:"mode"`

	// Timestamp information, in 64bit Unix.
	CreateTime int64 `json:"createtime"`
}

// LinkfileUploadParameters establishes the parameters such as the intra-root
// erasure coding.
type LinkfileUploadParameters struct {
	// SiaPath defines the siapath that the linkfile is going to be uploaded to.
	// Recommended that the linkfile is placed in /var/linkfiles
	SiaPath SiaPath

	// Force determines whether the upload should overwrite an existing siafile
	// at 'SiaPath'. If set to false, an error will be returned if there is
	// already a file at 'SiaPath'. If set to true, any existing siafile at
	// SiaPath will be deleted and over-written.
	Force bool

	// The base chunk is always uploaded with a 1-of-N erasure coding setting,
	// meaning that only the redundancy needs to be configured by the user.
	BaseChunkRedundancy uint8

	// The intra sector erasure coding settings establish how the gets erasure
	// coded within the base chunk. This is an optimization to improve download
	// speeds.
	IntraSectorDataPieces   uint8
	IntraSectorParityPieces uint8

	FileMetadata LinkfileMetadata

	// Reader supplies the file data for the linkfile.
	Reader io.Reader
>>>>>>> 56dee642
}<|MERGE_RESOLUTION|>--- conflicted
+++ resolved
@@ -944,11 +944,7 @@
 	DirList(siaPath SiaPath) ([]DirectoryInfo, error)
 
 	// DownloadSialink will fetch a file from the Sia network using the sialink.
-<<<<<<< HEAD
-	DownloadSialink(sialink string) (LinkfileMetadata, []byte, error)
-=======
 	DownloadSialink(sialink Sialink) (LinkfileMetadata, []byte, error)
->>>>>>> 56dee642
 
 	// UploadLinkfile will upload data to the Sia network from a reader and
 	// create a linkfile, returning the sialink that can be used to access the
@@ -958,11 +954,7 @@
 	// linkfile contains more than just the file data, it also contains metadata
 	// about the file and other information which is useful in fetching the
 	// file.
-<<<<<<< HEAD
-	UploadLinkfile(lfm LinkfileMetadata, siaPath SiaPath, overwriteExistingFile bool, filedata io.Reader) (string, error)
-=======
 	UploadLinkfile(lup LinkfileUploadParameters) (Sialink, error)
->>>>>>> 56dee642
 }
 
 // Streamer is the interface implemented by the Renter's streamer type which
@@ -1012,22 +1004,6 @@
 	Name string `json:"name"`
 
 	// Permissions.
-<<<<<<< HEAD
-	Mode uint32 `json:"mode"`
-
-	// Timestamp information
-	CreateTime time.Time `json:"createtime"`
-
-	// Base sector erasure coding settings. This is useful directly in the
-	// linkfile metadata because it allows the sialink to be recovered using
-	// only the metadata.
-	BaseSectorDataPieces   uint8 `json:"basesectordatapieces"`
-	BaseSectorParityPieces uint8 `json:"basesectorparitypieces"`
-
-	// Fanout redundancy information.
-	FanoutDataPieces   uint8 `json:"fanoutdatapieces"`
-	FanoutParityPieces uint8 `json:"fanoutparitypieces"`
-=======
 	Mode os.FileMode `json:"mode"`
 
 	// Timestamp information, in 64bit Unix.
@@ -1061,5 +1037,4 @@
 
 	// Reader supplies the file data for the linkfile.
 	Reader io.Reader
->>>>>>> 56dee642
 }