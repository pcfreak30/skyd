--- conflicted
+++ resolved
@@ -511,14 +511,11 @@
 
 	// After refresh, grab the worker state.
 	ws := pcws.managedWorkerState()
-<<<<<<< HEAD
-=======
 
 	// Determine the offset and length that needs to be downloaded from the
 	// pieces. This is non-trivial because both the network itself and also the
 	// erasure coder have required segment sizes.
 	pieceOffset, pieceLength := getPieceOffsetAndLen(ec, offset, length)
->>>>>>> 8e7f69ad
 
 	// Create the workerResponseChan.
 	//
