--- conflicted
+++ resolved
@@ -52,13 +52,76 @@
 		})
 	}()
 
+	t.Run("CheckFundAccountGouging", testAccountCheckFundAccountGouging)
 	t.Run("Constants", testAccountConstants)
-	t.Run("MinExpectedBalance", testAccountMinExpectedBalance)
+	t.Run("MinMaxExpectedBalance", testAccountMinAndMaxExpectedBalance)
 	t.Run("ResetBalance", testAccountResetBalance)
 
 	t.Run("Creation", func(t *testing.T) { testAccountCreation(t, rt) })
 	t.Run("LastUsed", func(t *testing.T) { testAccountLastUsed(t, rt) })
 	t.Run("Tracking", func(t *testing.T) { testAccountTracking(t, rt) })
+}
+
+// TestWorkerAccount verifies the functionality of the account related
+// functionality of the worker.
+func TestWorkerAccount(t *testing.T) {
+	if testing.Short() {
+		t.SkipNow()
+	}
+	t.Parallel()
+
+	wt, err := newWorkerTester(t.Name())
+	if err != nil {
+		t.Fatal(err)
+	}
+
+	defer func() {
+		err := wt.Close()
+		if err != nil {
+			t.Fatal(err)
+		}
+	}()
+
+	t.Run("HostAccountBalance", func(t *testing.T) {
+		testWorkerAccountHostAccountBalance(t, wt)
+	})
+
+	t.Run("SyncAccountBalanceToHostCritical", func(t *testing.T) {
+		testWorkerAccountSyncAccountBalanceToHostCritical(t, wt)
+	})
+}
+
+// testAccountCheckFundAccountGouging checks that `checkFundAccountGouging` is
+// correctly detecting price gouging from a host.
+func testAccountCheckFundAccountGouging(t *testing.T) {
+	t.Parallel()
+
+	// allowance contains only the fields necessary to test the price gouging
+	allowance := modules.Allowance{
+		Funds: types.SiacoinPrecision.Mul64(1e3),
+	}
+
+	// set the target balance to 1SC, this is necessary because this decides how
+	// frequently we refill the account, which is a required piece of knowledge
+	// in order to estimate the total cost of refilling
+	targetBalance := types.SiacoinPrecision
+
+	// verify happy case
+	pt := newDefaultPriceTable()
+	err := checkFundAccountGouging(pt, allowance, targetBalance)
+	if err != nil {
+		t.Fatal("unexpected price gouging failure")
+	}
+
+	// verify gouging case, in order to do so we have to set the fund account
+	// cost to an unreasonable amount, empirically we found 75mS to be such a
+	// value for the given parameters (1000SC funds and TB of 1SC)
+	pt = newDefaultPriceTable()
+	pt.FundAccountCost = types.SiacoinPrecision.MulFloat(0.075)
+	err = checkFundAccountGouging(pt, allowance, targetBalance)
+	if err == nil || !strings.Contains(err.Error(), "fund account cost") {
+		t.Fatalf("expected fund account cost gouging error, instead error was '%v'", err)
+	}
 }
 
 // testAccountConstants makes sure that certain relationships between constants
@@ -76,6 +139,86 @@
 	}
 }
 
+// testAccountMinAndMaxExpectedBalance is a small unit test that verifies the
+// functionality of the min and max expected balance functions.
+func testAccountMinAndMaxExpectedBalance(t *testing.T) {
+	t.Parallel()
+
+	oneCurrency := types.NewCurrency64(1)
+
+	a := new(account)
+	a.balance = oneCurrency
+	a.negativeBalance = oneCurrency
+	if !a.minExpectedBalance().Equals(types.ZeroCurrency) {
+		t.Fatal("unexpected min expected balance")
+	}
+	if !a.maxExpectedBalance().Equals(types.ZeroCurrency) {
+		t.Fatal("unexpected min expected balance")
+	}
+
+	a = new(account)
+	a.balance = oneCurrency.Mul64(2)
+	a.negativeBalance = oneCurrency
+	a.pendingWithdrawals = oneCurrency
+	if !a.minExpectedBalance().Equals(types.ZeroCurrency) {
+		t.Fatal("unexpected min expected balance")
+	}
+	if !a.maxExpectedBalance().Equals(oneCurrency) {
+		t.Fatal("unexpected min expected balance")
+	}
+
+	a = new(account)
+	a.balance = oneCurrency.Mul64(3)
+	a.negativeBalance = oneCurrency
+	a.pendingWithdrawals = oneCurrency
+	if !a.minExpectedBalance().Equals(oneCurrency) {
+		t.Fatal("unexpected min expected balance")
+	}
+	if !a.maxExpectedBalance().Equals(oneCurrency.Mul64(2)) {
+		t.Fatal("unexpected min expected balance")
+	}
+
+	a = new(account)
+	a.balance = oneCurrency.Mul64(3)
+	a.negativeBalance = oneCurrency
+	a.pendingWithdrawals = oneCurrency
+	a.pendingDeposits = oneCurrency
+	if !a.minExpectedBalance().Equals(oneCurrency) {
+		t.Fatal("unexpected min expected balance")
+	}
+	if !a.maxExpectedBalance().Equals(oneCurrency.Mul64(3)) {
+		t.Fatal("unexpected min expected balance")
+	}
+}
+
+// TestAccountResetBalance is a small unit test that verifies the functionality
+// of the reset balance function.
+func testAccountResetBalance(t *testing.T) {
+	t.Parallel()
+
+	oneCurrency := types.NewCurrency64(1)
+
+	a := new(account)
+	a.balance = types.ZeroCurrency
+	a.negativeBalance = oneCurrency
+	a.pendingDeposits = oneCurrency
+	a.pendingWithdrawals = oneCurrency
+	a.managedResetBalance(oneCurrency)
+
+	if !a.balance.Equals(oneCurrency) {
+		t.Fatal("unexpected balance after reset", a.balance)
+	}
+	if !a.negativeBalance.IsZero() {
+		t.Fatal("unexpected negative balance after reset", a.negativeBalance)
+	}
+	if !a.pendingDeposits.IsZero() {
+		t.Fatal("unexpected pending deposits after reset", a.pendingDeposits)
+	}
+	if !a.pendingWithdrawals.IsZero() {
+		t.Fatal("unexpected pending withdrawals after reset", a.pendingWithdrawals)
+	}
+}
+
 // testAccountCreation verifies newAccount returns a valid account object
 func testAccountCreation(t *testing.T, rt *renterTester) {
 	r := rt.renter
@@ -247,6 +390,16 @@
 	}
 	if !account.balance.Equals(deposit.Sub(withdrawal)) {
 		t.Fatal("Committing a successful withdrawal wrongfully adjusted the account balance")
+	}
+}
+
+// testAccountClosed verifies accounts can not be opened after the 'closed' flag
+// has been set to true by the save.
+func testAccountClosed(t *testing.T, closedRenter *Renter) {
+	hk, _ := newRandomHostKey()
+	_, err := closedRenter.staticAccountManager.managedOpenAccount(hk)
+	if !strings.Contains(err.Error(), "file already closed") {
+		t.Fatal("Unexpected error when opening an account, err:", err)
 	}
 }
 
@@ -267,254 +420,15 @@
 	}
 }
 
-// testAccountClosed verifies accounts can not be opened after the 'closed' flag
-// has been set to true by the save.
-func testAccountClosed(t *testing.T, closedRenter *Renter) {
-	hk, _ := newRandomHostKey()
-	_, err := closedRenter.staticAccountManager.managedOpenAccount(hk)
-	if !strings.Contains(err.Error(), "file already closed") {
-		t.Fatal("Unexpected error when opening an account, err:", err)
-	}
-}
-
-// TestNewWithdrawalMessage verifies the newWithdrawalMessage helper
-// properly instantiates all required fields on the WithdrawalMessage
-func TestNewWithdrawalMessage(t *testing.T) {
-	// create a withdrawal message using random parameters
-	aid, _ := modules.NewAccountID()
-	amount := types.NewCurrency64(fastrand.Uint64n(100))
-	blockHeight := types.BlockHeight(fastrand.Intn(100))
-	msg := newWithdrawalMessage(aid, amount, blockHeight)
-
-	// validate the withdrawal message
-	if msg.Account != aid {
-		t.Fatal("Unexpected account ID")
-	}
-	if !msg.Amount.Equals(amount) {
-		t.Fatal("Unexpected amount")
-	}
-	if msg.Expiry != blockHeight+withdrawalValidityPeriod {
-		t.Fatal("Unexpected expiry")
-	}
-	if len(msg.Nonce) != modules.WithdrawalNonceSize {
-		t.Fatal("Unexpected nonce length")
-	}
-	var nonce [modules.WithdrawalNonceSize]byte
-	if bytes.Equal(msg.Nonce[:], nonce[:]) {
-		t.Fatal("Uninitialized nonce")
-	}
-}
-
-// TestAccountCriticalOnDoubleSave verifies the critical when
-// managedSaveAccounts is called twice.
-func TestAccountCriticalOnDoubleSave(t *testing.T) {
-	if testing.Short() {
-		t.SkipNow()
-	}
-	t.Parallel()
-
-	// create a renter
-	rt, err := newRenterTester(t.Name())
-	if err != nil {
-		t.Fatal(err)
-	}
-	r := rt.renter
-
-	// close it immediately
-	err = rt.Close()
-	if err != nil {
-		t.Log(err)
-	}
-
-	defer func() {
-		if r := recover(); r != nil {
-			err := fmt.Sprint(r)
-			if !strings.Contains(err, "Trying to save accounts twice") {
-				t.Fatal("Expected error not returned")
-			}
-		}
-	}()
-	err = r.staticAccountManager.managedSaveAndClose()
-	if err == nil {
-		t.Fatal("Expected build.Critical on double save")
-	}
-}
-
-<<<<<<< HEAD
-// testAccountResetBalance is a small unit test that verifies the functionality
-=======
-// TestAccountClosed verifies accounts can not be opened after the 'closed' flag
-// has been set to true by the save.
-func TestAccountClosed(t *testing.T) {
-	if testing.Short() {
-		t.SkipNow()
-	}
-	t.Parallel()
-
-	// create a renter
-	rt, err := newRenterTester(t.Name())
-	if err != nil {
-		t.Fatal(err)
-	}
-	r := rt.renter
-
-	// close it immediately
-	err = rt.Close()
-	if err != nil {
-		t.Fatal(err)
-	}
-
-	hk, _ := newRandomHostKey()
-	_, err = r.staticAccountManager.managedOpenAccount(hk)
-	if !strings.Contains(err.Error(), "file already closed") {
-		t.Fatal("Unexpected error when opening an account, err:", err)
-	}
-}
-
-// TestFundAccountGouging checks that `checkFundAccountGouging` is correctly
-// detecting price gouging from a host.
-func TestFundAccountGouging(t *testing.T) {
-	t.Parallel()
-
-	// allowance contains only the fields necessary to test the price gouging
-	allowance := modules.Allowance{
-		Funds: types.SiacoinPrecision.Mul64(1e3),
-	}
-
-	// set the target balance to 1SC, this is necessary because this decides how
-	// frequently we refill the account, which is a required piece of knowledge
-	// in order to estimate the total cost of refilling
-	targetBalance := types.SiacoinPrecision
-
-	// verify happy case
-	pt := newDefaultPriceTable()
-	err := checkFundAccountGouging(pt, allowance, targetBalance)
-	if err != nil {
-		t.Fatal("unexpected price gouging failure")
-	}
-
-	// verify gouging case, in order to do so we have to set the fund account
-	// cost to an unreasonable amount, empirically we found 75mS to be such a
-	// value for the given parameters (1000SC funds and TB of 1SC)
-	pt = newDefaultPriceTable()
-	pt.FundAccountCost = types.SiacoinPrecision.MulFloat(0.075)
-	err = checkFundAccountGouging(pt, allowance, targetBalance)
-	if err == nil || !strings.Contains(err.Error(), "fund account cost") {
-		t.Fatalf("expected fund account cost gouging error, instead error was '%v'", err)
-	}
-}
-
-// TestAccountResetBalance is a small unit test that verifies the functionality
->>>>>>> 35eaa6b1
-// of the reset balance function.
-func testAccountResetBalance(t *testing.T) {
-	t.Parallel()
-
-	oneCurrency := types.NewCurrency64(1)
-
-	a := new(account)
-	a.balance = types.ZeroCurrency
-	a.negativeBalance = oneCurrency
-	a.pendingDeposits = oneCurrency
-	a.pendingWithdrawals = oneCurrency
-	a.managedResetBalance(oneCurrency)
-
-	if !a.balance.Equals(oneCurrency) {
-		t.Fatal("unexpected balance after reset", a.balance)
-	}
-	if !a.negativeBalance.IsZero() {
-		t.Fatal("unexpected negative balance after reset", a.negativeBalance)
-	}
-	if !a.pendingDeposits.IsZero() {
-		t.Fatal("unexpected pending deposits after reset", a.pendingDeposits)
-	}
-	if !a.pendingWithdrawals.IsZero() {
-		t.Fatal("unexpected pending withdrawals after reset", a.pendingWithdrawals)
-	}
-}
-
-<<<<<<< HEAD
-// testAccountMinExpectedBalance is a small unit test that verifies the
-// functionality of the min expected balance function.
-func testAccountMinExpectedBalance(t *testing.T) {
-=======
-// TestAccountMinAndMaxExpectedBalance is a small unit test that verifies the
-// functionality of the min and max expected balance functions.
-func TestAccountMinAndMaxExpectedBalance(t *testing.T) {
->>>>>>> 35eaa6b1
-	t.Parallel()
-
-	oneCurrency := types.NewCurrency64(1)
-
-	a := new(account)
-	a.balance = oneCurrency
-	a.negativeBalance = oneCurrency
-	if !a.minExpectedBalance().Equals(types.ZeroCurrency) {
-		t.Fatal("unexpected min expected balance")
-	}
-	if !a.maxExpectedBalance().Equals(types.ZeroCurrency) {
-		t.Fatal("unexpected min expected balance")
-	}
-
-	a = new(account)
-	a.balance = oneCurrency.Mul64(2)
-	a.negativeBalance = oneCurrency
-	a.pendingWithdrawals = oneCurrency
-	if !a.minExpectedBalance().Equals(types.ZeroCurrency) {
-		t.Fatal("unexpected min expected balance")
-	}
-	if !a.maxExpectedBalance().Equals(oneCurrency) {
-		t.Fatal("unexpected min expected balance")
-	}
-
-	a = new(account)
-	a.balance = oneCurrency.Mul64(3)
-	a.negativeBalance = oneCurrency
-	a.pendingWithdrawals = oneCurrency
-	if !a.minExpectedBalance().Equals(oneCurrency) {
-		t.Fatal("unexpected min expected balance")
-	}
-	if !a.maxExpectedBalance().Equals(oneCurrency.Mul64(2)) {
-		t.Fatal("unexpected min expected balance")
-	}
-
-	a = new(account)
-	a.balance = oneCurrency.Mul64(3)
-	a.negativeBalance = oneCurrency
-	a.pendingWithdrawals = oneCurrency
-	a.pendingDeposits = oneCurrency
-	if !a.minExpectedBalance().Equals(oneCurrency) {
-		t.Fatal("unexpected min expected balance")
-	}
-	if !a.maxExpectedBalance().Equals(oneCurrency.Mul64(3)) {
-		t.Fatal("unexpected min expected balance")
-	}
-}
-
-// TestHostAccountBalance verifies the functionality of staticHostAccountBalance
-// that performs the account balance RPC on the host
-func TestHostAccountBalance(t *testing.T) {
-	if testing.Short() {
-		t.SkipNow()
-	}
-	t.Parallel()
-
-	wt, err := newWorkerTester(t.Name())
-	if err != nil {
-		t.Fatal(err)
-	}
-	defer func() {
-		err := wt.Close()
-		if err != nil {
-			t.Fatal(err)
-		}
-	}()
+// testWorkerAccountHostAccountBalance verifies the functionality of
+// staticHostAccountBalance that performs the account balance RPC on the host
+func testWorkerAccountHostAccountBalance(t *testing.T, wt *workerTester) {
 	w := wt.worker
 
 	// check the balance in a retry to allow the worker to run through it's
 	// setup, e.g. updating PT, checking balance and refilling. Note we use min
 	// expected balance to ensure we're not counting pending deposits
-	if err = build.Retry(100, 100*time.Millisecond, func() error {
+	if err := build.Retry(100, 100*time.Millisecond, func() error {
 		if !w.staticAccount.managedMinExpectedBalance().Equals(w.staticBalanceTarget) {
 			return errors.New("worker account not funded")
 		}
@@ -533,30 +447,15 @@
 	}
 }
 
-// TestSyncAccountBalanceToHostCritical is a small unit test that verifies the
-// sync can not be called when the account delta is not zero
-func TestSyncAccountBalanceToHostCritical(t *testing.T) {
-	if testing.Short() {
-		t.SkipNow()
-	}
-	t.Parallel()
-
-	wt, err := newWorkerTester(t.Name())
-	if err != nil {
-		t.Fatal(err)
-	}
-	defer func() {
-		err := wt.Close()
-		if err != nil {
-			t.Fatal(err)
-		}
-	}()
+// testWorkerAccountSyncAccountBalanceToHostCritical is a small unit test that
+// verifies the sync can not be called when the account delta is not zero
+func testWorkerAccountSyncAccountBalanceToHostCritical(t *testing.T, wt *workerTester) {
 	w := wt.worker
 
 	// check the balance in a retry to allow the worker to run through it's
 	// setup, e.g. updating PT, checking balance and refilling. Note we use min
 	// expected balance to ensure we're not counting pending deposits
-	if err = build.Retry(100, 100*time.Millisecond, func() error {
+	if err := build.Retry(100, 100*time.Millisecond, func() error {
 		if !w.staticAccount.managedMinExpectedBalance().Equals(w.staticBalanceTarget) {
 			return errors.New("worker account not funded")
 		}
@@ -578,6 +477,35 @@
 	}()
 
 	w.externSyncAccountBalanceToHost()
+}
+
+// TestNewWithdrawalMessage verifies the newWithdrawalMessage helper
+// properly instantiates all required fields on the WithdrawalMessage
+func TestNewWithdrawalMessage(t *testing.T) {
+	t.Parallel()
+	// create a withdrawal message using random parameters
+	aid, _ := modules.NewAccountID()
+	amount := types.NewCurrency64(fastrand.Uint64n(100))
+	blockHeight := types.BlockHeight(fastrand.Intn(100))
+	msg := newWithdrawalMessage(aid, amount, blockHeight)
+
+	// validate the withdrawal message
+	if msg.Account != aid {
+		t.Fatal("Unexpected account ID")
+	}
+	if !msg.Amount.Equals(amount) {
+		t.Fatal("Unexpected amount")
+	}
+	if msg.Expiry != blockHeight+withdrawalValidityPeriod {
+		t.Fatal("Unexpected expiry")
+	}
+	if len(msg.Nonce) != modules.WithdrawalNonceSize {
+		t.Fatal("Unexpected nonce length")
+	}
+	var nonce [modules.WithdrawalNonceSize]byte
+	if bytes.Equal(msg.Nonce[:], nonce[:]) {
+		t.Fatal("Uninitialized nonce")
+	}
 }
 
 // openRandomTestAccountsOnRenter is a helper function that creates a random
