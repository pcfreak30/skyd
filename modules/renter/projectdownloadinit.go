--- conflicted
+++ resolved
@@ -86,26 +86,10 @@
 // pessimistic, but guarantees that we do not overload a particular worker and
 // slow the entire download down.
 
-<<<<<<< HEAD
 // maxWaitUnresolvedWorkerUpdate defines the amount of time we want to wait for
 // unresolved workers to become resolved when trying to create the initial
 // worker set.
 const maxWaitUnresolvedWorkerUpdate = 10 * time.Millisecond
-=======
-import (
-	"container/heap"
-	"fmt"
-	"math/big"
-	"time"
-
-	"gitlab.com/NebulousLabs/Sia/build"
-	"gitlab.com/NebulousLabs/Sia/crypto"
-	"gitlab.com/NebulousLabs/Sia/modules"
-	"gitlab.com/NebulousLabs/Sia/types"
-
-	"gitlab.com/NebulousLabs/errors"
-)
->>>>>>> 248f5fd6
 
 // errNotEnoughWorkers is returned if the working set does not have enough
 // workers to successfully complete the download
@@ -607,12 +591,7 @@
 	totalCost := costProject.Mul64(numProjects)
 	reducedCost := totalCost.Div64(downloadGougingFractionDenom)
 	if reducedCost.Cmp(allowance.Funds) > 0 {
-<<<<<<< HEAD
-		errStr := fmt.Sprintf("combined PDBR pricing of host yields %v, which is more than the renter is willing to pay for downloads: %v - price gouging protection enabled", reducedCost, allowance.Funds)
-		return errors.New(errStr)
-=======
 		return fmt.Errorf("combined PDBR pricing of host yields %v, which is more than the renter is willing to pay for downloads: %v - price gouging protection enabled", reducedCost, allowance.Funds)
->>>>>>> 248f5fd6
 	}
 
 	return nil
