package contractor

import (
	"sync"

	"gitlab.com/NebulousLabs/errors"

	"gitlab.com/NebulousLabs/Sia/crypto"
	"gitlab.com/NebulousLabs/Sia/modules"
	"gitlab.com/NebulousLabs/Sia/modules/renter/proto"
	"gitlab.com/NebulousLabs/Sia/types"
)

var errInvalidSession = errors.New("session has been invalidated because its contract is being renewed")

// A Session modifies a Contract by communicating with a host. It uses the
// renter-host protocol to send modification requests to the host. Among other
// things, Sessions are the means by which the renter transfers file data to
// and from hosts.
type Session interface {
	// Address returns the address of the host.
	Address() modules.NetAddress

	// Close terminates the connection to the host.
	Close() error

	// ContractID returns the FileContractID of the contract.
	ContractID() types.FileContractID

	// Download requests the specified sector data.
	Download(root crypto.Hash, offset, length uint32) ([]byte, error)

	// DownloadIndex requests data from the sector with the specified index
	// within the contract.
	DownloadIndex(index uint64, offset, length uint32) ([]byte, error)

	// EndHeight returns the height at which the contract ends.
	EndHeight() types.BlockHeight

	// Replace replaces the sector at the specified index with data. The old
	// sector is swapped to the end of the contract data, and is deleted if the
	// trim flag is set.
	Replace(data []byte, sectorIndex uint64, trim bool) (crypto.Hash, error)

	// HostSettings will return the currently active host settings for a
	// session, which allows the workers to check for price gouging and
	// determine whether or not an operation should continue.
	HostSettings() modules.HostExternalSettings

	// Settings calls the Session RPC and updates the active host settings.
	Settings() (modules.HostExternalSettings, error)

	// Upload revises the underlying contract to store the new data. It
	// returns the Merkle root of the data.
	Upload(data []byte) (crypto.Hash, error)
}

// A hostSession modifies a Contract via the renter-host RPC loop. It
// implements the Session interface. hostSessions are safe for use by multiple
// goroutines.
type hostSession struct {
	clients    int // safe to Close when 0
	contractor *Contractor
	session    *proto.Session
	endHeight  types.BlockHeight
	id         types.FileContractID
	invalid    bool // true if invalidate has been called
	netAddress modules.NetAddress

	mu sync.Mutex
}

// invalidate sets the invalid flag and closes the underlying proto.Session.
// Once invalidate returns, the hostSession is guaranteed to not further revise
// its contract. This is used during contract renewal to prevent an Session
// from revising a contract mid-renewal.
func (hs *hostSession) invalidate() {
	hs.mu.Lock()
	defer hs.mu.Unlock()
	if hs.invalid {
		return
	}
	hs.session.Close()
	hs.contractor.mu.Lock()
	delete(hs.contractor.sessions, hs.id)
	hs.contractor.mu.Unlock()
	hs.invalid = true
}

// Address returns the NetAddress of the host.
func (hs *hostSession) Address() modules.NetAddress { return hs.netAddress }

// Close cleanly terminates the revision loop with the host and closes the
// connection.
func (hs *hostSession) Close() error {
	hs.mu.Lock()
	defer hs.mu.Unlock()
	hs.clients--
	// Close is a no-op if invalidate has been called, or if there are other
	// clients still using the hostSession.
	if hs.invalid || hs.clients > 0 {
		return nil
	}
	hs.invalid = true
	hs.contractor.mu.Lock()
	delete(hs.contractor.sessions, hs.id)
	hs.contractor.mu.Unlock()

	return hs.session.Close()
}

// ContractID returns the ID of the contract being revised.
func (hs *hostSession) ContractID() types.FileContractID { return hs.id }

// Download retrieves the sector with the specified Merkle root, and revises
// the underlying contract to pay the host proportionally to the data
// retrieved.
func (hs *hostSession) Download(root crypto.Hash, offset, length uint32) ([]byte, error) {
	hs.mu.Lock()
	defer hs.mu.Unlock()
	if hs.invalid {
		return nil, errInvalidSession
	}

	// Download the data.
	_, data, err := hs.session.ReadSection(root, offset, length)
	if err != nil {
		return nil, err
	}
	return data, nil
}

// DownloadIndex retrieves the sector with the specified index.
func (hs *hostSession) DownloadIndex(index uint64, offset, length uint32) ([]byte, error) {
	hs.mu.Lock()
	defer hs.mu.Unlock()
	if hs.invalid {
		return nil, errInvalidSession
	}

	// Retrieve the Merkle root for the index.
	_, roots, err := hs.session.SectorRoots(modules.LoopSectorRootsRequest{
		RootOffset: index,
		NumRoots:   1,
	})
	if err != nil {
		return nil, err
	}

	// Download the data.
	_, data, err := hs.session.ReadSection(roots[0], offset, length)
	if err != nil {
		return nil, err
	}
	return data, nil
}

// EndHeight returns the height at which the host is no longer obligated to
// store the file.
func (hs *hostSession) EndHeight() types.BlockHeight { return hs.endHeight }

// Upload negotiates a revision that adds a sector to a file contract.
func (hs *hostSession) Upload(data []byte) (crypto.Hash, error) {
	hs.mu.Lock()
	defer hs.mu.Unlock()
	if hs.invalid {
		return crypto.Hash{}, errInvalidSession
	}

	// Perform the upload.
	_, sectorRoot, err := hs.session.Append(data)
	if err != nil {
		return crypto.Hash{}, err
	}
	return sectorRoot, nil
}

// Replace replaces the sector at the specified index with data.
func (hs *hostSession) Replace(data []byte, sectorIndex uint64, trim bool) (crypto.Hash, error) {
	hs.mu.Lock()
	defer hs.mu.Unlock()
	if hs.invalid {
		return crypto.Hash{}, errInvalidSession
	}

	_, sectorRoot, err := hs.session.Replace(data, sectorIndex, trim)
	if err != nil {
		return crypto.Hash{}, errors.AddContext(err, "unable to perform replace operation in session")
	}
	return sectorRoot, nil
}

// HostSettings returns the currently active host settings for the session.
func (hs *hostSession) HostSettings() modules.HostExternalSettings {
	return hs.session.HostSettings()
}

// Settings calls the Session RPC and updates the active host settings.
func (hs *hostSession) Settings() (modules.HostExternalSettings, error) {
	return hs.session.Settings()
}

// Session returns a Session object that can be used to upload, modify, and
// delete sectors on a host.
func (c *Contractor) Session(pk types.SiaPublicKey, cancel <-chan struct{}) (_ Session, err error) {
	c.mu.RLock()
	id, gotID := c.pubKeysToContractID[pk.String()]
	cachedSession, haveSession := c.sessions[id]
	height := c.blockHeight
	renewing := c.renewing[id]
	c.mu.RUnlock()
	if !gotID {
		return nil, errors.New("failed to get filecontract id from key")
	}
	if renewing {
		// Cannot use the session if the contract is being renewed.
		return nil, errors.New("currently renewing that contract")
	} else if haveSession {
		// This session already exists. Mark that there are now two routines
		// using the session, and then return the session that already exists.
		cachedSession.mu.Lock()
		cachedSession.clients++
		cachedSession.mu.Unlock()
		return cachedSession, nil
	}

	// Check that the contract and host are both available, and run some brief
	// sanity checks to see that the host is not swindling us.
	contract, haveContract := c.staticContracts.View(id)
	if !haveContract {
		return nil, errors.New("contract not found in the renter contract set")
	}
	host, haveHost, err := c.hdb.Host(contract.HostPublicKey)
	if err != nil {
		return nil, errors.AddContext(err, "error getting host from hostdb:")
	} else if height > contract.EndHeight {
		return nil, errors.New("contract has already ended")
	} else if !haveHost {
		return nil, errors.New("no record of that host")
	} else if host.Filtered {
		return nil, errors.New("host is blacklisted")
	} else if host.StoragePrice.Cmp(maxStoragePrice) > 0 {
		return nil, errTooExpensive
	} else if host.UploadBandwidthPrice.Cmp(maxUploadPrice) > 0 {
		return nil, errTooExpensive
	}

	// Create the session.
<<<<<<< HEAD
	s, err := c.staticContracts.NewSession(host, id, height, c.hdb, c.log, cancel)
=======
	s, err := c.staticContracts.NewSession(host, id, height, c.hdb, c.log.Logger, cancel)
>>>>>>> 4b6bf997
	if modules.IsContractNotRecognizedErr(err) {
		err = errors.Compose(err, c.MarkContractBad(id))
	}
	if err != nil {
		return nil, err
	}

	// cache session
	hs := &hostSession{
		clients:    1,
		contractor: c,
		session:    s,
		endHeight:  contract.EndHeight,
		id:         id,
		netAddress: host.NetAddress,
	}
	c.mu.Lock()
	c.sessions[contract.ID] = hs
	c.mu.Unlock()

	return hs, nil
}<|MERGE_RESOLUTION|>--- conflicted
+++ resolved
@@ -246,11 +246,7 @@
 	}
 
 	// Create the session.
-<<<<<<< HEAD
-	s, err := c.staticContracts.NewSession(host, id, height, c.hdb, c.log, cancel)
-=======
 	s, err := c.staticContracts.NewSession(host, id, height, c.hdb, c.log.Logger, cancel)
->>>>>>> 4b6bf997
 	if modules.IsContractNotRecognizedErr(err) {
 		err = errors.Compose(err, c.MarkContractBad(id))
 	}
