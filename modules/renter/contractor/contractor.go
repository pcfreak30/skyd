--- conflicted
+++ resolved
@@ -254,9 +254,6 @@
 	// receive PayByContractResponse
 	var payByResponse modules.PayByContractResponse
 	if err := modules.RPCRead(stream, &payByResponse); err != nil {
-<<<<<<< HEAD
-		return errors.AddContext(err, "unable to read the pay by contract response")
-=======
 		if strings.Contains(err.Error(), "storage obligation not found") {
 			err = c.MarkContractBad(contract.ID)
 			if err != nil {
@@ -264,7 +261,6 @@
 			}
 		}
 		return err
->>>>>>> 780ae1eb
 	}
 
 	// TODO: Check for revision mismatch and recover by applying the contract
