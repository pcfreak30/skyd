--- conflicted
+++ resolved
@@ -255,16 +255,10 @@
 	var payByResponse modules.PayByContractResponse
 	if err := modules.RPCRead(stream, &payByResponse); err != nil {
 		if strings.Contains(err.Error(), "storage obligation not found") {
-<<<<<<< HEAD
-			mbcErr := c.MarkContractBad(contract.ID)
-			if mbcErr != nil {
-				c.log.Printf("Unable to mark contract %v on host %v as bad: %v", contract.ID, host, err)
-=======
 			c.log.Printf("Marking contract %v as bad because host %v did not recognize it: %v", contract.ID, host, err)
 			mbcErr := c.MarkContractBad(contract.ID)
 			if mbcErr != nil {
 				c.log.Printf("Unable to mark contract %v on host %v as bad: %v", contract.ID, host, mbcErr)
->>>>>>> 79fa78e7
 			}
 		}
 		return errors.AddContext(err, "unable to read the pay by contract response")
