--- conflicted
+++ resolved
@@ -216,10 +216,6 @@
 		}()
 	}
 	udc.mu.Unlock()
-<<<<<<< HEAD
-	return
-=======
->>>>>>> 46443de5
 }
 
 // managedKillDownloading will drop all of the download work given to the
