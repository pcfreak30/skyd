--- conflicted
+++ resolved
@@ -57,20 +57,11 @@
 	// present until some time has passed.
 	worker struct {
 		// Atomics are used to minimize lock contention on the worker object.
-<<<<<<< HEAD
-		atomicAccountBalanceCheckRunning    uint64         // used for a sanity check
-		atomicCache                         unsafe.Pointer // points to a workerCache object
-		atomicCacheUpdating                 uint64         // ensures only one cache update happens at a time
-		atomicPriceTable                    unsafe.Pointer // points to a workerPriceTable object
-		atomicPriceTableUpdateRunning       uint64         // used for a sanity check
-		atomicSuspectRevisionNumberMismatch uint64         // used for fixing revision number mismatches
-=======
 		atomicAccountBalanceCheckRunning uint64         // used for a sanity check
 		atomicCache                      unsafe.Pointer // points to a workerCache object
 		atomicCacheUpdating              uint64         // ensures only one cache update happens at a time
 		atomicPriceTable                 unsafe.Pointer // points to a workerPriceTable object
 		atomicPriceTableUpdateRunning    uint64         // used for a sanity check
->>>>>>> 4b6bf997
 
 		// The host pub key also serves as an id for the worker, as there is
 		// only one worker per host.
