--- conflicted
+++ resolved
@@ -57,19 +57,12 @@
 	// present until some time has passed.
 	worker struct {
 		// atomicCache contains a pointer to the latest cache in the worker.
-<<<<<<< HEAD
 		// Atomics are used to minimze lock contention on the worker object.
 		atomicCache                      unsafe.Pointer // points to a workerCache object
+		atomicCacheUpdating              uint64         // ensures only one cache update happens at a time
 		atomicPriceTable                 unsafe.Pointer // points to a workerPriceTable object
 		atomicPriceTableUpdateRunning    uint64         // used for a sanity check
 		atomicAccountBalanceCheckRunning uint64         // used for a sanity check
-=======
-		// Atomics are used to minimize lock contention on the worker object.
-		atomicCache                   unsafe.Pointer // points to a workerCache object
-		atomicCacheUpdating           uint64         // ensures only one cache update happens at a time
-		atomicPriceTable              unsafe.Pointer // points to a workerPriceTable object
-		atomicPriceTableUpdateRunning uint64         // used for a sanity check
->>>>>>> fcd766bb
 
 		// The host pub key also serves as an id for the worker, as there is only
 		// one worker per host.
