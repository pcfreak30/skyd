--- conflicted
+++ resolved
@@ -36,15 +36,6 @@
 	"gitlab.com/NebulousLabs/errors"
 )
 
-<<<<<<< HEAD
-const (
-	// compatRHProtocolVersion is the minimum version a host must have in order
-	// to ensure we can use the new renter host protocol
-	compatRHProtocolVersion = "1.4.8"
-)
-
-=======
->>>>>>> b4c88aa6
 var (
 	// workerCacheUpdateFrequency specifies how much time must pass before the
 	// worker updates its cache.
@@ -264,7 +255,7 @@
 	lastCacheUpdate := time.Now()
 
 	// Fetch the host's price table
-	if build.VersionCmp(w.staticHostVersion, compatRHProtocolVersion) >= 0 {
+	if build.VersionCmp(w.staticHostVersion, modules.MinimumSupportedNewRenterHostProtocolVersion) >= 0 {
 		if err := w.managedUpdatePriceTable(); err != nil {
 			w.renter.log.Println("Worker is being insta-killed because the host's prices could not be fetched")
 			return
@@ -443,13 +434,8 @@
 		return
 	}
 
-<<<<<<< HEAD
-	if w.staticHostPrices.managedTryUpdate() {
+	if w.staticHostPrices.managedNeedsUpdate() {
 		err := w.managedUpdatePriceTable()
-=======
-	if w.staticHostPrices.managedNeedsUpdate() {
-		err := w.renter.tg.Add()
->>>>>>> b4c88aa6
 		if err != nil {
 			w.renter.log.Println("ERROR: failed to update price table", err)
 			// TODO: add retry mechanism
