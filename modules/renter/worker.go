package renter

// worker.go defines a worker with a work loop. Each worker is connected to a
// single host, and the work loop will listen for jobs and then perform them.
//
// The worker has a set of jobs that it is capable of performing. The standard
// functions for a job are Queue, Kill, and Perform. Queue will add a job to the
// queue of work of that type. Kill will empty the queue and close out any work
// that will not be completed. Perform will grab a job from the queue if one
// exists and complete that piece of work. See workerfetchbackups.go for a clean
// example.
//
// The worker has an ephemeral account on the host. It can use this account to
// pay for downloads and uploads. In order to ensure the account's balance does
// not run out, it maintains a balance target by refilling it when necessary.
//
// TODO: A single session should be added to the worker that gets maintained
// within the work loop. All jobs performed by the worker will use the worker's
// single session.
//
// TODO: The upload and download code needs to be moved into properly separated
// subsystems.
//
// TODO: Need to write testing around the kill functions in the worker, to clean
// up any queued jobs after a worker has been killed.

import (
	"sync"
	"time"

	"gitlab.com/NebulousLabs/Sia/modules"
	"gitlab.com/NebulousLabs/Sia/types"
	"gitlab.com/NebulousLabs/errors"
)

// A worker listens for work on a certain host.
//
// The mutex of the worker only protects the 'unprocessedChunks' and the
// 'standbyChunks' fields of the worker. The rest of the fields are only
// interacted with exclusively by the primary worker thread, and only one of
// those ever exists at a time.
//
// The workers have a concept of 'cooldown' for uploads and downloads. If a
// download or upload operation fails, the assumption is that future attempts
// are also likely to fail, because whatever condition resulted in the failure
// will still be present until some time has passed. Without any cooldowns,
// uploading and downloading with flaky hosts in the worker sets has
// substantially reduced overall performance and throughput.
type worker struct {
	// The host pub key also serves as an id for the worker, as there is only
	// one worker per host.
	staticHostPubKey    types.SiaPublicKey
	staticHostPubKeyStr string

	// Download variables that are not protected by a mutex, but also do not
	// need to be protected by a mutex, as they are only accessed by the master
	// thread for the worker.
	//
	// The 'owned' prefix here indicates that only the master thread for the
	// object (in this case, 'threadedWorkLoop') is allowed to access these
	// variables. Because only that thread is allowed to access the variables,
	// that thread is able to access these variables without a mutex.
	ownedDownloadConsecutiveFailures int       // How many failures in a row?
	ownedDownloadRecentFailure       time.Time // How recent was the last failure?

	// Download variables related to queuing work. They have a separate mutex to
	// minimize lock contention.
	downloadChunks     []*unfinishedDownloadChunk // Yet unprocessed work items.
	downloadMu         sync.Mutex
	downloadTerminated bool // Has downloading been terminated for this worker?

	// Job queues for the worker.
	staticFetchBackupsJobQueue   fetchBackupsJobQueue
	staticJobQueueDownloadByRoot jobQueueDownloadByRoot
	staticFundAccountJobQueue    fundAccountJobQueue

	// Upload variables.
	unprocessedChunks         []*unfinishedUploadChunk // Yet unprocessed work items.
	uploadConsecutiveFailures int                      // How many times in a row uploading has failed.
	uploadRecentFailure       time.Time                // How recent was the last failure?
	uploadRecentFailureErr    error                    // What was the reason for the last failure?
	uploadTerminated          bool                     // Have we stopped uploading?

	// The staticAccount represent the renter's ephemeral account on the host.
	// It keeps track of the available balance in the account, the worker has a
	// refill mechanism that keeps the account balance filled up until the
	// staticBalanceTarget.
	staticAccount       *account
	staticBalanceTarget types.Currency

<<<<<<< HEAD
	staticRPCClient RPCClient

=======
	// Every worker has an RPC client it uses to interact with the host. The RPC
	// client interface exposes all RPC calls the renter can perform on the
	// host.
	staticRPCClient RPCClient

	// The worker has to keep track of the host's RPC costs. When a worker is
	// created, it will call an RPC on the host to fetch his prices. After that
	// the worker will ensure it has up-to-date prices by continuously fetching
	// a new update before the price table expires.
	priceTable        modules.RPCPriceTable
	priceTableUpdated int64

>>>>>>> 513f9f7d
	// Utilities.
	//
	// The mutex is only needed when interacting with 'downloadChunks' and
	// 'unprocessedChunks', as everything else is only accessed from the single
	// master thread.
	killChan chan struct{} // Worker will shut down if a signal is sent down this channel.
	mu       sync.Mutex
	renter   *Renter
	wakeChan chan struct{} // Worker will check queues if given a wake signal.
}

// managedBlockUntilReady will block until the worker has internet connectivity.
// 'false' will be returned if a kill signal is received or if the renter is
// shut down before internet connectivity is restored. 'true' will be returned
// if internet connectivity is successfully restored.
func (w *worker) managedBlockUntilReady() bool {
	// Check if the worker has received a kill signal, or if the renter has
	// received a stop signal.
	select {
	case <-w.renter.tg.StopChan():
		return false
	case <-w.killChan:
		return false
	default:
	}

	// Check internet connectivity. If the worker does not have internet
	// connectivity, block until connectivity is restored.
	for !w.renter.g.Online() {
		select {
		case <-w.renter.tg.StopChan():
			return false
		case <-w.killChan:
			return false
		case <-time.After(offlineCheckFrequency):
		}
	}
	return true
}

// staticKilled is a convenience function to determine if a worker has been
// killed or not.
func (w *worker) staticKilled() bool {
	select {
	case <-w.killChan:
		return true
	default:
		return false
	}
}

// staticWake needs to be called any time that a job queued.
func (w *worker) staticWake() {
	select {
	case w.wakeChan <- struct{}{}:
	default:
	}
}

// threadedWorkLoop continually checks if work has been issued to a worker. The
// work loop checks for different types of work in a specific order, forming a
// priority queue for the various types of work. It is possible for continuous
// requests for one type of work to drown out a worker's ability to perform
// other types of work.
//
// If no work is found, the worker will sleep until woken up. Because each
// iteration is stateless, it may be possible to reduce the goroutine count in
// Sia by spinning down the worker / expiring the thread when there is no work,
// and then checking if the thread exists and creating a new one if not when
// alerting / waking the worker. This will not interrupt any connections that
// the worker has because the worker object will be kept in memory via the
// worker map.
func (w *worker) threadedWorkLoop() {
	// Ensure that all queued jobs are gracefully cleaned up when the worker is
	// shut down.
	//
	// TODO: Need to write testing around these kill functions and ensure they
	// are executing correctly.
	defer w.managedKillUploading()
	defer w.managedKillDownloading()
	defer w.managedKillFetchBackupsJobs()
	defer w.managedKillFundAccountJobs()
	defer w.managedKillJobsDownloadByRoot()

	// Primary work loop. There are several types of jobs that the worker can
	// perform, and they are attempted with a specific priority. If any type of
	// work is attempted, the loop resets to check for higher priority work
	// again. This means that a stream of higher priority tasks can starve a
	// building set of lower priority tasks.
	//
	// 'workAttempted' indicates that there was a job to perform, and that a
	// nontrivial amount of time was spent attempting to perform the job. The
	// job may or may not have been successful, that is irrelevant.
	for {
		// There are certain conditions under which the worker should either
		// block or exit. This function will block until those conditions are
		// met, returning 'true' when the worker can proceed and 'false' if the
		// worker should exit.
		if !w.managedBlockUntilReady() {
			return
		}

		// Check if the account needs to be refilled.
		w.scheduleRefillAccount()

		// Perform any job to fund the account
		workAttempted := w.managedPerformFundAcountJob()
		if workAttempted {
			continue
		}

		// Perform any job to fetch the list of backups from the host.
		workAttempted = w.managedPerformFetchBackupsJob()
		if workAttempted {
			continue
		}
		// Perform any job to fetch data by its sector root. This is given
		// priority because it is only used by viewnodes, which are service
		// operators that need to have good performance for their customers.
		workAttempted = w.managedLaunchJobDownloadByRoot()
		if workAttempted {
			continue
		}
		// Perform any job to help download a chunk.
		workAttempted = w.managedPerformDownloadChunkJob()
		if workAttempted {
			continue
		}
		// Perform any job to help upload a chunk.
		workAttempted = w.managedPerformUploadChunkJob()
		if workAttempted {
			continue
		}

		// Block until new work is received via the upload or download channels,
		// or until a kill or stop signal is received.
		select {
		case <-w.wakeChan:
			continue
		case <-w.killChan:
			return
		case <-w.renter.tg.StopChan():
			return
		}
	}
}

// scheduleRefillAccount will check if the account needs to be refilled,
// and will schedule a fund account job if so. This is called every time the
// worker spends from the account.
func (w *worker) scheduleRefillAccount() {
	// Calculate the threshold, if the account's available balance is below this
	// threshold, we want to trigger a refill.We only refill if we drop below a
	// threshold because we want to avoid refilling every time we drop 1 hasting
	// below the target.
	threshold := w.staticBalanceTarget.Mul64(8).Div64(10)

	// Fetch the account's available balance and skip if it's above the
	// threshold
	balance := w.staticAccount.AvailableBalance()
	if balance.Cmp(threshold) >= 0 {
		return
	}

	// If it's below the threshold, calculate the refill amount and enqueue a
	// new fund account job
	refill := w.staticBalanceTarget.Sub(balance)
	_ = w.callQueueFundAccount(refill)

	// TODO: handle result chan
	// TODO: add cooldown in case of failure
}

// newWorker will create and return a worker that is ready to receive jobs.
func (r *Renter) newWorker(hostPubKey types.SiaPublicKey) (*worker, error) {
	he, ok, err := r.hostDB.Host(hostPubKey)
	if err != nil {
		return nil, errors.AddContext(err, "could not find host entry")
	}
	if !ok {
		return nil, errors.New("host does not exist")
	}

	// TODO: use the host's external settings settings to calc. an appropriate
	// balance target

	// TODO: enable the account refiller by setting a balance target greater
	// than the zero currency

<<<<<<< HEAD
	// TODO: figure out appropriate balance target using host settings and
	// renter max.
	balanceTarget := types.SiacoinPrecision.Div64(2)
	return &worker{
=======
	// TODO: (TL;DR mock causes infinite loop if target is not set to zero) the
	// target is set to zero because as long as FundEphemeralAccount is mocked,
	// setting a target larger than zero would create an endless refill loop,
	// just because there is nothing holding back consecutive refill jobs from
	// being enqueued (which wakes the workerloop and so on). This is due to
	// pendingFunds not increasing, which causes the AvailableBalance to remain
	// the same, which causes a fund account job to be scheduled on every
	// iteration.
	balanceTarget := types.ZeroCurrency

	w := &worker{
>>>>>>> 513f9f7d
		staticHostPubKey:    hostPubKey,
		staticHostPubKeyStr: hostPubKey.String(),

		staticAccount:       openAccount(hostPubKey, r.hostContractor),
		staticBalanceTarget: balanceTarget,
		staticRPCClient:     r.newRPCClient(he),

		killChan: make(chan struct{}),
		wakeChan: make(chan struct{}, 1),
		renter:   r,
	}

	// Defer an initial price table update.
	defer func() {
		if err := w.renter.tg.Add(); err != nil {
			return
		}
		defer w.renter.tg.Done()

		if err := w.managedUpdatePriceTable(); err != nil {
			// TODO: error handling
			return
		}

		w.mu.Lock()
		frequency := w.priceTable.Expiry - w.priceTableUpdated/2
		w.mu.Unlock()

		go w.threadedUpdatePriceTable(frequency)
	}()

	return w, nil
}

// UpdateBlockHeight is called by the renter when it processes a consensus
// change. The worker forwards this to the RPC client as it contains the RPC
// price table. To ensure the client has up-to-date pricing, it needs to be
// alerted when consensus changes as it might want to update its pricing table.
func (w *worker) UpdateBlockHeight(blockHeight types.BlockHeight) {
	w.staticRPCClient.UpdateBlockHeight(blockHeight)
}

// threadedUpdatePriceTable will periodically update the RPC price table to
// fetch the host's latest prices. This is necessary as the host will refuse
// renters that have an outdated price table.
func (w *worker) threadedUpdatePriceTable(frequency int64) {
	for {
		func() {
			if err := w.renter.tg.Add(); err != nil {
				return
			}
			w.renter.tg.Done()

			if err := w.managedUpdatePriceTable(); err != nil {
				// TODO: error handling
				return
			}
		}()

		select {
		case <-w.renter.tg.StopChan():
			break
		case <-time.After(time.Duration(frequency)):
			continue
		}
	}
}

// managedUpdatePriceTable calls the updatePriceTable RPC on the host
func (w *worker) managedUpdatePriceTable() error {
	pt, err := w.staticRPCClient.UpdatePriceTable(w.staticAccount)
	if err != nil {
		return err
	}

	w.mu.Lock()
	w.priceTable = pt
	w.priceTableUpdated = time.Now().Unix()
	w.mu.Unlock()
	return nil
}<|MERGE_RESOLUTION|>--- conflicted
+++ resolved
@@ -88,10 +88,6 @@
 	staticAccount       *account
 	staticBalanceTarget types.Currency
 
-<<<<<<< HEAD
-	staticRPCClient RPCClient
-
-=======
 	// Every worker has an RPC client it uses to interact with the host. The RPC
 	// client interface exposes all RPC calls the renter can perform on the
 	// host.
@@ -104,7 +100,6 @@
 	priceTable        modules.RPCPriceTable
 	priceTableUpdated int64
 
->>>>>>> 513f9f7d
 	// Utilities.
 	//
 	// The mutex is only needed when interacting with 'downloadChunks' and
@@ -288,30 +283,11 @@
 		return nil, errors.New("host does not exist")
 	}
 
-	// TODO: use the host's external settings settings to calc. an appropriate
-	// balance target
-
-	// TODO: enable the account refiller by setting a balance target greater
-	// than the zero currency
-
-<<<<<<< HEAD
 	// TODO: figure out appropriate balance target using host settings and
 	// renter max.
 	balanceTarget := types.SiacoinPrecision.Div64(2)
-	return &worker{
-=======
-	// TODO: (TL;DR mock causes infinite loop if target is not set to zero) the
-	// target is set to zero because as long as FundEphemeralAccount is mocked,
-	// setting a target larger than zero would create an endless refill loop,
-	// just because there is nothing holding back consecutive refill jobs from
-	// being enqueued (which wakes the workerloop and so on). This is due to
-	// pendingFunds not increasing, which causes the AvailableBalance to remain
-	// the same, which causes a fund account job to be scheduled on every
-	// iteration.
-	balanceTarget := types.ZeroCurrency
 
 	w := &worker{
->>>>>>> 513f9f7d
 		staticHostPubKey:    hostPubKey,
 		staticHostPubKeyStr: hostPubKey.String(),
 
