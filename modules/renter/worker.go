--- conflicted
+++ resolved
@@ -38,19 +38,6 @@
 	// interacted with exclusively by the primary worker thread, and only one of
 	// those ever exists at a time.
 	//
-<<<<<<< HEAD
-	// The workers have a concept of 'cooldown' for uploads and downloads. If a
-	// download or upload operation fails, the assumption is that future attempts
-	// are also likely to fail, because whatever condition resulted in the failure
-	// will still be present until some time has passed. Without any cooldowns,
-	// uploading and downloading with flaky hosts in the worker sets has
-	// substantially reduced overall performance and throughput.
-	worker struct {
-		// atomicCache contains a pointer to the latest cache in the worker.
-		// Atomics are used to minimze lock contention on the worker object.
-		atomicCache                  unsafe.Pointer // points to a workerCache object
-		atomicPriceTable             unsafe.Pointer // points to a workerPriceTable object
-=======
 	// The workers have a concept of 'cooldown' for the jobs it performs. If a
 	// job fails, the assumption is that future attempts are also likely to
 	// fail, because whatever condition resulted in the failure will still be
@@ -60,7 +47,6 @@
 		// Atomics are used to minimze lock contention on the worker object.
 		atomicCache      unsafe.Pointer // points to a workerCache object
 		atomicPriceTable unsafe.Pointer // points to a workerPriceTable object
->>>>>>> 49f0ad5f
 
 		// The host pub key also serves as an id for the worker, as there is only
 		// one worker per host.
