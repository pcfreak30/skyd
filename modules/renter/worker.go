package renter

// worker.go defines a worker with a work loop. Each worker is connected to a
// single host, and the work loop will listen for jobs and then perform them.
//
// The worker has a set of jobs that it is capable of performing. The standard
// functions for a job are Queue, Kill, and Perform. Queue will add a job to the
// queue of work of that type. Kill will empty the queue and close out any work
// that will not be completed. Perform will grab a job from the queue if one
// exists and complete that piece of work. See workerfetchbackups.go for a clean
// example.
//
// The worker has an ephemeral account on the host. It can use this account to
// pay for downloads and uploads. In order to ensure the account's balance does
// not run out, it maintains a balance target by refilling it when necessary.

import (
	"sync"
	"time"
	"unsafe"

	"gitlab.com/NebulousLabs/Sia/modules"
	"gitlab.com/NebulousLabs/Sia/types"

	"gitlab.com/NebulousLabs/errors"
)

const (
	// minAsyncVersion defines the minimum version that is supported
	minAsyncVersion = "1.4.9"
)

type (
	// A worker listens for work on a certain host.
	//
	// The mutex of the worker only protects the 'unprocessedChunks' and the
	// 'standbyChunks' fields of the worker. The rest of the fields are only
	// interacted with exclusively by the primary worker thread, and only one of
	// those ever exists at a time.
	//
	// The workers have a concept of 'cooldown' for the jobs it performs. If a
	// job fails, the assumption is that future attempts are also likely to
	// fail, because whatever condition resulted in the failure will still be
	// present until some time has passed.
	worker struct {
		// atomicCache contains a pointer to the latest cache in the worker.
		// Atomics are used to minimze lock contention on the worker object.
		atomicCache                   unsafe.Pointer // points to a workerCache object
		atomicPriceTable              unsafe.Pointer // points to a workerPriceTable object
		atomicPriceTableUpdateRunning uint64         // used for a sanity check

		// The host pub key also serves as an id for the worker, as there is only
		// one worker per host.
		staticHostPubKey     types.SiaPublicKey
		staticHostPubKeyStr  string
		staticHostMuxAddress string

		// Download variables related to queuing work. They have a separate mutex to
		// minimize lock contention.
		downloadChunks              []*unfinishedDownloadChunk // Yet unprocessed work items.
		downloadMu                  sync.Mutex
		downloadTerminated          bool      // Has downloading been terminated for this worker?
		downloadConsecutiveFailures int       // How many failures in a row?
		downloadRecentFailure       time.Time // How recent was the last failure?

		// Job queues for the worker.
		staticFetchBackupsJobQueue   fetchBackupsJobQueue
		staticJobQueueDownloadByRoot jobQueueDownloadByRoot
<<<<<<< HEAD
		staticJobHasSectorQueue      *jobHasSectorQueue
		staticJobReadSectorQueue     *jobReadSectorQueue
=======
		staticJobUploadSnapshotQueue *jobUploadSnapshotQueue
>>>>>>> 13cf08a0

		// Upload variables.
		unprocessedChunks         []*unfinishedUploadChunk // Yet unprocessed work items.
		uploadConsecutiveFailures int                      // How many times in a row uploading has failed.
		uploadRecentFailure       time.Time                // How recent was the last failure?
		uploadRecentFailureErr    error                    // What was the reason for the last failure?
		uploadTerminated          bool                     // Have we stopped uploading?

		// The staticAccount represent the renter's ephemeral account on the host.
		// It keeps track of the available balance in the account, the worker has a
		// refill mechanism that keeps the account balance filled up until the
		// staticBalanceTarget.
		staticAccount       *account
		staticBalanceTarget types.Currency

		// The loop state contains information about the worker loop. It is
		// mostly atomic variables that the worker uses to ratelimit the
		// launching of async jobs.
		staticLoopState workerLoopState

		// Utilities.
		killChan chan struct{} // Worker will shut down if a signal is sent down this channel.
		mu       sync.Mutex
		renter   *Renter
		wakeChan chan struct{} // Worker will check queues if given a wake signal.
	}
)

// status returns the status of the worker.
func (w *worker) status() modules.WorkerStatus {
	downloadOnCoolDown := w.onDownloadCooldown()
	uploadOnCoolDown, uploadCoolDownTime := w.onUploadCooldown()

	var uploadCoolDownErr string
	if w.uploadRecentFailureErr != nil {
		uploadCoolDownErr = w.uploadRecentFailureErr.Error()
	}

	var accountBalance types.Currency
	if w.staticAccount != nil {
		w.staticAccount.managedAvailableBalance()
	}

	// Update the worker cache before returning a status.
	w.staticTryUpdateCache()
	cache := w.staticCache()
	return modules.WorkerStatus{
		// Contract Information
		ContractID:      cache.staticContractID,
		ContractUtility: cache.staticContractUtility,
		HostPubKey:      w.staticHostPubKey,

		// Download information
		DownloadOnCoolDown: downloadOnCoolDown,
		DownloadQueueSize:  len(w.downloadChunks),
		DownloadTerminated: w.downloadTerminated,

		// Upload information
		UploadCoolDownError: uploadCoolDownErr,
		UploadCoolDownTime:  uploadCoolDownTime,
		UploadOnCoolDown:    uploadOnCoolDown,
		UploadQueueSize:     len(w.unprocessedChunks),
		UploadTerminated:    w.uploadTerminated,

		// Ephemeral Account information
		AvailableBalance: accountBalance,
		BalanceTarget:    w.staticBalanceTarget,

		// Job Queues
		BackupJobQueueSize:       w.staticFetchBackupsJobQueue.managedLen(),
		DownloadRootJobQueueSize: w.staticJobQueueDownloadByRoot.managedLen(),
	}
}

// newWorker will create and return a worker that is ready to receive jobs.
func (r *Renter) newWorker(hostPubKey types.SiaPublicKey) (*worker, error) {
	host, ok, err := r.hostDB.Host(hostPubKey)
	if err != nil {
		return nil, errors.AddContext(err, "could not find host entry")
	}
	if !ok {
		return nil, errors.New("host does not exist")
	}

	// open the account
	account, err := r.staticAccountManager.managedOpenAccount(hostPubKey)
	if err != nil {
		return nil, errors.AddContext(err, "could not open account")
	}

	// set the balance target to 1SC
	//
	// TODO: check that the balance target  makes sense in function of the
	// amount of MDM programs it can run with that amount of money
	balanceTarget := types.SiacoinPrecision

	w := &worker{
		staticHostPubKey:     hostPubKey,
		staticHostPubKeyStr:  hostPubKey.String(),
		staticHostMuxAddress: host.HostExternalSettings.SiaMuxAddress(),

		staticAccount:       account,
		staticBalanceTarget: balanceTarget,

		// Initialize the read and write limits for the async worker tasks.
		// These may be updated in real time as the worker collects metrics
		// about itself.
		staticLoopState: workerLoopState{
			atomicReadDataLimit:  10e6,
			atomicWriteDataLimit: 10e6,
		},

		killChan: make(chan struct{}),
		wakeChan: make(chan struct{}, 1),
		renter:   r,
	}
<<<<<<< HEAD
	w.newPriceTable()
	w.newJobHasSectorQueue()
	w.newJobReadSectorQueue()
	// Get the worker cache set up before returning the worker. This prvents a
=======
	w.initJobUploadSnapshotQueue()
	w.newPriceTable()
	// Get the worker cache set up before returning the worker. This prevents a
>>>>>>> 13cf08a0
	// race condition in some tests.
	if !w.staticTryUpdateCache() {
		return nil, errors.New("unable to build cache for worker")
	}
	return w, nil
}

// staticKilled is a convenience function to determine if a worker has been
// killed or not.
func (w *worker) staticKilled() bool {
	select {
	case <-w.killChan:
		return true
	default:
		return false
	}
}

// staticWake will wake the worker from sleeping. This should be called any time
// that a job is queued or a job completes.
func (w *worker) staticWake() {
	select {
	case w.wakeChan <- struct{}{}:
	default:
	}
}<|MERGE_RESOLUTION|>--- conflicted
+++ resolved
@@ -27,7 +27,7 @@
 
 const (
 	// minAsyncVersion defines the minimum version that is supported
-	minAsyncVersion = "1.4.9"
+	minAsyncVersion = "1.4.8"
 )
 
 type (
@@ -66,12 +66,9 @@
 		// Job queues for the worker.
 		staticFetchBackupsJobQueue   fetchBackupsJobQueue
 		staticJobQueueDownloadByRoot jobQueueDownloadByRoot
-<<<<<<< HEAD
 		staticJobHasSectorQueue      *jobHasSectorQueue
 		staticJobReadSectorQueue     *jobReadSectorQueue
-=======
 		staticJobUploadSnapshotQueue *jobUploadSnapshotQueue
->>>>>>> 13cf08a0
 
 		// Upload variables.
 		unprocessedChunks         []*unfinishedUploadChunk // Yet unprocessed work items.
@@ -188,16 +185,11 @@
 		wakeChan: make(chan struct{}, 1),
 		renter:   r,
 	}
-<<<<<<< HEAD
+	w.initJobUploadSnapshotQueue()
 	w.newPriceTable()
 	w.newJobHasSectorQueue()
 	w.newJobReadSectorQueue()
-	// Get the worker cache set up before returning the worker. This prvents a
-=======
-	w.initJobUploadSnapshotQueue()
-	w.newPriceTable()
 	// Get the worker cache set up before returning the worker. This prevents a
->>>>>>> 13cf08a0
 	// race condition in some tests.
 	if !w.staticTryUpdateCache() {
 		return nil, errors.New("unable to build cache for worker")
