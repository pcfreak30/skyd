package renter

// worker.go defines a worker with a work loop. Each worker is connected to a
// single host, and the work loop will listen for jobs and then perform them.
//
// The worker has a set of jobs that it is capable of performing. The standard
// functions for a job are Queue, Kill, and Perform. Queue will add a job to the
// queue of work of that type. Kill will empty the queue and close out any work
// that will not be completed. Perform will grab a job from the queue if one
// exists and complete that piece of work. See workerfetchbackups.go for a clean
// example.
//
// The worker has an ephemeral account on the host. It can use this account to
// pay for downloads and uploads. In order to ensure the account's balance does
// not run out, it maintains a balance target by refilling it when necessary.
//
// TODO: A single session should be added to the worker that gets maintained
// within the work loop. All jobs performed by the worker will use the worker's
// single session.
//
// TODO: The upload and download code needs to be moved into properly separated
// subsystems.
//
// TODO: Need to write testing around the kill functions in the worker, to clean
// up any queued jobs after a worker has been killed.

import (
	"fmt"
	"sync"
	"time"

	"gitlab.com/NebulousLabs/Sia/build"
	"gitlab.com/NebulousLabs/Sia/modules"
	"gitlab.com/NebulousLabs/Sia/types"

	"gitlab.com/NebulousLabs/errors"
)

const (
<<<<<<< HEAD
	// renterHostProtocolVersion is the version threshold at which to use the
	// new renter-host protocol
	renterHostProtocolVersion = "1.4.8"
=======
	// compatRHProtocolVersion is the minimum version a host must have in order
	// to ensure we can use the new renter host protocol
	compatRHProtocolVersion = "1.5.0"
>>>>>>> d53e8298
)

var (
	// workerCacheUpdateFrequency specifies how much time must pass before the
	// worker updates its cache.
	workerCacheUpdateFrequency = build.Select(build.Var{
		Dev:      time.Second * 5,
		Standard: time.Minute,
		Testing:  time.Second,
	}).(time.Duration)
)

// A worker listens for work on a certain host.
//
// The mutex of the worker only protects the 'unprocessedChunks' and the
// 'standbyChunks' fields of the worker. The rest of the fields are only
// interacted with exclusively by the primary worker thread, and only one of
// those ever exists at a time.
//
// The workers have a concept of 'cooldown' for uploads and downloads. If a
// download or upload operation fails, the assumption is that future attempts
// are also likely to fail, because whatever condition resulted in the failure
// will still be present until some time has passed. Without any cooldowns,
// uploading and downloading with flaky hosts in the worker sets has
// substantially reduced overall performance and throughput.
type worker struct {
	// The host pub key also serves as an id for the worker, as there is only
	// one worker per host.
	staticHostPubKey     types.SiaPublicKey
	staticHostPubKeyStr  string
	staticHostMuxAddress string
	staticHostVersion    string
<<<<<<< HEAD
	staticHostFCID       types.FileContractID
=======

	// Cached blockheight, updated by the renter when consensus changes. We
	// cache it on the worker to avoid fetching it from consensus on every RPC
	// call that requires to know the current block height.
	cachedBlockHeight types.BlockHeight
>>>>>>> d53e8298

	// Cached value for the contract utility, updated infrequently.
	cachedContractID      types.FileContractID
	cachedContractUtility modules.ContractUtility

<<<<<<< HEAD
	// Cached blockheight, updated by the renter when consensus changes. We
	// cache it on the worker to avoid fetching it from consensus on every RPC
	// call that requires to know the current block height.
	cachedBlockHeight types.BlockHeight

=======
>>>>>>> d53e8298
	// Download variables that are not protected by a mutex, but also do not
	// need to be protected by a mutex, as they are only accessed by the master
	// thread for the worker.
	//
	// The 'owned' prefix here indicates that only the master thread for the
	// object (in this case, 'threadedWorkLoop') is allowed to access these
	// variables. Because only that thread is allowed to access the variables,
	// that thread is able to access these variables without a mutex.
	ownedDownloadConsecutiveFailures int       // How many failures in a row?
	ownedDownloadRecentFailure       time.Time // How recent was the last failure?

	// Download variables related to queuing work. They have a separate mutex to
	// minimize lock contention.
	downloadChunks              []*unfinishedDownloadChunk // Yet unprocessed work items.
	downloadMu                  sync.Mutex
	downloadTerminated          bool      // Has downloading been terminated for this worker?
	downloadConsecutiveFailures int       // How many failures in a row?
	downloadRecentFailure       time.Time // How recent was the last failure?

	// Job queues for the worker.
	staticFetchBackupsJobQueue   fetchBackupsJobQueue
	staticJobQueueDownloadByRoot jobQueueDownloadByRoot

	// Upload variables.
	unprocessedChunks         []*unfinishedUploadChunk // Yet unprocessed work items.
	uploadConsecutiveFailures int                      // How many times in a row uploading has failed.
	uploadRecentFailure       time.Time                // How recent was the last failure?
	uploadRecentFailureErr    error                    // What was the reason for the last failure?
	uploadTerminated          bool                     // Have we stopped uploading?

	// The staticAccount represent the renter's ephemeral account on the host.
	// It keeps track of the available balance in the account, the worker has a
	// refill mechanism that keeps the account balance filled up until the
	// staticBalanceTarget.
	staticAccount       *account
	staticBalanceTarget types.Currency

	// The staticHostPrices hold information about the price table. It has its
	// own mutex becaus we check if we need to update the price table in every
	// iteration of the worker loop.
	staticHostPrices hostPrices

	// Utilities.
	//
	// The mutex is only needed when interacting with 'downloadChunks' and
	// 'unprocessedChunks', as everything else is only accessed from the single
	// master thread.
	killChan chan struct{} // Worker will shut down if a signal is sent down this channel.
	mu       sync.Mutex
	renter   *Renter
	wakeChan chan struct{} // Worker will check queues if given a wake signal.
}

// status returns the status of the worker.
func (w *worker) status() modules.WorkerStatus {
	downloadOnCoolDown := w.onDownloadCooldown()
	uploadOnCoolDown, uploadCoolDownTime := w.onUploadCooldown()

	var uploadCoolDownErr string
	if w.uploadRecentFailureErr != nil {
		uploadCoolDownErr = w.uploadRecentFailureErr.Error()
	}

	return modules.WorkerStatus{
		// Contract Information
		ContractID:      w.cachedContractID,
		ContractUtility: w.cachedContractUtility,
		HostPubKey:      w.staticHostPubKey,

		// Download information
		DownloadOnCoolDown: downloadOnCoolDown,
		DownloadQueueSize:  len(w.downloadChunks),
		DownloadTerminated: w.downloadTerminated,

		// Upload information
		UploadCoolDownError: uploadCoolDownErr,
		UploadCoolDownTime:  uploadCoolDownTime,
		UploadOnCoolDown:    uploadOnCoolDown,
		UploadQueueSize:     len(w.unprocessedChunks),
		UploadTerminated:    w.uploadTerminated,

		// Ephemeral Account information
		AvailableBalance: w.staticAccount.managedAvailableBalance(),
		BalanceTarget:    w.staticBalanceTarget,

		// Job Queues
		BackupJobQueueSize:       w.staticFetchBackupsJobQueue.managedLen(),
		DownloadRootJobQueueSize: w.staticJobQueueDownloadByRoot.managedLen(),
	}
}

// managedBlockUntilReady will block until the worker has internet connectivity.
// 'false' will be returned if a kill signal is received or if the renter is
// shut down before internet connectivity is restored. 'true' will be returned
// if internet connectivity is successfully restored.
func (w *worker) managedBlockUntilReady() bool {
	// Check if the worker has received a kill signal, or if the renter has
	// received a stop signal.
	select {
	case <-w.renter.tg.StopChan():
		return false
	case <-w.killChan:
		return false
	default:
	}

	// Check internet connectivity. If the worker does not have internet
	// connectivity, block until connectivity is restored.
	for !w.renter.g.Online() {
		select {
		case <-w.renter.tg.StopChan():
			return false
		case <-w.killChan:
			return false
		case <-time.After(offlineCheckFrequency):
		}
	}
	return true
}

// managedUpdateCache will check how recently each of the cached values of the
// worker has been updated and update anything that is not recent enough.
//
// 'false' will be returned if the cache cannot be updated, signaling that the
// worker should exit.
func (w *worker) managedUpdateCache() bool {
	w.mu.Lock()
	defer w.mu.Unlock()

	renterContract, exists := w.renter.hostContractor.ContractByPublicKey(w.staticHostPubKey)
	if !exists {
		return false
	}
	w.cachedContractID = renterContract.ID
	w.cachedContractUtility = renterContract.Utility
	return true
}

// staticKilled is a convenience function to determine if a worker has been
// killed or not.
func (w *worker) staticKilled() bool {
	select {
	case <-w.killChan:
		return true
	default:
		return false
	}
}

// staticWake needs to be called any time that a job queued.
func (w *worker) staticWake() {
	select {
	case w.wakeChan <- struct{}{}:
	default:
	}
}

// threadedWorkLoop continually checks if work has been issued to a worker. The
// work loop checks for different types of work in a specific order, forming a
// priority queue for the various types of work. It is possible for continuous
// requests for one type of work to drown out a worker's ability to perform
// other types of work.
//
// If no work is found, the worker will sleep until woken up. Because each
// iteration is stateless, it may be possible to reduce the goroutine count in
// Sia by spinning down the worker / expiring the thread when there is no work,
// and then checking if the thread exists and creating a new one if not when
// alerting / waking the worker. This will not interrupt any connections that
// the worker has because the worker object will be kept in memory via the
// worker map.
func (w *worker) threadedWorkLoop() {
	// Ensure that all queued jobs are gracefully cleaned up when the worker is
	// shut down.
	//
	// TODO: Need to write testing around these kill functions and ensure they
	// are executing correctly.
	defer w.managedKillUploading()
	defer w.managedKillDownloading()
	defer w.managedKillFetchBackupsJobs()
	defer w.managedKillJobsDownloadByRoot()

	// Fetch the cache for the worker before doing any work.
	if !w.managedUpdateCache() {
		w.renter.log.Println("Worker is being insta-killed because the cache update could not locate utility for the worker")
		return
	}
	lastCacheUpdate := time.Now()

	// Fetch the host's price table
	err := w.managedUpdatePriceTable()
	if err != nil {
		msg := "Worker is being insta-killed because the host's prices could not be fetched"
		build.Critical(msg)
		w.renter.log.Println(msg)
		return
		// TODO: add retry mechanism
	}

	// Primary work loop. There are several types of jobs that the worker can
	// perform, and they are attempted with a specific priority. If any type of
	// work is attempted, the loop resets to check for higher priority work
	// again. This means that a stream of higher priority tasks can starve a
	// building set of lower priority tasks.
	//
	// 'workAttempted' indicates that there was a job to perform, and that a
	// nontrivial amount of time was spent attempting to perform the job. The
	// job may or may not have been successful, that is irrelevant.
	for {
		// There are certain conditions under which the worker should either
		// block or exit. This function will block until those conditions are
		// met, returning 'true' when the worker can proceed and 'false' if the
		// worker should exit.
		if !w.managedBlockUntilReady() {
			return
		}

		// Check if the cache needs to be updated.
		if time.Since(lastCacheUpdate) > workerCacheUpdateFrequency {
			if !w.managedUpdateCache() {
				w.renter.log.Debugln("worker is being killed because the cache could not be updated")
				return
			}
			lastCacheUpdate = time.Now()
		}

		// Check if the price table needs to be updated.
		w.managedTryUpdatePriceTable()

		// Check if the account needs to be refilled.
		w.managedTryRefillAccount()

		// Perform any job to fetch the list of backups from the host.
		workAttempted := w.managedPerformFetchBackupsJob()
		if workAttempted {
			continue
		}
		// Perform any job to fetch data by its sector root. This is given
		// priority because it is only used by viewnodes, which are service
		// operators that need to have good performance for their customers.
		workAttempted = w.managedLaunchJobDownloadByRoot()
		if workAttempted {
			continue
		}
		// Perform any job to help download a chunk.
		workAttempted = w.managedPerformDownloadChunkJob()
		if workAttempted {
			continue
		}
		// Perform any job to help upload a chunk.
		workAttempted = w.managedPerformUploadChunkJob()
		if workAttempted {
			continue
		}

		// Create a timer and a drain function for the timer.
		cacheUpdateTimer := time.NewTimer(workerCacheUpdateFrequency)
		drainCacheTimer := func() {
			if !cacheUpdateTimer.Stop() {
				<-cacheUpdateTimer.C
			}
		}

		// Block until:
		//    + New work has been submitted
		//    + The cache timer fires
		//    + The worker is killed
		//    + The renter is stopped
		select {
		case <-w.wakeChan:
			drainCacheTimer()
			continue
		case <-cacheUpdateTimer.C:
			continue
		case <-w.killChan:
			drainCacheTimer()
			return
		case <-w.renter.tg.StopChan():
			drainCacheTimer()
			return
		}
	}
}

// newWorker will create and return a worker that is ready to receive jobs.
func (r *Renter) newWorker(hostPubKey types.SiaPublicKey, blockHeight types.BlockHeight, account *account) (*worker, error) {
	host, ok, err := r.hostDB.Host(hostPubKey)
	if err != nil {
		return nil, errors.AddContext(err, "could not find host entry")
	}
	if !ok {
		return nil, errors.New("host does not exist")
	}

<<<<<<< HEAD
	contract, ok := r.hostContractor.ContractByPublicKey(hostPubKey)
	if !ok {
		return nil, errors.New("contract not found")
	}

=======
>>>>>>> d53e8298
	// set the balance target to 1SC
	//
	// TODO: check that the balance target  makes sense in function of the
	// amount of MDM programs it can run with that amount of money
	balanceTarget := types.SiacoinPrecision

	// calculate the host's mux address
	hostMuxAddress := fmt.Sprintf("%s:%s", host.NetAddress.Host(), host.HostExternalSettings.SiaMuxPort)

	w := &worker{
		staticHostPubKey:     hostPubKey,
		staticHostPubKeyStr:  hostPubKey.String(),
		staticHostMuxAddress: hostMuxAddress,
		staticHostVersion:    host.Version,
		staticHostPrices:     hostPrices{},
<<<<<<< HEAD
		staticHostFCID:       contract.ID,
=======
>>>>>>> d53e8298

		staticAccount:       account,
		staticBalanceTarget: balanceTarget,

		cachedBlockHeight: blockHeight,

		killChan: make(chan struct{}),
		wakeChan: make(chan struct{}, 1),
		renter:   r,
	}
	// Get the worker cache set up before returning the worker. This prvents a
	// race condition in some tests.
	if !w.managedUpdateCache() {
		return nil, errors.New("unable to build cache for worker")
	}
	return w, nil
}

// threadedUpdateBlockHeightOnWorkers is called on consensus change and updates
// the (cached) blockheight on every individual worker.
func (r *Renter) threadedUpdateBlockHeightOnWorkers() {
	err := r.tg.Add()
	if err != nil {
		return
	}
	defer r.tg.Done()

	// grab the current block height and have all workers cache it
	blockHeight := r.cs.Height()
	for _, worker := range r.staticWorkerPool.managedWorkers() {
<<<<<<< HEAD
		worker.mu.Lock()
		worker.cachedBlockHeight = blockHeight
		worker.mu.Unlock()
=======
		worker.managedUpdateBlockHeight(blockHeight)
>>>>>>> d53e8298
	}
}

// managedTryRefillAccount will check if the account needs to be refilled
func (w *worker) managedTryRefillAccount() {
<<<<<<< HEAD
	if build.VersionCmp(w.staticHostVersion, renterHostProtocolVersion) < 0 {
=======
	// check host version
	if build.VersionCmp(w.staticHostVersion, compatRHProtocolVersion) < 0 {
>>>>>>> d53e8298
		return
	}

	// set refill threshold at half the balance target
	threshold := w.staticBalanceTarget.Div64(2)
	refillAmount := threshold
	if w.staticAccount.managedTryRefill(threshold, refillAmount) {
		err := w.renter.tg.Add()
		if err != nil {
			w.renter.log.Println(err)
			return
		}
		go func() {
<<<<<<< HEAD
			var err error
			defer w.renter.tg.Done()
			defer w.staticAccount.managedCommitDeposit(refillAmount, err == nil)
			_, err = w.managedFundAccount(refillAmount)
=======
			defer w.renter.tg.Done()
			_, err = w.managedFundAccount(refillAmount)
			w.staticAccount.managedCommitDeposit(refillAmount, err == nil)
>>>>>>> d53e8298
			if err != nil {
				w.renter.log.Println("ERROR: failed to refill account", err)
				// TODO: add cooldown mechanism
			}
		}()
	}
}

// managedTryUpdatePriceTable will check if the price table needs to be updated
func (w *worker) managedTryUpdatePriceTable() {
<<<<<<< HEAD
	if build.VersionCmp(w.staticHostVersion, renterHostProtocolVersion) < 0 {
=======
	// check host version
	if build.VersionCmp(w.staticHostVersion, compatRHProtocolVersion) < 0 {
>>>>>>> d53e8298
		return
	}

	if w.staticHostPrices.managedTryUpdate() {
		err := w.renter.tg.Add()
		if err != nil {
			w.renter.log.Println(err)
			return
		}
		go func() {
			defer w.renter.tg.Done()
			err := w.managedUpdatePriceTable()
			if err != nil {
				w.renter.log.Println("ERROR: failed to update price table", err)
				// TODO: add retry mechanism
			}
		}()
	}
}

<<<<<<< HEAD
=======
// managedUpdateBlockHeight sets the given block height on the worker
func (w *worker) managedUpdateBlockHeight(blockHeight types.BlockHeight) {
	w.mu.Lock()
	w.cachedBlockHeight = blockHeight
	w.mu.Unlock()
}

>>>>>>> d53e8298
// hostPrices is a helper struct that wraps a priceTable and adds its own
// separate mutex. It contains a flag 'updating' which indicates whether or not
// we are currently in the process of updating the pricetable. It also has an
// 'updateAt' property that is set when a price table is updated and is set to
// the time when we want to update the host prices.
type hostPrices struct {
	priceTable modules.RPCPriceTable
	updateAt   int64
	updating   bool
	staticMu   sync.Mutex
}

// managedPriceTable returns the current price table
<<<<<<< HEAD
func (hp *hostPrices) managedPriceTable() modules.RPCPriceTable {
	hp.staticMu.Lock()
	defer hp.staticMu.Unlock()
	return hp.priceTable
=======
func (hp *hostPrices) managedPriceTable() *modules.RPCPriceTable {
	hp.staticMu.Lock()
	defer hp.staticMu.Unlock()
	return &hp.priceTable
>>>>>>> d53e8298
}

// managedTryUpdate is a helper function that checks whether or not we have to
// update the price table. If so, it flips the 'updating' flag on the hostPrices
// object to ensure we only try this once.
func (hp *hostPrices) managedTryUpdate() bool {
	hp.staticMu.Lock()
	defer hp.staticMu.Unlock()

	if !hp.updating && time.Now().Unix() >= hp.updateAt {
		hp.updating = true
		return true
	}
	return false
}

// managedUpdatePriceTable is a helper function that sets the priceTable and
// calculates when we should try and update the price table again. It flips the
// 'updating' flag to false.
func (hp *hostPrices) managedUpdatePriceTable(pt modules.RPCPriceTable) {
	hp.staticMu.Lock()
	defer hp.staticMu.Unlock()

	hp.priceTable = pt
	hp.updateAt = time.Now().Unix() + (pt.Expiry-time.Now().Unix())/2
	hp.updating = false
}<|MERGE_RESOLUTION|>--- conflicted
+++ resolved
@@ -37,15 +37,9 @@
 )
 
 const (
-<<<<<<< HEAD
-	// renterHostProtocolVersion is the version threshold at which to use the
-	// new renter-host protocol
-	renterHostProtocolVersion = "1.4.8"
-=======
 	// compatRHProtocolVersion is the minimum version a host must have in order
 	// to ensure we can use the new renter host protocol
 	compatRHProtocolVersion = "1.5.0"
->>>>>>> d53e8298
 )
 
 var (
@@ -78,28 +72,17 @@
 	staticHostPubKeyStr  string
 	staticHostMuxAddress string
 	staticHostVersion    string
-<<<<<<< HEAD
 	staticHostFCID       types.FileContractID
-=======
 
 	// Cached blockheight, updated by the renter when consensus changes. We
 	// cache it on the worker to avoid fetching it from consensus on every RPC
 	// call that requires to know the current block height.
 	cachedBlockHeight types.BlockHeight
->>>>>>> d53e8298
 
 	// Cached value for the contract utility, updated infrequently.
 	cachedContractID      types.FileContractID
 	cachedContractUtility modules.ContractUtility
 
-<<<<<<< HEAD
-	// Cached blockheight, updated by the renter when consensus changes. We
-	// cache it on the worker to avoid fetching it from consensus on every RPC
-	// call that requires to know the current block height.
-	cachedBlockHeight types.BlockHeight
-
-=======
->>>>>>> d53e8298
 	// Download variables that are not protected by a mutex, but also do not
 	// need to be protected by a mutex, as they are only accessed by the master
 	// thread for the worker.
@@ -289,13 +272,11 @@
 	lastCacheUpdate := time.Now()
 
 	// Fetch the host's price table
-	err := w.managedUpdatePriceTable()
-	if err != nil {
-		msg := "Worker is being insta-killed because the host's prices could not be fetched"
-		build.Critical(msg)
-		w.renter.log.Println(msg)
-		return
-		// TODO: add retry mechanism
+	if build.VersionCmp(w.staticHostVersion, compatRHProtocolVersion) >= 0 {
+		if err := w.managedUpdatePriceTable(); err != nil {
+			w.renter.log.Println("Worker is being insta-killed because the host's prices could not be fetched")
+			return
+		}
 	}
 
 	// Primary work loop. There are several types of jobs that the worker can
@@ -393,14 +374,11 @@
 		return nil, errors.New("host does not exist")
 	}
 
-<<<<<<< HEAD
 	contract, ok := r.hostContractor.ContractByPublicKey(hostPubKey)
 	if !ok {
 		return nil, errors.New("contract not found")
 	}
 
-=======
->>>>>>> d53e8298
 	// set the balance target to 1SC
 	//
 	// TODO: check that the balance target  makes sense in function of the
@@ -416,10 +394,7 @@
 		staticHostMuxAddress: hostMuxAddress,
 		staticHostVersion:    host.Version,
 		staticHostPrices:     hostPrices{},
-<<<<<<< HEAD
 		staticHostFCID:       contract.ID,
-=======
->>>>>>> d53e8298
 
 		staticAccount:       account,
 		staticBalanceTarget: balanceTarget,
@@ -450,25 +425,15 @@
 	// grab the current block height and have all workers cache it
 	blockHeight := r.cs.Height()
 	for _, worker := range r.staticWorkerPool.managedWorkers() {
-<<<<<<< HEAD
-		worker.mu.Lock()
-		worker.cachedBlockHeight = blockHeight
-		worker.mu.Unlock()
-=======
 		worker.managedUpdateBlockHeight(blockHeight)
->>>>>>> d53e8298
 	}
 }
 
 // managedTryRefillAccount will check if the account needs to be refilled
 func (w *worker) managedTryRefillAccount() {
-<<<<<<< HEAD
-	if build.VersionCmp(w.staticHostVersion, renterHostProtocolVersion) < 0 {
-=======
 	// check host version
 	if build.VersionCmp(w.staticHostVersion, compatRHProtocolVersion) < 0 {
->>>>>>> d53e8298
-		return
+		build.Critical("Executing new RHP RPC on host with version", w.staticHostVersion)
 	}
 
 	// set refill threshold at half the balance target
@@ -481,16 +446,9 @@
 			return
 		}
 		go func() {
-<<<<<<< HEAD
-			var err error
-			defer w.renter.tg.Done()
-			defer w.staticAccount.managedCommitDeposit(refillAmount, err == nil)
-			_, err = w.managedFundAccount(refillAmount)
-=======
 			defer w.renter.tg.Done()
 			_, err = w.managedFundAccount(refillAmount)
 			w.staticAccount.managedCommitDeposit(refillAmount, err == nil)
->>>>>>> d53e8298
 			if err != nil {
 				w.renter.log.Println("ERROR: failed to refill account", err)
 				// TODO: add cooldown mechanism
@@ -501,13 +459,9 @@
 
 // managedTryUpdatePriceTable will check if the price table needs to be updated
 func (w *worker) managedTryUpdatePriceTable() {
-<<<<<<< HEAD
-	if build.VersionCmp(w.staticHostVersion, renterHostProtocolVersion) < 0 {
-=======
 	// check host version
 	if build.VersionCmp(w.staticHostVersion, compatRHProtocolVersion) < 0 {
->>>>>>> d53e8298
-		return
+		build.Critical("Executing new RHP RPC on host with version", w.staticHostVersion)
 	}
 
 	if w.staticHostPrices.managedTryUpdate() {
@@ -527,8 +481,6 @@
 	}
 }
 
-<<<<<<< HEAD
-=======
 // managedUpdateBlockHeight sets the given block height on the worker
 func (w *worker) managedUpdateBlockHeight(blockHeight types.BlockHeight) {
 	w.mu.Lock()
@@ -536,7 +488,6 @@
 	w.mu.Unlock()
 }
 
->>>>>>> d53e8298
 // hostPrices is a helper struct that wraps a priceTable and adds its own
 // separate mutex. It contains a flag 'updating' which indicates whether or not
 // we are currently in the process of updating the pricetable. It also has an
@@ -550,17 +501,10 @@
 }
 
 // managedPriceTable returns the current price table
-<<<<<<< HEAD
 func (hp *hostPrices) managedPriceTable() modules.RPCPriceTable {
 	hp.staticMu.Lock()
 	defer hp.staticMu.Unlock()
 	return hp.priceTable
-=======
-func (hp *hostPrices) managedPriceTable() *modules.RPCPriceTable {
-	hp.staticMu.Lock()
-	defer hp.staticMu.Unlock()
-	return &hp.priceTable
->>>>>>> d53e8298
 }
 
 // managedTryUpdate is a helper function that checks whether or not we have to
