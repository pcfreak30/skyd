--- conflicted
+++ resolved
@@ -562,19 +562,6 @@
 			unusedHosts: map[string]struct{}{
 				wt.staticHostPubKey.String(): {},
 			},
-<<<<<<< HEAD
-			piecesNeeded:        pieces,
-			piecesCompleted:     0,
-			piecesRegistered:    0,
-			pieceUsage:          make([]bool, pieces),
-			released:            true,
-			workersRemaining:    1,
-			physicalChunkData:   make([][]byte, pieces),
-			logicalChunkData:    make([][]byte, pieces),
-			availableChan:       make(chan struct{}),
-			uploadCompletedChan: make(chan struct{}),
-			memoryNeeded:        uint64(pieces) * modules.SectorSize,
-=======
 			piecesNeeded:              pieces,
 			piecesCompleted:           0,
 			piecesRegistered:          0,
@@ -586,7 +573,6 @@
 			staticAvailableChan:       make(chan struct{}),
 			staticUploadCompletedChan: make(chan struct{}),
 			memoryNeeded:              uint64(pieces) * modules.SectorSize,
->>>>>>> c106b826
 		}
 	}
 
