package siafile

import (
	"bytes"
	"reflect"
	"testing"

	"gitlab.com/NebulousLabs/Sia/crypto"
<<<<<<< HEAD
=======
	"gitlab.com/NebulousLabs/Sia/modules"
>>>>>>> ca65094b
	"gitlab.com/NebulousLabs/Sia/types"
)

// TestSnapshot tests if a snapshot is created correctly from a SiaFile.
func TestSnapshot(t *testing.T) {
	if testing.Short() {
		t.SkipNow()
	}
	t.Parallel()

	// Create a random file for testing and create a snapshot from it.
	sf := dummyEntry(newTestFile())
	snap, err := sf.Snapshot()
	if err != nil {
		t.Fatal(err)
	}

	// Make sure the snapshot has the same fields as the SiaFile.
<<<<<<< HEAD
	if sf.numChunks() != uint64(len(snap.staticChunks)) {
		t.Errorf("expected %v chunks but got %v", sf.numChunks(), len(snap.staticChunks))
=======
	if sf.numChunks != len(snap.staticChunks) {
		t.Errorf("expected %v chunks but got %v", sf.numChunks, len(snap.staticChunks))
>>>>>>> ca65094b
	}
	if sf.staticMetadata.FileSize != snap.staticFileSize {
		t.Errorf("staticFileSize was %v but should be %v",
			snap.staticFileSize, sf.staticMetadata.FileSize)
	}
	if sf.staticMetadata.StaticPieceSize != snap.staticPieceSize {
		t.Errorf("staticPieceSize was %v but should be %v",
			snap.staticPieceSize, sf.staticMetadata.StaticPieceSize)
	}
	if sf.staticMetadata.staticErasureCode.MinPieces() != snap.staticErasureCode.MinPieces() {
		t.Errorf("minPieces was %v but should be %v",
			sf.staticMetadata.staticErasureCode.MinPieces(), snap.staticErasureCode.MinPieces())
	}
	if sf.staticMetadata.staticErasureCode.NumPieces() != snap.staticErasureCode.NumPieces() {
		t.Errorf("numPieces was %v but should be %v",
			sf.staticMetadata.staticErasureCode.NumPieces(), snap.staticErasureCode.NumPieces())
	}
	if sf.staticMetadata.CombinedChunkStatus != snap.staticCombinedChunkStatus {
		t.Errorf("combinedChunkStatus was %v but should be %v",
			snap.staticCombinedChunkStatus, sf.staticMetadata.CombinedChunkStatus)
	}
	if !bytes.Equal(sf.staticMetadata.StaticMasterKey, snap.staticMasterKey.Key()) {
		t.Error("masterkeys don't match")
	}
	if sf.staticMetadata.StaticMasterKeyType != snap.staticMasterKey.Type() {
		t.Error("masterkey types don't match")
	}
	if sf.staticMetadata.Mode != snap.staticMode {
		t.Error("modes don't match")
	}
	if len(sf.pubKeyTable) > 0 && len(snap.staticPubKeyTable) > 0 &&
		!reflect.DeepEqual(sf.pubKeyTable, snap.staticPubKeyTable) {
		t.Error("pubkeytables don't match", sf.pubKeyTable, snap.staticPubKeyTable)
	}
	sf.staticSiaFileSet.mu.Lock()
	if sf.staticSiaFileSet.siaPath(sf) != snap.staticSiaPath {
		t.Error("siapaths don't match")
	}
	sf.staticSiaFileSet.mu.Unlock()
	// Compare the pieces.
<<<<<<< HEAD
	for i := range sf.allChunks() {
		sfPieces, err := sf.Pieces(uint64(i))
		snapPieces := snap.Pieces(uint64(i))
		if err != nil {
=======
	err = sf.iterateChunksReadonly(func(chunk chunk) error {
		sfPieces, err1 := sf.Pieces(uint64(chunk.Index))
		snapPieces, err2 := snap.Pieces(uint64(chunk.Index))
		if err := errors.Compose(err1, err2); err != nil {
>>>>>>> ca65094b
			t.Fatal(err)
		}
		if !reflect.DeepEqual(sfPieces, snapPieces) {
			t.Error("Pieces don't match")
		}
		return nil
	})
	if err != nil {
		t.Fatal(err)
	}
}

// BenchmarkSnapshot10MB benchmarks the creation of snapshots for Siafiles
// which hold the metadata of a 10 MB file.
func BenchmarkSnapshot10MB(b *testing.B) {
	benchmarkSnapshot(b, uint64(1e7))
}

// BenchmarkSnapshot100MB benchmarks the creation of snapshots for Siafiles
// which hold the metadata of a 100 MB file.
func BenchmarkSnapshot100MB(b *testing.B) {
	benchmarkSnapshot(b, uint64(1e8))
}

// BenchmarkSnapshot1GB benchmarks the creation of snapshots for Siafiles
// which hold the metadata of a 1 GB file.
func BenchmarkSnapshot1GB(b *testing.B) {
	benchmarkSnapshot(b, uint64(1e9))
}

// BenchmarkSnapshot10GB benchmarks the creation of snapshots for Siafiles
// which hold the metadata of a 10 GB file.
func BenchmarkSnapshot10GB(b *testing.B) {
	benchmarkSnapshot(b, uint64(1e10))
}

// benchmarkSnapshot is a helper function for benchmarking the creation of
// snapshots of Siafiles with different sizes.
func benchmarkSnapshot(b *testing.B, fileSize uint64) {
	// Create the file.
	siafile := newBlankTestFile()
	sf := dummyEntry(siafile)
	// Add a host key to the table.
	sf.addRandomHostKeys(1)
	// Add numPieces to each chunk.
	for i := uint64(0); i < sf.NumChunks(); i++ {
<<<<<<< HEAD
		for j := uint64(0); j < uint64(sf.ErasureCode().NumPieces()); j++ {
			sf.AddPiece(types.SiaPublicKey{}, i, j, crypto.Hash{})
		}
	}

	// Save the file to disk.
	if err := sf.saveFile(); err != nil {
		b.Fatal(err)
	}
=======
		for j := uint64(0); j < uint64(rc.NumPieces()); j++ {
			if err := sf.AddPiece(types.SiaPublicKey{}, i, j, crypto.Hash{}); err != nil {
				b.Fatal(err)
			}
		}
	}
>>>>>>> ca65094b
	// Reset the timer.
	b.ResetTimer()

	// Create snapshots as fast as possible.
	for i := 0; i < b.N; i++ {
<<<<<<< HEAD
		_, err := sf.Snapshot()
=======
		_, err = sf.Snapshot()
>>>>>>> ca65094b
		if err != nil {
			b.Fatal(err)
		}
	}
}<|MERGE_RESOLUTION|>--- conflicted
+++ resolved
@@ -6,10 +6,6 @@
 	"testing"
 
 	"gitlab.com/NebulousLabs/Sia/crypto"
-<<<<<<< HEAD
-=======
-	"gitlab.com/NebulousLabs/Sia/modules"
->>>>>>> ca65094b
 	"gitlab.com/NebulousLabs/Sia/types"
 )
 
@@ -28,13 +24,8 @@
 	}
 
 	// Make sure the snapshot has the same fields as the SiaFile.
-<<<<<<< HEAD
-	if sf.numChunks() != uint64(len(snap.staticChunks)) {
-		t.Errorf("expected %v chunks but got %v", sf.numChunks(), len(snap.staticChunks))
-=======
 	if sf.numChunks != len(snap.staticChunks) {
 		t.Errorf("expected %v chunks but got %v", sf.numChunks, len(snap.staticChunks))
->>>>>>> ca65094b
 	}
 	if sf.staticMetadata.FileSize != snap.staticFileSize {
 		t.Errorf("staticFileSize was %v but should be %v",
@@ -75,19 +66,12 @@
 	}
 	sf.staticSiaFileSet.mu.Unlock()
 	// Compare the pieces.
-<<<<<<< HEAD
-	for i := range sf.allChunks() {
-		sfPieces, err := sf.Pieces(uint64(i))
-		snapPieces := snap.Pieces(uint64(i))
+	err = sf.iterateChunksReadonly(func(chunk chunk) error {
+		sfPieces, err := sf.Pieces(uint64(chunk.Index))
 		if err != nil {
-=======
-	err = sf.iterateChunksReadonly(func(chunk chunk) error {
-		sfPieces, err1 := sf.Pieces(uint64(chunk.Index))
-		snapPieces, err2 := snap.Pieces(uint64(chunk.Index))
-		if err := errors.Compose(err1, err2); err != nil {
->>>>>>> ca65094b
 			t.Fatal(err)
 		}
+		snapPieces := snap.Pieces(uint64(chunk.Index))
 		if !reflect.DeepEqual(sfPieces, snapPieces) {
 			t.Error("Pieces don't match")
 		}
@@ -128,38 +112,23 @@
 	// Create the file.
 	siafile := newBlankTestFile()
 	sf := dummyEntry(siafile)
+	rc := sf.staticMetadata.staticErasureCode
 	// Add a host key to the table.
 	sf.addRandomHostKeys(1)
 	// Add numPieces to each chunk.
 	for i := uint64(0); i < sf.NumChunks(); i++ {
-<<<<<<< HEAD
-		for j := uint64(0); j < uint64(sf.ErasureCode().NumPieces()); j++ {
-			sf.AddPiece(types.SiaPublicKey{}, i, j, crypto.Hash{})
-		}
-	}
-
-	// Save the file to disk.
-	if err := sf.saveFile(); err != nil {
-		b.Fatal(err)
-	}
-=======
 		for j := uint64(0); j < uint64(rc.NumPieces()); j++ {
 			if err := sf.AddPiece(types.SiaPublicKey{}, i, j, crypto.Hash{}); err != nil {
 				b.Fatal(err)
 			}
 		}
 	}
->>>>>>> ca65094b
 	// Reset the timer.
 	b.ResetTimer()
 
 	// Create snapshots as fast as possible.
 	for i := 0; i < b.N; i++ {
-<<<<<<< HEAD
 		_, err := sf.Snapshot()
-=======
-		_, err = sf.Snapshot()
->>>>>>> ca65094b
 		if err != nil {
 			b.Fatal(err)
 		}
