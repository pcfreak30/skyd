--- conflicted
+++ resolved
@@ -23,14 +23,8 @@
 		staticMode            os.FileMode
 		staticPubKeyTable     []HostPublicKey
 		staticSiaPath         modules.SiaPath
-<<<<<<< HEAD
-		staticCombinedChunks  []CombinedChunkInfo
-		staticUID             SiafileUID
-		staticFileSet         *SiaFileSet
-=======
 		staticPartialChunks   []PartialChunkInfo
 		staticUID             SiafileUID
->>>>>>> 0cd84ac7
 	}
 )
 
@@ -98,11 +92,7 @@
 	// If the offset points within a partial chunk, we need to adjust our
 	// calculation to compensate for the potential offset within a combined chunk.
 	var totalOffset uint64
-<<<<<<< HEAD
-	for _, cc := range s.staticCombinedChunks {
-=======
 	for _, cc := range s.staticPartialChunks {
->>>>>>> 0cd84ac7
 		totalOffset += cc.Offset
 	}
 	if _, ok := s.IsIncludedPartialChunk(chunkIndex); ok {
@@ -118,15 +108,9 @@
 	return s.staticPieceSize * uint64(s.staticErasureCode.MinPieces())
 }
 
-<<<<<<< HEAD
-// CombinedChunks returns the snapshot's CombinedChunks.
-func (s *Snapshot) CombinedChunks() []CombinedChunkInfo {
-	return s.staticCombinedChunks
-=======
 // PartialChunks returns the snapshot's PartialChunks.
 func (s *Snapshot) PartialChunks() []PartialChunkInfo {
 	return s.staticPartialChunks
->>>>>>> 0cd84ac7
 }
 
 // ErasureCode returns the erasure coder used by the file.
@@ -136,40 +120,23 @@
 
 // IsIncludedPartialChunk returns 'true' if the provided index points to a
 // partial chunk which has been added to the partials sia file already.
-<<<<<<< HEAD
-func (s *Snapshot) IsIncludedPartialChunk(chunkIndex uint64) (CombinedChunkInfo, bool) {
-	idx := CombinedChunkIndex(s.NumChunks(), chunkIndex, len(s.staticCombinedChunks))
-	if idx == -1 {
-		return CombinedChunkInfo{}, false
-	}
-	cc := s.staticCombinedChunks[idx]
-=======
 func (s *Snapshot) IsIncludedPartialChunk(chunkIndex uint64) (PartialChunkInfo, bool) {
 	idx := CombinedChunkIndex(s.NumChunks(), chunkIndex, len(s.staticPartialChunks))
 	if idx == -1 {
 		return PartialChunkInfo{}, false
 	}
 	cc := s.staticPartialChunks[idx]
->>>>>>> 0cd84ac7
 	return cc, cc.Status >= CombinedChunkStatusInComplete
 }
 
 // IsIncompletePartialChunk returns 'true' if the provided index points to a
 // partial chunk which hasn't been added to a partials siafile yet.
 func (s *Snapshot) IsIncompletePartialChunk(chunkIndex uint64) bool {
-<<<<<<< HEAD
-	idx := CombinedChunkIndex(s.NumChunks(), chunkIndex, len(s.staticCombinedChunks))
-	if idx == -1 {
-		return s.staticHasPartialChunk && chunkIndex == uint64(len(s.staticChunks)-1)
-	}
-	return s.staticCombinedChunks[idx].Status < CombinedChunkStatusCompleted
-=======
 	idx := CombinedChunkIndex(s.NumChunks(), chunkIndex, len(s.staticPartialChunks))
 	if idx == -1 {
 		return s.staticHasPartialChunk && chunkIndex == uint64(len(s.staticChunks)-1)
 	}
 	return s.staticPartialChunks[idx].Status < CombinedChunkStatusCompleted
->>>>>>> 0cd84ac7
 }
 
 // MasterKey returns the masterkey used to encrypt the file.
@@ -263,11 +230,7 @@
 			return nil
 		}
 		// Handle incomplete partial chunk.
-<<<<<<< HEAD
 		if sf.isNotCompletedPartialChunk(uint64(chunk.Index)) {
-=======
-		if sf.isIncompletePartialChunk(uint64(chunk.Index)) {
->>>>>>> 0cd84ac7
 			chunks = append(chunks, Chunk{
 				Pieces: make([][]Piece, sf.staticMetadata.staticErasureCode.NumPieces()),
 			})
@@ -300,11 +263,7 @@
 	mode := sf.staticMetadata.Mode
 	uid := sf.staticMetadata.UniqueID
 	hasPartial := sf.staticMetadata.HasPartialChunk
-<<<<<<< HEAD
-	ccs := sf.staticMetadata.CombinedChunks
-=======
 	pcs := sf.staticMetadata.PartialChunks
->>>>>>> 0cd84ac7
 	sf.mu.RUnlock()
 	//////////////////////////////////////////////////////////////////////////////
 	// RLock ends here.
@@ -315,11 +274,7 @@
 	sf.staticSiaFileSet.mu.Unlock()
 	return &Snapshot{
 		staticChunks:          chunks,
-<<<<<<< HEAD
-		staticCombinedChunks:  ccs,
-=======
 		staticPartialChunks:   pcs,
->>>>>>> 0cd84ac7
 		staticHasPartialChunk: hasPartial,
 		staticFileSize:        fileSize,
 		staticPieceSize:       sf.staticMetadata.StaticPieceSize,
@@ -329,9 +284,5 @@
 		staticPubKeyTable:     pkt,
 		staticSiaPath:         sp,
 		staticUID:             uid,
-<<<<<<< HEAD
-		staticFileSet:         sf.staticSiaFileSet,
-=======
->>>>>>> 0cd84ac7
 	}, nil
 }