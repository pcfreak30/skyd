package siafile

import (
	"encoding/json"
	"fmt"
	"io"
	"io/ioutil"
	"os"
	"path/filepath"
	"strings"

	"gitlab.com/NebulousLabs/Sia/build"
	"gitlab.com/NebulousLabs/Sia/encoding"
	"gitlab.com/NebulousLabs/Sia/modules"
	"gitlab.com/NebulousLabs/errors"
	"gitlab.com/NebulousLabs/writeaheadlog"
)

var (
	// errUnknownSiaFileUpdate is returned when applyUpdates finds an update
	// that is unknown
	errUnknownSiaFileUpdate = errors.New("unknown siafile update")
)

// ApplyUpdates is a wrapper for applyUpdates that uses the production
// dependencies.
func ApplyUpdates(updates ...writeaheadlog.Update) error {
	return applyUpdates(modules.ProdDependencies, updates...)
}

// LoadSiaFile is a wrapper for loadSiaFile that uses the production
// dependencies.
func LoadSiaFile(path string, wal *writeaheadlog.WAL) (*SiaFile, error) {
	return loadSiaFile(path, wal, modules.ProdDependencies)
}

// LoadSiaFileFromReader allows loading a SiaFile from a different location that
// directly from disk as long as the source satisfies the SiaFileSource
// interface.
func LoadSiaFileFromReader(r io.ReadSeeker, path string, wal *writeaheadlog.WAL) (*SiaFile, error) {
	return loadSiaFileFromReader(r, path, wal, modules.ProdDependencies)
}

// LoadSiaFileMetadata is a wrapper for loadSiaFileMetadata that uses the
// production dependencies.
func LoadSiaFileMetadata(path string) (Metadata, error) {
	return loadSiaFileMetadata(path, modules.ProdDependencies)
}

<<<<<<< HEAD
// SavePartialChunk saves the binary data of the last chunk of the file in a
// separate file in the same folder as the SiaFile.
func (sf *SiaFile) SavePartialChunk(partialChunk []byte) error {
	// SavePartialChunk can only be called when there is no partial chunk yet.
	if sf.staticMetadata.CombinedChunkStatus != CombinedChunkStatusHasChunk {
		return fmt.Errorf("Can't call SavePartialChunk unless status is %v but was %v",
			CombinedChunkStatusHasChunk, sf.staticMetadata.CombinedChunkStatus)
	}
	// Sanity check partial chunk size.
	if uint64(len(partialChunk)) >= sf.staticChunkSize() || len(partialChunk) == 0 {
		return fmt.Errorf("can't call SavePartialChunk with a partial chunk >= chunkSize (%v >= %v) or 0",
			len(partialChunk), sf.staticChunkSize())
	}
	sf.mu.Lock()
	defer sf.mu.Unlock()
	// Write the chunk to disk.
	update := createInsertUpdate(sf.partialFilePath(), 0, partialChunk)
	// Update the status of the combined chunk.
	sf.staticMetadata.CombinedChunkStatus = CombinedChunkStatusIncomplete
	u, err := sf.saveMetadataUpdates()
	if err != nil {
		return err
	}
	return createAndApplyTransaction(sf.wal, append(u, update)...)
}

// LoadPartialChunk loads the contents of a partial chunk from disk.
func (sf *SiaFile) LoadPartialChunk() ([]byte, error) {
	// LoadPartialChunk can only be called when there is no combined chunk yet.
	if sf.staticMetadata.CombinedChunkStatus != CombinedChunkStatusIncomplete {
		return nil, fmt.Errorf("Can't call LoadPartialChunk unless status is %v but was %v",
			CombinedChunkStatusIncomplete, sf.staticMetadata.CombinedChunkStatus)
	}
	sf.mu.RLock()
	defer sf.mu.RUnlock()
	return ioutil.ReadFile(sf.partialFilePath())
}

// SetPartialsSiaFile sets the partialsSiaFile field of the SiaFile. This is
// usually done for non-partials SiaFiles after loading them from disk.
func (sf *SiaFile) SetPartialsSiaFile(partialsSiaFile *SiaFileSetEntry) {
	sf.mu.Lock()
	defer sf.mu.Unlock()
	sf.partialsSiaFile = partialsSiaFile
=======
// SetSiaFilePath sets the path of the siafile on disk.
func (sf *SiaFile) SetSiaFilePath(path string) {
	sf.mu.Lock()
	defer sf.mu.Unlock()
	sf.siaFilePath = path
>>>>>>> 9cc970d5
}

// applyUpdates applies a number of writeaheadlog updates to the corresponding
// SiaFile. This method can apply updates from different SiaFiles and should
// only be run before the SiaFiles are loaded from disk right after the startup
// of siad. Otherwise we might run into concurrency issues.
func applyUpdates(deps modules.Dependencies, updates ...writeaheadlog.Update) error {
	for _, u := range updates {
		err := func() error {
			switch u.Name {
			case updateDeleteName:
				return readAndApplyDeleteUpdate(deps, u)
			case updateInsertName:
				return readAndApplyInsertUpdate(deps, u)
			case updateDeletePartialName:
				return readAndApplyDeleteUpdate(deps, u)
			default:
				return errUnknownSiaFileUpdate
			}
		}()
		if err != nil {
			return errors.AddContext(err, "failed to apply update")
		}
	}
	return nil
}

// createDeleteUpdate is a helper method that creates a writeaheadlog for
// deleting a file.
func createDeleteUpdate(path string) writeaheadlog.Update {
	return writeaheadlog.Update{
		Name:         updateDeleteName,
		Instructions: []byte(path),
	}
}

// createDeletePartialUpdate is a helper method that creates a writeaheadlog for
// deleting a .partial file.
func createDeletePartialUpdate(path string) writeaheadlog.Update {
	return writeaheadlog.Update{
		Name:         updateDeletePartialName,
		Instructions: []byte(path),
	}
}

// loadSiaFile loads a SiaFile from disk.
func loadSiaFile(path string, wal *writeaheadlog.WAL, deps modules.Dependencies) (*SiaFile, error) {
	// Open the file.
	f, err := deps.Open(path)
	if err != nil {
		return nil, err
	}
	defer f.Close()
	return loadSiaFileFromReader(f, path, wal, deps)
}

// loadSiaFileFromReader allows loading a SiaFile from a different location that
// directly from disk as long as the source satisfies the SiaFileSource
// interface.
func loadSiaFileFromReader(r io.ReadSeeker, path string, wal *writeaheadlog.WAL, deps modules.Dependencies) (*SiaFile, error) {
	// Create the SiaFile
	sf := &SiaFile{
		deps:        deps,
		siaFilePath: path,
		wal:         wal,
	}
	// Load the metadata.
	decoder := json.NewDecoder(r)
	err := decoder.Decode(&sf.staticMetadata)
	if err != nil {
		return nil, errors.AddContext(err, "failed to decode metadata")
	}
	// COMPATv137 legacy files might not have a unique id.
	if sf.staticMetadata.UniqueID == "" {
		sf.staticMetadata.UniqueID = uniqueID()
	}
	// COMPATv140 legacy files might not have the CombinedChunkStatus set.
	if sf.staticMetadata.CombinedChunkStatus == CombinedChunkStatusInvalid {
		sf.staticMetadata.CombinedChunkStatus = CombinedChunkStatusNoChunk
	}
	// Create the erasure coder.
	sf.staticMetadata.staticErasureCode, err = unmarshalErasureCoder(sf.staticMetadata.StaticErasureCodeType, sf.staticMetadata.StaticErasureCodeParams)
	if err != nil {
		return nil, err
	}
	// COMPATv140 legacy 0-byte files might not have correct cached fields since we
	// never update them once they are created.
	if sf.staticMetadata.FileSize == 0 {
		ec := sf.staticMetadata.staticErasureCode
		sf.staticMetadata.CachedHealth = 0
		sf.staticMetadata.CachedStuckHealth = 0
		sf.staticMetadata.CachedRedundancy = float64(ec.NumPieces()) / float64(ec.MinPieces())
		sf.staticMetadata.CachedUploadProgress = 100
	}
	// Load the pubKeyTable.
	pubKeyTableLen := sf.staticMetadata.ChunkOffset - sf.staticMetadata.PubKeyTableOffset
	if pubKeyTableLen < 0 {
		return nil, fmt.Errorf("pubKeyTableLen is %v, can't load file", pubKeyTableLen)
	}
	rawPubKeyTable := make([]byte, pubKeyTableLen)
	if _, err := r.Seek(sf.staticMetadata.PubKeyTableOffset, io.SeekStart); err != nil {
		return nil, errors.AddContext(err, "failed to seek to pubKeyTable")
	}
	if _, err := r.Read(rawPubKeyTable); err != nil {
		return nil, errors.AddContext(err, "failed to read pubKeyTable from disk")
	}
	sf.pubKeyTable, err = unmarshalPubKeyTable(rawPubKeyTable)
	if err != nil {
		return nil, errors.AddContext(err, "failed to unmarshal pubKeyTable")
	}
	// Seek to the start of the chunks.
	off, err := r.Seek(sf.staticMetadata.ChunkOffset, io.SeekStart)
	if err != nil {
		return nil, err
	}
	// Sanity check that the offset is page aligned.
	if off%pageSize != 0 {
		return nil, errors.New("chunkOff is not page aligned")
	}
	// Load the chunks.
	chunkBytes := make([]byte, int(sf.staticMetadata.StaticPagesPerChunk)*pageSize)
	for {
		n, err := r.Read(chunkBytes)
		if n == 0 && err == io.EOF {
			break
		} else if err != nil {
			return nil, err
		}
		chunk, err := unmarshalChunk(uint32(sf.staticMetadata.staticErasureCode.NumPieces()), chunkBytes)
		if err != nil {
			return nil, err
		}
		sf.fullChunks = append(sf.fullChunks, chunk)
	}
	return sf, nil
}

// loadSiaFileMetadata loads only the metadata of a SiaFile from disk.
func loadSiaFileMetadata(path string, deps modules.Dependencies) (md Metadata, err error) {
	// Open the file.
	f, err := deps.Open(path)
	if err != nil {
		return Metadata{}, err
	}
	defer f.Close()
	// Load the metadata.
	decoder := json.NewDecoder(f)
	if err = decoder.Decode(&md); err != nil {
		return
	}
	// Create the erasure coder.
	md.staticErasureCode, err = unmarshalErasureCoder(md.StaticErasureCodeType, md.StaticErasureCodeParams)
	if err != nil {
		return
	}
	return
}

// readAndApplyDeleteUpdate reads the delete update and applies it. This helper
// assumes that the file is not open
func readAndApplyDeleteUpdate(deps modules.Dependencies, update writeaheadlog.Update) error {
	err := deps.RemoveFile(readDeleteUpdate(update))
	if os.IsNotExist(err) {
		return nil
	}
	return err
}

// readAndApplyInsertupdate reads the insert update and applies it. This helper
// assumes that the file is not open and so should only be called on start up
// before any siafiles are loaded from disk
func readAndApplyInsertUpdate(deps modules.Dependencies, update writeaheadlog.Update) error {
	// Decode update.
	path, index, data, err := readInsertUpdate(update)
	if err != nil {
		return err
	}

	// Open the file.
	f, err := deps.OpenFile(path, os.O_RDWR|os.O_CREATE, 0600)
	if err != nil {
		return err
	}
	defer f.Close()

	// Write data.
	if n, err := f.WriteAt(data, index); err != nil {
		return err
	} else if n < len(data) {
		return fmt.Errorf("update was only applied partially - %v / %v", n, len(data))
	}
	// Sync file.
	return f.Sync()
}

// readDeleteUpdate unmarshals the update's instructions and returns the
// encoded path.
func readDeleteUpdate(update writeaheadlog.Update) string {
	return string(update.Instructions)
}

// readInsertUpdate unmarshals the update's instructions and returns the path, index
// and data encoded in the instructions.
func readInsertUpdate(update writeaheadlog.Update) (path string, index int64, data []byte, err error) {
	if !IsSiaFileUpdate(update) {
		err = errors.New("readUpdate can't read non-SiaFile update")
		build.Critical(err)
		return
	}
	err = encoding.UnmarshalAll(update.Instructions, &path, &index, &data)
	return
}

// allocateHeaderPage allocates a new page for the metadata and publicKeyTable.
// It returns an update that moves the chunkData back by one pageSize if
// applied and also updates the ChunkOffset of the metadata.
func (sf *SiaFile) allocateHeaderPage() (writeaheadlog.Update, error) {
	// Sanity check the chunk offset.
	if sf.staticMetadata.ChunkOffset%pageSize != 0 {
		build.Critical("the chunk offset is not page aligned")
	}
	// Open the file.
	f, err := sf.deps.OpenFile(sf.siaFilePath, os.O_RDWR|os.O_CREATE, 0600)
	if err != nil {
		return writeaheadlog.Update{}, errors.AddContext(err, "failed to open siafile")
	}
	defer f.Close()
	// Seek the chunk offset.
	_, err = f.Seek(sf.staticMetadata.ChunkOffset, io.SeekStart)
	if err != nil {
		return writeaheadlog.Update{}, err
	}
	// Read all the chunk data.
	chunkData, err := ioutil.ReadAll(f)
	if err != nil {
		return writeaheadlog.Update{}, err
	}
	// Move the offset back by a pageSize.
	sf.staticMetadata.ChunkOffset += pageSize

	// Create and return update.
	return sf.createInsertUpdate(sf.staticMetadata.ChunkOffset, chunkData), nil
}

// applyUpdates applies updates to the SiaFile. Only updates that belong to the
// SiaFile on which applyUpdates is called can be applied. Everything else will
// be considered a developer error and cause the update to not be applied to
// avoid corruption.  applyUpdates also syncs the SiaFile for convenience since
// it already has an open file handle.
func (sf *SiaFile) applyUpdates(updates ...writeaheadlog.Update) (err error) {
	// Sanity check that file hasn't been deleted.
	if sf.deleted {
		return errors.New("can't call applyUpdates on deleted file")
	}

	// If the set of updates contains a delete, all updates prior to that delete
	// are irrelevant, so perform the last delete and then process the remaining
	// updates. This also prevents a bug on Windows where we attempt to delete
	// the file while holding a open file handle.
	for i := len(updates) - 1; i >= 0; i-- {
		u := updates[i]
		switch u.Name {
		case updateDeleteName:
			if err := readAndApplyDeleteUpdate(sf.deps, u); err != nil {
				return err
			}
			updates = updates[i+1:]
			break
		default:
			continue
		}
	}
	if len(updates) == 0 {
		return nil
	}

	// Create the path if it doesn't exist yet.
	if err = os.MkdirAll(filepath.Dir(sf.siaFilePath), 0700); err != nil {
		return err
	}
	// Create and/or open the file.
	f, err := sf.deps.OpenFile(sf.siaFilePath, os.O_RDWR|os.O_CREATE, 0600)
	if err != nil {
		return err
	}
	defer func() {
		if err == nil {
			// If no error occurred we sync and close the file.
			err = errors.Compose(f.Sync(), f.Close())
		} else {
			// Otherwise we still need to close the file.
			err = errors.Compose(err, f.Close())
		}
	}()

	// Apply updates.
	for _, u := range updates {
		err := func() error {
			switch u.Name {
			case updateDeleteName:
				// Sanity check: all of the updates should be insert updates.
				build.Critical("Unexpected non-insert update", u.Name)
				return nil
			case updateInsertName:
				return sf.readAndApplyInsertUpdate(f, u)
			case updateDeletePartialName:
				return readAndApplyDeleteUpdate(sf.deps, u)
			default:
				return errUnknownSiaFileUpdate
			}
		}()
		if err != nil {
			return errors.AddContext(err, "failed to apply update")
		}
	}
	return nil
}

// chunkOffset returns the offset of a marshaled chunk withint the file.
func (sf *SiaFile) chunkOffset(chunkIndex int) int64 {
	if chunkIndex < 0 {
		panic("chunk index can't be negative")
	}
	return sf.staticMetadata.ChunkOffset + int64(chunkIndex)*int64(sf.staticMetadata.StaticPagesPerChunk)*pageSize
}

// createAndApplyTransaction is a helper method that creates a writeaheadlog
// transaction and applies it.
func (sf *SiaFile) createAndApplyTransaction(updates ...writeaheadlog.Update) error {
	// Sanity check that file hasn't been deleted.
	if sf.deleted {
		return errors.New("can't call createAndApplyTransaction on deleted file")
	}
	if len(updates) == 0 {
		return nil
	}
	// Create the writeaheadlog transaction.
	txn, err := sf.wal.NewTransaction(updates)
	if err != nil {
		return errors.AddContext(err, "failed to create wal txn")
	}
	// No extra setup is required. Signal that it is done.
	if err := <-txn.SignalSetupComplete(); err != nil {
		return errors.AddContext(err, "failed to signal setup completion")
	}
	// Apply the updates.
	if err := sf.applyUpdates(updates...); err != nil {
		return errors.AddContext(err, "failed to apply updates")
	}
	// Updates are applied. Let the writeaheadlog know.
	if err := txn.SignalUpdatesApplied(); err != nil {
		return errors.AddContext(err, "failed to signal that updates are applied")
	}
	return nil
}

// createAndApplyTransacton is a generic version of the
// createAndApplyTransaction method of the SiaFile.
func createAndApplyTransaction(wal *writeaheadlog.WAL, updates ...writeaheadlog.Update) error {
	if len(updates) == 0 {
		return nil
	}
	// Create the writeaheadlog transaction.
	txn, err := wal.NewTransaction(updates)
	if err != nil {
		return errors.AddContext(err, "failed to create wal txn")
	}
	// No extra setup is required. Signal that it is done.
	if err := <-txn.SignalSetupComplete(); err != nil {
		return errors.AddContext(err, "failed to signal setup completion")
	}
	// Apply the updates.
	if err := ApplyUpdates(updates...); err != nil {
		return errors.AddContext(err, "failed to apply updates")
	}
	// Updates are applied. Let the writeaheadlog know.
	if err := txn.SignalUpdatesApplied(); err != nil {
		return errors.AddContext(err, "failed to signal that updates are applied")
	}
	return nil
}

// createDeleteUpdate is a helper method that creates a writeaheadlog for
// deleting a file.
func (sf *SiaFile) createDeleteUpdate() writeaheadlog.Update {
	return createDeleteUpdate(sf.siaFilePath)
}

// createInsertUpdate is a helper method which creates a writeaheadlog update for
// writing the specified data to the provided index. It is usually not called
// directly but wrapped into another helper that creates an update for a
// specific part of the SiaFile. e.g. the metadata
func createInsertUpdate(path string, index int64, data []byte) writeaheadlog.Update {
	if index < 0 {
		index = 0
		data = []byte{}
		build.Critical("index passed to createUpdate should never be negative")
	}
	// Create update
	return writeaheadlog.Update{
		Name:         updateInsertName,
		Instructions: encoding.MarshalAll(path, index, data),
	}
}

// createInsertUpdate is a helper method which creates a writeaheadlog update for
// writing the specified data to the provided index. It is usually not called
// directly but wrapped into another helper that creates an update for a
// specific part of the SiaFile. e.g. the metadata
func (sf *SiaFile) createInsertUpdate(index int64, data []byte) writeaheadlog.Update {
	return createInsertUpdate(sf.siaFilePath, index, data)
}

// partialFilePath is a helper to return the path to the SiaFile's .partial
// file.
func (sf *SiaFile) partialFilePath() string {
	return strings.TrimSuffix(sf.siaFilePath, modules.SiaFileExtension) + modules.PartialChunkExtension
}

// readAndApplyInsertUpdate reads the insert update for a SiaFile and then
// applies it
func (sf *SiaFile) readAndApplyInsertUpdate(f modules.File, update writeaheadlog.Update) error {
	// Decode update.
	path, index, data, err := readInsertUpdate(update)
	if err != nil {
		return err
	}

	// Sanity check path. Update should belong to SiaFile.
	if sf.siaFilePath != path {
		build.Critical(fmt.Sprintf("can't apply update for file %s to SiaFile %s", path, sf.siaFilePath))
		return nil
	}

	// Write data.
	if n, err := f.WriteAt(data, index); err != nil {
		return err
	} else if n < len(data) {
		return fmt.Errorf("update was only applied partially - %v / %v", n, len(data))
	}
	return nil
}

// saveFile saves the whole SiaFile atomically.
func (sf *SiaFile) saveFile() error {
	// Sanity check that file hasn't been deleted.
	if sf.deleted {
		return errors.New("can't call saveFile on deleted file")
	}
	headerUpdates, err := sf.saveHeaderUpdates()
	if err != nil {
		return errors.AddContext(err, "failed to to create save header updates")
	}
	chunksUpdates := sf.saveChunksUpdates()
	err = sf.createAndApplyTransaction(append(headerUpdates, chunksUpdates...)...)
	return errors.AddContext(err, "failed to apply saveFile updates")
}

// saveChunkUpdate creates a writeaheadlog update that saves a single marshaled chunk
// to disk when applied.
func (sf *SiaFile) saveChunkUpdate(chunkIndex int) writeaheadlog.Update {
	offset := sf.chunkOffset(chunkIndex)
	chunkBytes := marshalChunk(sf.fullChunks[chunkIndex])
	return sf.createInsertUpdate(offset, chunkBytes)
}

// saveChunksUpdates creates writeaheadlog updates which save the marshaled chunks of
// the SiaFile to disk when applied.
func (sf *SiaFile) saveChunksUpdates() []writeaheadlog.Update {
	// Marshal all the chunks and create updates for them.
	updates := make([]writeaheadlog.Update, 0, len(sf.fullChunks))
	for chunkIndex := range sf.fullChunks {
		update := sf.saveChunkUpdate(chunkIndex)
		updates = append(updates, update)
	}
	return updates
}

// saveHeaderUpdates creates writeaheadlog updates to saves the metadata and
// pubKeyTable of the SiaFile to disk using the writeaheadlog. If the metadata
// and overlap due to growing too large and would therefore corrupt if they
// were written to disk, a new page is allocated.
func (sf *SiaFile) saveHeaderUpdates() ([]writeaheadlog.Update, error) {
	// Create a list of updates which need to be applied to save the metadata.
	var updates []writeaheadlog.Update

	// Marshal the pubKeyTable.
	pubKeyTable, err := marshalPubKeyTable(sf.pubKeyTable)
	if err != nil {
		return nil, errors.AddContext(err, "failed to marshal pubkey table")
	}

	// Update the pubKeyTableOffset. This is not necessarily the final offset
	// but we need to marshal the metadata with this new offset to see if the
	// metadata and the pubKeyTable overlap.
	sf.staticMetadata.PubKeyTableOffset = sf.staticMetadata.ChunkOffset - int64(len(pubKeyTable))

	// Marshal the metadata.
	metadata, err := marshalMetadata(sf.staticMetadata)
	if err != nil {
		return nil, errors.AddContext(err, "failed to marshal metadata")
	}

	// If the metadata and the pubKeyTable overlap, we need to allocate a new
	// page for them. Afterwards we need to marshal the metadata again since
	// ChunkOffset and PubKeyTableOffset change when allocating a new page.
	for int64(len(metadata))+int64(len(pubKeyTable)) > sf.staticMetadata.ChunkOffset {
		// Create update to move chunkData back by a page.
		chunkUpdate, err := sf.allocateHeaderPage()
		if err != nil {
			return nil, errors.AddContext(err, "failed to allocate new header page")
		}
		updates = append(updates, chunkUpdate)
		// Update the PubKeyTableOffset.
		sf.staticMetadata.PubKeyTableOffset = sf.staticMetadata.ChunkOffset - int64(len(pubKeyTable))
		// Marshal the metadata again.
		metadata, err = marshalMetadata(sf.staticMetadata)
		if err != nil {
			return nil, errors.AddContext(err, "failed to marshal metadata again")
		}
	}

	// Create updates for the metadata and pubKeyTable.
	updates = append(updates, sf.createInsertUpdate(0, metadata))
	updates = append(updates, sf.createInsertUpdate(sf.staticMetadata.PubKeyTableOffset, pubKeyTable))
	return updates, nil
}

// saveMetadataUpdates saves the metadata of the SiaFile but not the
// publicKeyTable.  Most of the time updates are only made to the metadata and
// not to the publicKeyTable and the metadata fits within a single disk sector
// on the harddrive. This means that using saveMetadataUpdate instead of
// saveHeader is potentially faster for SiaFiles with a header that can not be
// marshaled within a single page.
func (sf *SiaFile) saveMetadataUpdates() ([]writeaheadlog.Update, error) {
	// Marshal the pubKeyTable.
	pubKeyTable, err := marshalPubKeyTable(sf.pubKeyTable)
	if err != nil {
		return nil, err
	}
	// Sanity check the length of the pubKeyTable to find out if the length of
	// the table changed. We should never just save the metadata if the table
	// changed as well as it might lead to corruptions.
	if sf.staticMetadata.PubKeyTableOffset+int64(len(pubKeyTable)) != sf.staticMetadata.ChunkOffset {
		build.Critical("never call saveMetadata if the pubKeyTable changed, call saveHeader instead")
		return sf.saveHeaderUpdates()
	}
	// Marshal the metadata.
	metadata, err := marshalMetadata(sf.staticMetadata)
	if err != nil {
		return nil, err
	}
	// If the header doesn't fit in the space between the beginning of the file
	// and the pubKeyTable, we need to call saveHeader since the pubKeyTable
	// needs to be moved as well and saveHeader is already handling that
	// edgecase.
	if int64(len(metadata)) > sf.staticMetadata.PubKeyTableOffset {
		return sf.saveHeaderUpdates()
	}
	// Otherwise we can create and return the updates.
	return []writeaheadlog.Update{sf.createInsertUpdate(0, metadata)}, nil
}<|MERGE_RESOLUTION|>--- conflicted
+++ resolved
@@ -47,7 +47,6 @@
 	return loadSiaFileMetadata(path, modules.ProdDependencies)
 }
 
-<<<<<<< HEAD
 // SavePartialChunk saves the binary data of the last chunk of the file in a
 // separate file in the same folder as the SiaFile.
 func (sf *SiaFile) SavePartialChunk(partialChunk []byte) error {
@@ -92,13 +91,13 @@
 	sf.mu.Lock()
 	defer sf.mu.Unlock()
 	sf.partialsSiaFile = partialsSiaFile
-=======
+}
+
 // SetSiaFilePath sets the path of the siafile on disk.
 func (sf *SiaFile) SetSiaFilePath(path string) {
 	sf.mu.Lock()
 	defer sf.mu.Unlock()
 	sf.siaFilePath = path
->>>>>>> 9cc970d5
 }
 
 // applyUpdates applies a number of writeaheadlog updates to the corresponding
