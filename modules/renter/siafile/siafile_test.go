package siafile

import (
	"encoding/hex"
	"fmt"
	"os"
	"path/filepath"
	"reflect"
	"testing"
	"time"

	"gitlab.com/NebulousLabs/errors"
	"gitlab.com/NebulousLabs/fastrand"

	"gitlab.com/NebulousLabs/Sia/crypto"
	"gitlab.com/NebulousLabs/Sia/modules"
	"gitlab.com/NebulousLabs/Sia/types"
)

// dummyEntry wraps a SiaFile into a siaFileSetEntry.
func dummyEntry(s *SiaFile) *siaFileSetEntry {
	return &siaFileSetEntry{
		SiaFile: s,
		staticSiaFileSet: &SiaFileSet{
			staticSiaFileDir: filepath.Dir(s.SiaFilePath()),
			siaFileMap:       make(map[SiafileUID]*siaFileSetEntry),
			siapathToUID:     make(map[modules.SiaPath]SiafileUID),
			wal:              nil,
		},
		threadMap: make(map[uint64]threadInfo),
	}
}

// randomChunk is a helper method for testing that creates a random chunk.
func randomChunk() chunk {
	numPieces := 30
	chunk := chunk{}
	chunk.Pieces = make([][]piece, numPieces)
	fastrand.Read(chunk.ExtensionInfo[:])

	// Add 0-3 pieces for each pieceIndex within the file.
	for pieceIndex := range chunk.Pieces {
		n := fastrand.Intn(4) // [0;3]
		// Create and add n pieces at pieceIndex i.
		for i := 0; i < n; i++ {
			var piece piece
			piece.HostTableOffset = uint32(fastrand.Intn(100))
			fastrand.Read(piece.MerkleRoot[:])
			chunk.Pieces[pieceIndex] = append(chunk.Pieces[pieceIndex], piece)
		}
	}
	return chunk
}

// randomPiece is a helper method for testing that creates a random piece.
func randomPiece() piece {
	var piece piece
	piece.HostTableOffset = uint32(fastrand.Intn(100))
	fastrand.Read(piece.MerkleRoot[:])
	return piece
}

// setCombinedChunkOfTestFile adds a Combined chunk to a SiaFile for tests to be
// able to use a SiaFile that already has its partial chunk contained within a
// combined chunk. If the SiaFile doesn't have a partial chunk, this is a no-op.
// The combined chunk will be stored in the provided 'dir'.
func setCombinedChunkOfTestFile(sf *SiaFile) error {
	// If the file has a partial chunk, fake a combined chunk to make sure we can
	// add a piece to it.
	dir := filepath.Dir(sf.SiaFilePath())
	if sf.CombinedChunkStatus() > CombinedChunkStatusNoChunk {
		partialChunk := fastrand.Bytes(int(sf.Size()) % int(sf.ChunkSize()))
		if sf.CombinedChunkStatus() > CombinedChunkStatusNoChunk {
			if err := sf.SavePartialChunk(partialChunk); err != nil {
				return err
			}
		}
		pci := NewPartialChunkInfo(uint64(len(partialChunk)), 0, sf)
		padding := make([]byte, sf.ChunkSize()-uint64(len(partialChunk)))
		cci := NewCombinedChunkInfo(hex.EncodeToString(fastrand.Bytes(16)), append(partialChunk, padding...), []PartialChunkInfo{pci})
		err := SetCombinedChunk(cci, dir)
		if err != nil {
			return err
		}
	}
	return nil
}

// TestFileNumChunks checks the numChunks method of the file type.
func TestFileNumChunks(t *testing.T) {
	fileSize := func(numSectors uint64) uint64 {
		return numSectors*modules.SectorSize + uint64(fastrand.Intn(int(modules.SectorSize)))
	}
	// Since the pieceSize is 'random' now we test a variety of random inputs.
	tests := []struct {
		fileSize   uint64
		dataPieces int
	}{
		{fileSize(10), 10},
		{fileSize(50), 10},
		{fileSize(100), 10},

		{fileSize(11), 10},
		{fileSize(51), 10},
		{fileSize(101), 10},

		{fileSize(10), 100},
		{fileSize(50), 100},
		{fileSize(100), 100},

		{fileSize(11), 100},
		{fileSize(51), 100},
		{fileSize(101), 100},

		{0, 10}, // 0-length
	}

	for _, test := range tests {
		// Create erasure-coder
		rsc, _ := NewRSCode(test.dataPieces, 1) // can't use 0
		// Create the file
		siaFilePath, _, source, _, sk, _, _, fileMode := newTestFileParams(1, true)
		f, _, _ := customTestFileAndWAL(siaFilePath, source, rsc, sk, test.fileSize, -1, fileMode)
		// Make sure the file reports the correct pieceSize.
		if f.PieceSize() != modules.SectorSize-f.MasterKey().Type().Overhead() {
			t.Fatal("file has wrong pieceSize for its encryption type")
		}
		// Check that the number of chunks matches the expected number.
		expectedNumChunks := test.fileSize / (f.PieceSize() * uint64(test.dataPieces))
		if expectedNumChunks == 0 {
			// There is at least 1 chunk.
			expectedNumChunks = 1
		} else if expectedNumChunks%(f.PieceSize()*uint64(test.dataPieces)) != 0 {
			// If it doesn't divide evenly there will be 1 chunk padding.
			expectedNumChunks++
		}
		if f.NumChunks() != expectedNumChunks {
			t.Errorf("Test %v: expected %v, got %v", test, expectedNumChunks, f.NumChunks())
		}
	}
}

// TestFileRedundancy tests that redundancy is correctly calculated for files
// with varying number of filecontracts and erasure code settings.
func TestFileRedundancy(t *testing.T) {
	if testing.Short() {
		t.SkipNow()
	}
	nDatas := []int{1, 2, 10}
	neverOffline := make(map[string]bool)
	goodForRenew := make(map[string]bool)
	for i := 0; i < 6; i++ {
		pk := types.SiaPublicKey{Key: []byte{byte(i)}}
		neverOffline[pk.String()] = false
		goodForRenew[pk.String()] = true
	}
	// Create a testDir.
	dir := filepath.Join(os.TempDir(), t.Name())
	if err := os.RemoveAll(dir); err != nil {
		t.Fatal(err)
	}
	if err := os.MkdirAll(dir, 0600); err != nil {
		t.Fatal(err)
	}

	for _, nData := range nDatas {
		rsc, _ := NewRSCode(nData, 10)
		f, _, _ := newBlankTestFileAndWALWithEC(rsc)
		// Test that an empty file has 0 redundancy.
		if r, ur := f.Redundancy(neverOffline, goodForRenew); r != 0 || ur != 0 {
			t.Error("expected 0 redundancy, got", r, ur)
		}
		// Test that a file with 1 host that has a piece for every chunk but
		// one chunk still has a redundancy of 0.
		for i := uint64(0); i < f.NumChunks()-1; i++ {
			err := f.AddPiece(types.SiaPublicKey{Key: []byte{byte(0)}}, i, 0, crypto.Hash{})
			if err != nil {
				t.Fatal(err)
			}
		}
		if r, ur := f.Redundancy(neverOffline, goodForRenew); r != 0 || ur != 0 {
			t.Error("expected 0 redundancy, got", r, ur)
		}
		// Test that adding another host with a piece for every chunk but one
		// chunk still results in a file with redundancy 0.
		for i := uint64(0); i < f.NumChunks()-1; i++ {
			err := f.AddPiece(types.SiaPublicKey{Key: []byte{byte(1)}}, i, 1, crypto.Hash{})
			if err != nil {
				t.Fatal(err)
			}
		}
		if r, ur := f.Redundancy(neverOffline, goodForRenew); r != 0 || ur != 0 {
			t.Error("expected 0 redundancy, got", r)
		}
		// If the file has a partial chunk, fake a combined chunk to make sure we can
		// add a piece to it.
		if err := setCombinedChunkOfTestFile(f); err != nil {
			t.Fatal(err)
		}
		// Test that adding a file contract with a piece for the missing chunk
		// results in a file with redundancy > 0 && <= 1.
		err := f.AddPiece(types.SiaPublicKey{Key: []byte{byte(2)}}, f.NumChunks()-1, 0, crypto.Hash{})
		if err != nil {
			t.Fatal(err)
		}
		// 1.0 / MinPieces because the chunk with the least number of pieces has 1 piece.
		expectedR := 1.0 / float64(f.ErasureCode().MinPieces())
		if r, ur := f.Redundancy(neverOffline, goodForRenew); r != expectedR || ur != expectedR {
			t.Errorf("expected %f redundancy, got %f %f", expectedR, r, ur)
		}
		// Test that adding a file contract that has erasureCode.MinPieces() pieces
		// per chunk for all chunks results in a file with redundancy > 1.
		for iChunk := uint64(0); iChunk < f.NumChunks(); iChunk++ {
			for iPiece := uint64(1); iPiece < uint64(f.ErasureCode().MinPieces()); iPiece++ {
				err := f.AddPiece(types.SiaPublicKey{Key: []byte{byte(3)}}, iChunk, iPiece, crypto.Hash{})
				if err != nil {
					t.Fatal(err)
				}
			}
			err := f.AddPiece(types.SiaPublicKey{Key: []byte{byte(4)}}, iChunk, uint64(f.ErasureCode().MinPieces()), crypto.Hash{})
			if err != nil {
				t.Fatal(err)
			}
		}
		// 1+MinPieces / MinPieces because the chunk with the least number of pieces has 1+MinPieces pieces.
		expectedR = float64(1+f.ErasureCode().MinPieces()) / float64(f.ErasureCode().MinPieces())
		if r, ur := f.Redundancy(neverOffline, goodForRenew); r != expectedR || ur != expectedR {
			t.Errorf("expected %f redundancy, got %f", expectedR, r)
		}

		// verify offline file contracts are not counted in the redundancy
		for iChunk := uint64(0); iChunk < f.NumChunks(); iChunk++ {
			for iPiece := uint64(0); iPiece < uint64(f.ErasureCode().MinPieces()); iPiece++ {
				err := f.AddPiece(types.SiaPublicKey{Key: []byte{byte(5)}}, iChunk, iPiece, crypto.Hash{})
				if err != nil {
					t.Fatal(err)
				}
			}
		}
		specificOffline := make(map[string]bool)
		for pk := range goodForRenew {
			specificOffline[pk] = false
		}
		specificOffline[string(byte(5))] = true
		if r, ur := f.Redundancy(specificOffline, goodForRenew); r != expectedR || ur != expectedR {
			t.Errorf("expected redundancy to ignore offline file contracts, wanted %f got %f", expectedR, r)
		}
	}
}

// TestFileHealth tests that the health of the file is correctly calculated.
//
// Health is equal to (targetParityPieces - actualParityPieces)/targetParityPieces
func TestFileHealth(t *testing.T) {
	if testing.Short() {
		t.SkipNow()
	}
	t.Parallel()

	// Create a Zero byte file
	rsc, _ := NewRSCode(10, 20)
	siaFilePath, _, source, _, sk, _, _, fileMode := newTestFileParams(1, true)
	zeroFile, _, _ := customTestFileAndWAL(siaFilePath, source, rsc, sk, 0, 1, fileMode)

	// Create offline map
	offlineMap := make(map[string]bool)
	goodForRenewMap := make(map[string]bool)

	// Confirm the health is correct
	health, stuckHealth, numStuckChunks := zeroFile.Health(offlineMap, goodForRenewMap)
	if health != 0 {
		t.Fatal("Expected health to be 0 but was", health)
	}
	if stuckHealth != 0 {
		t.Fatal("Expected stuck health to be 0 but was", stuckHealth)
	}
	if numStuckChunks != 0 {
		t.Fatal("Expected no stuck chunks but found", numStuckChunks)
	}

	// Create File with 1 chunk
	siaFilePath, _, source, _, sk, _, _, fileMode = newTestFileParams(1, true)
	f, _, _ := customTestFileAndWAL(siaFilePath, source, rsc, sk, 100, 1, fileMode)

	// Check file health, since there are no pieces in the chunk yet no good
	// pieces will be found resulting in a health of 1.5 with the erasure code
	// settings of 10/30. Since there are no stuck chunks the stuckHealth of the
	// file should be 0
	//
	// 1 - ((0 - 10) / 20)
	health, stuckHealth, _ = f.Health(offlineMap, goodForRenewMap)
	if health != 1.5 {
		t.Fatalf("Health of file not as expected, got %v expected 1.5", health)
	}
	if stuckHealth != float64(0) {
		t.Fatalf("Stuck Health of file not as expected, got %v expected 0", stuckHealth)
	}

	// Add good pieces to first Piece Set
	if err := setCombinedChunkOfTestFile(f); err != nil {
		t.Fatal(err)
	}
	for i := 0; i < 2; i++ {
		host := fmt.Sprintln("host", i)
		spk := types.SiaPublicKey{}
		spk.LoadString(host)
		offlineMap[spk.String()] = false
		goodForRenewMap[spk.String()] = true
		if err := f.AddPiece(spk, 0, 0, crypto.Hash{}); err != nil {
			t.Fatal(err)
		}
	}

	// Check health, even though two pieces were added the health should be 1.45
	// since the two good pieces were added to the same pieceSet
	//
	// 1 - ((1 - 10) / 20)
	health, _, _ = f.Health(offlineMap, goodForRenewMap)
	if health != 1.45 {
		t.Fatalf("Health of file not as expected, got %v expected 1.45", health)
	}

	// Add one good pieces to second piece set, confirm health is now 1.40.
	host := fmt.Sprintln("host", 0)
	spk := types.SiaPublicKey{}
	spk.LoadString(host)
	offlineMap[spk.String()] = false
	goodForRenewMap[spk.String()] = true
	if err := f.AddPiece(spk, 0, 1, crypto.Hash{}); err != nil {
		t.Fatal(err)
	}
	health, _, _ = f.Health(offlineMap, goodForRenewMap)
	if health != 1.40 {
		t.Fatalf("Health of file not as expected, got %v expected 1.40", health)
	}

	// Add another good pieces to second piece set, confirm health is still 1.40.
	host = fmt.Sprintln("host", 1)
	spk = types.SiaPublicKey{}
	spk.LoadString(host)
	offlineMap[spk.String()] = false
	goodForRenewMap[spk.String()] = true
	if err := f.AddPiece(spk, 0, 1, crypto.Hash{}); err != nil {
		t.Fatal(err)
	}
	health, _, _ = f.Health(offlineMap, goodForRenewMap)
	if health != 1.40 {
		t.Fatalf("Health of file not as expected, got %v expected 1.40", health)
	}

	// Mark chunk as stuck
	err := f.SetStuck(0, true)
	if err != nil {
		t.Fatal(err)
	}
	health, stuckHealth, numStuckChunks = f.Health(offlineMap, goodForRenewMap)
	// Health should now be 0 since there are no unstuck chunks
	if health != 0 {
		t.Fatalf("Health of file not as expected, got %v expected 0", health)
	}
	// Stuck Health should now be 1.4
	if stuckHealth != 1.40 {
		t.Fatalf("Stuck Health of file not as expected, got %v expected 1.40", stuckHealth)
	}
	// There should be 1 stuck chunk
	if numStuckChunks != 1 {
		t.Fatalf("Expected 1 stuck chunk but found %v", numStuckChunks)
	}

	// Create File with 2 chunks
	siaFilePath, _, source, _, sk, _, _, fileMode = newTestFileParams(1, true)
	f, _, _ = customTestFileAndWAL(siaFilePath, source, rsc, sk, 5e4, 2, fileMode)
	if err != nil {
		t.Fatal(err)
	}

	// Create offline map
	offlineMap = make(map[string]bool)
	goodForRenewMap = make(map[string]bool)

	// Check file health, since there are no pieces in the chunk yet no good
	// pieces will be found resulting in a health of 1.5
	health, _, _ = f.Health(offlineMap, goodForRenewMap)
	if health != 1.5 {
		t.Fatalf("Health of file not as expected, got %v expected 1.5", health)
	}

	// Add good pieces to the first chunk
	for i := 0; i < 4; i++ {
		host := fmt.Sprintln("host", i)
		spk := types.SiaPublicKey{}
		spk.LoadString(host)
		offlineMap[spk.String()] = false
		goodForRenewMap[spk.String()] = true
		if err := f.AddPiece(spk, 0, uint64(i%2), crypto.Hash{}); err != nil {
			t.Fatal(err)
		}
	}

	// Check health, should still be 1.5 because other chunk doesn't have any
	// good pieces
	health, stuckHealth, _ = f.Health(offlineMap, goodForRenewMap)
	if health != 1.5 {
		t.Fatalf("Health of file not as expected, got %v expected 1.5", health)
	}

	// Add good pieces to second chunk, confirm health is 1.40 since both chunks
	// have 2 good pieces.
	if err := setCombinedChunkOfTestFile(f); err != nil {
		t.Fatal(err)
	}
	for i := 0; i < 4; i++ {
		host := fmt.Sprintln("host", i)
		spk := types.SiaPublicKey{}
		spk.LoadString(host)
		offlineMap[spk.String()] = false
		goodForRenewMap[spk.String()] = true
		if err := f.AddPiece(spk, 1, uint64(i%2), crypto.Hash{}); err != nil {
			t.Fatal(err)
		}
	}
	health, _, _ = f.Health(offlineMap, goodForRenewMap)
	if health != 1.40 {
		t.Fatalf("Health of file not as expected, got %v expected 1.40", health)
	}

	// Mark second chunk as stuck
	err = f.SetStuck(1, true)
	if err != nil {
		t.Fatal(err)
	}
	health, stuckHealth, numStuckChunks = f.Health(offlineMap, goodForRenewMap)
	// Since both chunks have the same health, the file health and the file stuck health should be the same
	if health != 1.40 {
		t.Fatalf("Health of file not as expected, got %v expected 1.40", health)
	}
	if stuckHealth != 1.40 {
		t.Fatalf("Stuck Health of file not as expected, got %v expected 1.4", stuckHealth)
	}
	// Check health, verify there is 1 stuck chunk
	if numStuckChunks != 1 {
		t.Fatalf("Expected 1 stuck chunk but found %v", numStuckChunks)
	}
}

// TestGrowNumChunks is a unit test for the SiaFile's GrowNumChunks method.
func TestGrowNumChunks(t *testing.T) {
	if testing.Short() {
		t.SkipNow()
	}
	t.Parallel()

	// Create a blank file.
	siaFilePath, _, source, rc, sk, fileSize, numChunks, fileMode := newTestFileParams(1, false)
	sf, wal, _ := customTestFileAndWAL(siaFilePath, source, rc, sk, fileSize, numChunks, fileMode)
	expectedChunks := sf.NumChunks()
	expectedSize := sf.Size()

	// Declare a check method.
	checkFile := func(sf *SiaFile, numChunks, size uint64) {
		if numChunks != sf.NumChunks() {
			t.Fatalf("Expected %v chunks but was %v", numChunks, sf.NumChunks())
		}
		if size != sf.Size() {
			t.Fatalf("Expected size to be %v but was %v", size, sf.Size())
		}
	}

	// Increase the size of the file by 1 chunk.
	expectedChunks++
	expectedSize += sf.ChunkSize()
	err := sf.GrowNumChunks(expectedChunks)
	if err != nil {
		t.Fatal(err)
	}
	// Check the file after growing the chunks.
	checkFile(sf, expectedChunks, expectedSize)
	// Load the file from disk again to also check that persistence works.
	sf, err = LoadSiaFile(sf.siaFilePath, wal)
	if err != nil {
		t.Fatal(err)
	}
	// Check that size and chunks still match.
	checkFile(sf, expectedChunks, expectedSize)

	// Call GrowNumChunks with the same argument again. This should be a no-op.
	err = sf.GrowNumChunks(expectedChunks)
	if err != nil {
		t.Fatal(err)
	}
	// Check the file after growing the chunks.
	checkFile(sf, expectedChunks, expectedSize)
	// Load the file from disk again to also check that no wrong persistence
	// happened.
	sf, err = LoadSiaFile(sf.siaFilePath, wal)
	if err != nil {
		t.Fatal(err)
	}
	// Check that size and chunks still match.
	checkFile(sf, expectedChunks, expectedSize)

	// Grow the file by 2 chunks to see if multiple chunks also work.
	expectedChunks += 2
	expectedSize += 2 * sf.ChunkSize()
	err = sf.GrowNumChunks(expectedChunks)
	if err != nil {
		t.Fatal(err)
	}
	// Check the file after growing the chunks.
	checkFile(sf, expectedChunks, expectedSize)
	// Load the file from disk again to also check that persistence works.
	sf, err = LoadSiaFile(sf.siaFilePath, wal)
	if err != nil {
		t.Fatal(err)
	}
	// Check that size and chunks still match.
	checkFile(sf, expectedChunks, expectedSize)
}

// TestPruneHosts is a unit test for the pruneHosts method.
func TestPruneHosts(t *testing.T) {
	if testing.Short() {
		t.SkipNow()
	}
	t.Parallel()

	sf := newBlankTestFile()

	// Add 3 random hostkeys to the file.
	sf.addRandomHostKeys(3)

	// Save changes to disk.
	updates, err := sf.saveHeaderUpdates()
	if err != nil {
		t.Fatal(err)
	}
	if err := sf.createAndApplyTransaction(updates...); err != nil {
		t.Fatal(err)
	}

	// Add one piece for every host to every pieceSet of the
	for _, hk := range sf.HostPublicKeys() {
<<<<<<< HEAD
		for chunkIndex, chunk := range sf.fullChunks {
=======
		err := sf.iterateChunksReadonly(func(chunk chunk) error {
>>>>>>> ca65094b
			for pieceIndex := range chunk.Pieces {
				if err := sf.AddPiece(hk, uint64(chunk.Index), uint64(pieceIndex), crypto.Hash{}); err != nil {
					t.Fatal(err)
				}
			}
			return nil
		})
		if err != nil {
			t.Fatal(err)
		}
	}

	// Mark hostkeys 0 and 2 as unused.
	sf.pubKeyTable[0].Used = false
	sf.pubKeyTable[2].Used = false
	remainingKey := sf.pubKeyTable[1]

	// Prune the file.
	updates, err = sf.pruneHosts()
	if err != nil {
		t.Fatal(err)
	}
	if err := sf.createAndApplyTransaction(updates...); err != nil {
		t.Fatal(err)
	}

	// Check that there is only a single key left.
	if len(sf.pubKeyTable) != 1 {
		t.Fatalf("There should only be 1 key left but was %v", len(sf.pubKeyTable))
	}
	// The last key should be the correct one.
	if !reflect.DeepEqual(remainingKey, sf.pubKeyTable[0]) {
		t.Fatal("Remaining key doesn't match")
	}
	// Loop over all the pieces and make sure that the pieces with missing
	// hosts were pruned and that the remaining pieces have the correct offset
	// now.
<<<<<<< HEAD
	for chunkIndex := range sf.fullChunks {
		for _, pieceSet := range sf.fullChunks[chunkIndex].Pieces {
=======
	err = sf.iterateChunksReadonly(func(chunk chunk) error {
		for _, pieceSet := range chunk.Pieces {
>>>>>>> ca65094b
			if len(pieceSet) != 1 {
				t.Fatalf("Expected 1 piece in the set but was %v", len(pieceSet))
			}
			// The HostTableOffset should always be 0 since the keys at index 0
			// and 2 were pruned which means that index 1 is now index 0.
			for _, piece := range pieceSet {
				if piece.HostTableOffset != 0 {
					t.Fatalf("HostTableOffset should be 0 but was %v", piece.HostTableOffset)
				}
			}
		}
		return nil
	})
	if err != nil {
		t.Fatal(err)
	}
}

// TestNumPieces tests the chunk's numPieces method.
func TestNumPieces(t *testing.T) {
	// create a random chunk.
	chunk := randomChunk()

	// get the number of pieces of the chunk.
	totalPieces := 0
	for _, pieceSet := range chunk.Pieces {
		totalPieces += len(pieceSet)
	}

	// compare it to the one reported by numPieces.
	if totalPieces != chunk.numPieces() {
		t.Fatalf("Expected %v pieces but was %v", totalPieces, chunk.numPieces())
	}
}

// TestDefragChunk tests if the defragChunk methods correctly prunes pieces
// from a chunk.
func TestDefragChunk(t *testing.T) {
	if testing.Short() {
		t.SkipNow()
	}
	t.Parallel()
	// Get a blank
	sf, _, _ := newBlankTestFileAndWAL(2) // make sure we have 1 full chunk at the beginning of sf.fullChunks

	// Use the first chunk of the file for testing.
<<<<<<< HEAD
	chunk := &sf.fullChunks[0]
=======
	chunk, err := sf.chunk(0)
	if err != nil {
		t.Fatal(err)
	}
>>>>>>> ca65094b

	// Add 100 pieces to each set of pieces, all belonging to the same unused
	// host.
	sf.pubKeyTable = append(sf.pubKeyTable, HostPublicKey{Used: false})
	for i := range chunk.Pieces {
		for j := 0; j < 100; j++ {
			chunk.Pieces[i] = append(chunk.Pieces[i], piece{HostTableOffset: 0})
		}
	}

	// Defrag the chunk. This should remove all the pieces since the host is
	// unused.
	sf.defragChunk(&chunk)
	if chunk.numPieces() != 0 {
		t.Fatalf("chunk should have 0 pieces after defrag but was %v", chunk.numPieces())
	}

	// Do the same thing again, but this time the host is marked as used.
	sf.pubKeyTable[0].Used = true
	for i := range chunk.Pieces {
		for j := 0; j < 100; j++ {
			chunk.Pieces[i] = append(chunk.Pieces[i], piece{HostTableOffset: 0})
		}
	}

	// Defrag the chunk.
	maxChunkSize := int64(sf.staticMetadata.StaticPagesPerChunk) * pageSize
	maxPieces := (maxChunkSize - marshaledChunkOverhead) / marshaledPieceSize
	maxPiecesPerSet := maxPieces / int64(len(chunk.Pieces))
	sf.defragChunk(&chunk)

	// The chunk should be smaller than maxChunkSize.
	if chunkSize := marshaledChunkSize(chunk.numPieces()); chunkSize > maxChunkSize {
		t.Errorf("chunkSize is too big %v > %v", chunkSize, maxChunkSize)
	}
	// The chunk should have less than maxPieces pieces.
	if int64(chunk.numPieces()) > maxPieces {
		t.Errorf("chunk should have <= %v pieces after defrag but was %v",
			maxPieces, chunk.numPieces())
	}
	// The chunk should have numPieces * maxPiecesPerSet pieces.
	if expectedPieces := int64(sf.ErasureCode().NumPieces()) * maxPiecesPerSet; expectedPieces != int64(chunk.numPieces()) {
		t.Errorf("chunk should have %v pieces but was %v", expectedPieces, chunk.numPieces())
	}
	// Every set of pieces should have maxPiecesPerSet pieces.
	for i, pieceSet := range chunk.Pieces {
		if int64(len(pieceSet)) != maxPiecesPerSet {
			t.Errorf("pieceSet%v length is %v which is greater than %v",
				i, len(pieceSet), maxPiecesPerSet)
		}
	}

	// Create a new file with 2 used hosts and 1 unused one. This file should
	// use 2 pages per chunk.
	sf, _, _ = newBlankTestFileAndWAL(2) // make sure we have 1 full chunk at the beginning of the file.
	sf.staticMetadata.StaticPagesPerChunk = 2
	sf.pubKeyTable = append(sf.pubKeyTable, HostPublicKey{Used: true})
	sf.pubKeyTable = append(sf.pubKeyTable, HostPublicKey{Used: true})
	sf.pubKeyTable = append(sf.pubKeyTable, HostPublicKey{Used: false})
	sf.pubKeyTable[0].PublicKey.Key = fastrand.Bytes(crypto.EntropySize)
	sf.pubKeyTable[1].PublicKey.Key = fastrand.Bytes(crypto.EntropySize)
	sf.pubKeyTable[2].PublicKey.Key = fastrand.Bytes(crypto.EntropySize)

	// Save the above changes to disk to avoid failing sanity checks when
	// calling AddPiece.
	updates, err := sf.saveHeaderUpdates()
	if err != nil {
		t.Fatal(err)
	}
	if err := sf.createAndApplyTransaction(updates...); err != nil {
		t.Fatal(err)
	}

	// Add 500 pieces to the first chunk of the file, randomly belonging to
	// any of the 3 hosts. This should never produce an error.
	var duration time.Duration
	for i := 0; i < 50; i++ {
		chunk, err := sf.chunk(0)
		if err != nil {
			t.Fatal(err)
		}
		pk := sf.pubKeyTable[fastrand.Intn(len(sf.pubKeyTable))].PublicKey
<<<<<<< HEAD
		pieceIndex := fastrand.Intn(len(sf.fullChunks[0].Pieces))
=======
		pieceIndex := fastrand.Intn(len(chunk.Pieces))
>>>>>>> ca65094b
		before := time.Now()
		if err := sf.AddPiece(pk, 0, uint64(pieceIndex), crypto.Hash{}); err != nil {
			t.Fatal(err)
		}
		duration += time.Since(before)
	}

	// Save the file to disk again to make sure cached fields are persisted.
	updates, err = sf.saveHeaderUpdates()
	if err != nil {
		t.Fatal(err)
	}
	if err := sf.createAndApplyTransaction(updates...); err != nil {
		t.Fatal(err)
	}

	// Finally load the file from disk again and compare it to the original.
	sf2, err := LoadSiaFile(sf.siaFilePath, sf.wal)
	if err != nil {
		t.Fatal(err)
	}
	// Compare the files.
	if err := equalFiles(sf, sf2); err != nil {
		t.Fatal(err)
	}
}

// TestChunkHealth probes the chunkHealth method
func TestChunkHealth(t *testing.T) {
	if testing.Short() {
		t.SkipNow()
	}
	t.Parallel()
<<<<<<< HEAD
	// Get a blank siafile with at least 3 chunks.
	sf, _, _ := newBlankTestFileAndWAL(3)
	rc := sf.ErasureCode()
=======
	// Get a blank siafile.
	// Get new file params, ensure at least 2 chunks
	siaFilePath, siaPath, source, rc, sk, _, numChunks, fileMode := newTestFileParams()
	numChunks++
	pieceSize := modules.SectorSize - sk.Type().Overhead()
	fileSize := pieceSize * uint64(rc.MinPieces()) * uint64(numChunks)
	// Create the path to the file.
	dir, _ := filepath.Split(siaFilePath)
	if err := os.MkdirAll(dir, 0700); err != nil {
		t.Fatal(err)
	}
	// Create the file.
	wal, _ := newTestWAL()
	sf, err := New(siaPath, siaFilePath, source, wal, rc, sk, fileSize, fileMode)
	if err != nil {
		t.Fatal(err)
	}
	// Check that the number of chunks in the file is correct.
	if sf.numChunks != numChunks {
		t.Fatal("newTestFile didn't create the expected number of chunks")
	}
>>>>>>> ca65094b

	// Create offline map
	offlineMap := make(map[string]bool)
	goodForRenewMap := make(map[string]bool)

	// Check and Record file health of initialized file
	fileHealth, _, _ := sf.Health(offlineMap, goodForRenewMap)
	initHealth := float64(1) - (float64(0-rc.MinPieces()) / float64(rc.NumPieces()-rc.MinPieces()))
	if fileHealth != initHealth {
		t.Fatalf("Expected file to be %v, got %v", initHealth, fileHealth)
	}

	// Since we are using a pre set offlineMap, all the chunks should have the
	// same health as the file
<<<<<<< HEAD
	for i := range sf.fullChunks {
		chunkHealth := sf.chunkHealth(i, offlineMap, goodForRenewMap)
=======
	err = sf.iterateChunksReadonly(func(chunk chunk) error {
		chunkHealth := sf.chunkHealth(chunk, offlineMap, goodForRenewMap)
>>>>>>> ca65094b
		if chunkHealth != fileHealth {
			t.Log("ChunkHealth:", chunkHealth)
			t.Log("FileHealth:", fileHealth)
			t.Fatal("Expected file and chunk to have same health")
		}
		return nil
	})
	if err != nil {
		t.Fatal(err)
	}

	// Add good piece to first chunk
	host := fmt.Sprintln("host_0")
	spk := types.SiaPublicKey{}
	spk.LoadString(host)
	offlineMap[spk.String()] = false
	goodForRenewMap[spk.String()] = true
	if err := setCombinedChunkOfTestFile(sf); err != nil {
		t.Fatal(err)
	}
	if err := sf.AddPiece(spk, 0, 0, crypto.Hash{}); err != nil {
		t.Fatal(err)
	}

	// Chunk at index 0 should now have a health of 1 higher than before
	chunk, err := sf.chunk(0)
	if err != nil {
		t.Fatal(err)
	}
	newHealth := float64(1) - (float64(1-rc.MinPieces()) / float64(rc.NumPieces()-rc.MinPieces()))
	if sf.chunkHealth(chunk, offlineMap, goodForRenewMap) != newHealth {
		t.Fatalf("Expected chunk health to be %v, got %v", newHealth, sf.chunkHealth(chunk, offlineMap, goodForRenewMap))
	}

	// Chunk at index 1 should still have lower health
	chunk, err = sf.chunk(1)
	if err != nil {
		t.Fatal(err)
	}
	if sf.chunkHealth(chunk, offlineMap, goodForRenewMap) != fileHealth {
		t.Fatalf("Expected chunk health to be %v, got %v", fileHealth, sf.chunkHealth(chunk, offlineMap, goodForRenewMap))
	}

	// Add good piece to second chunk
	host = fmt.Sprintln("host_1")
	spk = types.SiaPublicKey{}
	spk.LoadString(host)
	offlineMap[spk.String()] = false
	goodForRenewMap[spk.String()] = true
	if err := sf.AddPiece(spk, 1, 0, crypto.Hash{}); err != nil {
		t.Fatal(err)
	}

	// Chunk at index 1 should now have a health of 1 higher than before
	chunk, err = sf.chunk(1)
	if err != nil {
		t.Fatal(err)
	}
	if sf.chunkHealth(chunk, offlineMap, goodForRenewMap) != newHealth {
		t.Fatalf("Expected chunk health to be %v, got %v", newHealth, sf.chunkHealth(chunk, offlineMap, goodForRenewMap))
	}

	// Mark Chunk at index 1 as stuck and confirm that doesn't impact the result
	// of chunkHealth
<<<<<<< HEAD
	sf.fullChunks[1].Stuck = true
	if sf.chunkHealth(1, offlineMap, goodForRenewMap) != newHealth {
		t.Fatalf("Expected file to be %v, got %v", newHealth, sf.chunkHealth(1, offlineMap, goodForRenewMap))
=======
	if err := sf.SetStuck(1, true); err != nil {
		t.Fatal(err)
	}
	chunk, err = sf.chunk(1)
	if err != nil {
		t.Fatal(err)
	}
	if sf.chunkHealth(chunk, offlineMap, goodForRenewMap) != newHealth {
		t.Fatalf("Expected file to be %v, got %v", newHealth, sf.chunkHealth(chunk, offlineMap, goodForRenewMap))
>>>>>>> ca65094b
	}
}

// TestStuckChunks checks to make sure the NumStuckChunks return the expected
// values and that the stuck chunks are persisted properly
func TestStuckChunks(t *testing.T) {
	if testing.Short() {
		t.SkipNow()
	}
	t.Parallel()

	// Create siafile
	sf, sfs, err := newTestSiaFileSetWithFile()
	if err != nil {
		t.Fatal(err)
	}

	// Mark every other chunk as stuck
	expectedStuckChunks := 0
<<<<<<< HEAD
	for i := range sf.allChunks() {
		if (i % 2) != 0 {
			continue
		}
		if sf.CombinedChunkStatus() == CombinedChunkStatusHasChunk &&
			uint64(i) == sf.NumChunks()-1 {
			continue // partial chunk at the end can't be stuck
		}
		if err := sf.SetStuck(uint64(i), true); err != nil {
=======
	for chunkIndex := 0; chunkIndex < sf.numChunks; chunkIndex++ {
		if (chunkIndex % 2) != 0 {
			continue
		}
		if err := sf.SetStuck(uint64(chunkIndex), true); err != nil {
>>>>>>> ca65094b
			t.Fatal(err)
		}
		expectedStuckChunks++
	}

	// Check that the total number of stuck chunks is consistent
	numStuckChunks := sf.NumStuckChunks()
	if numStuckChunks != uint64(expectedStuckChunks) {
		t.Fatalf("Wrong number of stuck chunks, got %v expected %v", numStuckChunks, expectedStuckChunks)
	}

	// Close file and confirm it is out of memory
	siaPath := sfs.SiaPath(sf)
	if err = sf.Close(); err != nil {
		t.Fatal(err)
	}
	if len(sfs.siaFileMap) != 1 {
		t.Fatal("File not removed from memory")
	}
	if len(sfs.siapathToUID) != 1 {
		t.Fatal("File not removed from uid map")
	}

	// Load siafile from disk
	sf, err = sfs.Open(siaPath)
	if err != nil {
		t.Fatal(err)
	}

	// Check that the total number of stuck chunks is consistent
	if numStuckChunks != sf.NumStuckChunks() {
		t.Fatalf("Wrong number of stuck chunks, got %v expected %v", numStuckChunks, sf.NumStuckChunks())
	}

	// Check chunks and Stuck Chunk Table
<<<<<<< HEAD
	for i, chunk := range sf.allChunks() {
		if sf.CombinedChunkStatus() == CombinedChunkStatusHasChunk &&
			uint64(i) == sf.NumChunks()-1 {
			continue // partial chunk at the end can't be stuck
		}
		if i%2 != 0 {
=======
	err = sf.iterateChunksReadonly(func(chunk chunk) error {
		if chunk.Index%2 != 0 {
>>>>>>> ca65094b
			if chunk.Stuck {
				t.Fatal("Found stuck chunk when un-stuck chunk was expected")
			}
			return nil
		}
		if !chunk.Stuck {
			t.Fatal("Found un-stuck chunk when stuck chunk was expected")
		}
		return nil
	})
	if err != nil {
		t.Fatal(err)
	}
}

// TestUploadedBytes tests that uploadedBytes() returns the expected values for
// total and unique uploaded bytes.
func TestUploadedBytes(t *testing.T) {
	if testing.Short() {
		t.SkipNow()
	}
	// Create a new blank test file
	f := newBlankTestFile()
	if err := setCombinedChunkOfTestFile(f); err != nil {
		t.Fatal(err)
	}
	// Add multiple pieces to the first pieceSet of the first piece of the first
	// chunk
	for i := 0; i < 4; i++ {
		err := f.AddPiece(types.SiaPublicKey{}, uint64(0), 0, crypto.Hash{})
		if err != nil {
			t.Fatal(err)
		}
	}
	totalBytes, uniqueBytes, err := f.uploadedBytes()
	if err != nil {
		t.Fatal(err)
	}
	if totalBytes != 4*modules.SectorSize {
		t.Errorf("expected totalBytes to be %v, got %v", 4*modules.SectorSize, totalBytes)
	}
	if uniqueBytes != modules.SectorSize {
		t.Errorf("expected uploadedBytes to be %v, got %v", modules.SectorSize, uniqueBytes)
	}
}

// TestFileUploadProgressPinning verifies that uploadProgress() returns at most
// 100%, even if more pieces have been uploaded,
func TestFileUploadProgressPinning(t *testing.T) {
	if testing.Short() {
		t.SkipNow()
	}
	f := newBlankTestFile()
	if err := setCombinedChunkOfTestFile(f); err != nil {
		t.Fatal(err)
	}

	for chunkIndex := uint64(0); chunkIndex < f.NumChunks(); chunkIndex++ {
		for pieceIndex := uint64(0); pieceIndex < uint64(f.ErasureCode().NumPieces()); pieceIndex++ {
			err1 := f.AddPiece(types.SiaPublicKey{Key: []byte{byte(0)}}, chunkIndex, pieceIndex, crypto.Hash{})
			err2 := f.AddPiece(types.SiaPublicKey{Key: []byte{byte(1)}}, chunkIndex, pieceIndex, crypto.Hash{})
			if err := errors.Compose(err1, err2); err != nil {
				t.Fatal(err)
			}
		}
	}
	if f.staticMetadata.CachedUploadProgress != 100 {
		t.Fatal("expected uploadProgress to report 100% but was", f.staticMetadata.CachedUploadProgress)
	}
}

// TestFileExpiration probes the expiration method of the file type.
func TestFileExpiration(t *testing.T) {
	if testing.Short() {
		t.SkipNow()
	}
	siaFilePath, _, source, rc, sk, fileSize, numChunks, fileMode := newTestFileParams(1, false)
	f, _, _ := customTestFileAndWAL(siaFilePath, source, rc, sk, fileSize, numChunks, fileMode)
	contracts := make(map[string]modules.RenterContract)
	_ = f.Expiration(contracts)
	if f.staticMetadata.CachedExpiration != 0 {
		t.Error("file with no pieces should report as having no time remaining")
	}
	// Set a combined chunk for the file if necessary.
	if err := setCombinedChunkOfTestFile(f); err != nil {
		t.Fatal(err)
	}
	// Create 3 public keys
	pk1 := types.SiaPublicKey{Key: []byte{0}}
	pk2 := types.SiaPublicKey{Key: []byte{1}}
	pk3 := types.SiaPublicKey{Key: []byte{2}}

	// Add a piece for each key to the file.
	err1 := f.AddPiece(pk1, 0, 0, crypto.Hash{})
	err2 := f.AddPiece(pk2, 0, 1, crypto.Hash{})
	err3 := f.AddPiece(pk3, 0, 2, crypto.Hash{})
	if err := errors.Compose(err1, err2, err3); err != nil {
		t.Fatal(err)
	}

	// Add a contract.
	fc := modules.RenterContract{}
	fc.EndHeight = 100
	contracts[pk1.String()] = fc
	_ = f.Expiration(contracts)
	if f.staticMetadata.CachedExpiration != 100 {
		t.Error("file did not report lowest WindowStart", f.staticMetadata.CachedExpiration)
	}

	// Add a contract with a lower WindowStart.
	fc.EndHeight = 50
	contracts[pk2.String()] = fc
	_ = f.Expiration(contracts)
	if f.staticMetadata.CachedExpiration != 50 {
		t.Error("file did not report lowest WindowStart", f.staticMetadata.CachedExpiration)
	}

	// Add a contract with a higher WindowStart.
	fc.EndHeight = 75
	contracts[pk3.String()] = fc
	_ = f.Expiration(contracts)
	if f.staticMetadata.CachedExpiration != 50 {
		t.Error("file did not report lowest WindowStart", f.staticMetadata.CachedExpiration)
	}
}<|MERGE_RESOLUTION|>--- conflicted
+++ resolved
@@ -167,7 +167,11 @@
 		rsc, _ := NewRSCode(nData, 10)
 		f, _, _ := newBlankTestFileAndWALWithEC(rsc)
 		// Test that an empty file has 0 redundancy.
-		if r, ur := f.Redundancy(neverOffline, goodForRenew); r != 0 || ur != 0 {
+		r, ur, err := f.Redundancy(neverOffline, goodForRenew)
+		if err != nil {
+			t.Fatal(err)
+		}
+		if r != 0 || ur != 0 {
 			t.Error("expected 0 redundancy, got", r, ur)
 		}
 		// Test that a file with 1 host that has a piece for every chunk but
@@ -178,7 +182,11 @@
 				t.Fatal(err)
 			}
 		}
-		if r, ur := f.Redundancy(neverOffline, goodForRenew); r != 0 || ur != 0 {
+		r, ur, err = f.Redundancy(neverOffline, goodForRenew)
+		if err != nil {
+			t.Fatal(err)
+		}
+		if r != 0 || ur != 0 {
 			t.Error("expected 0 redundancy, got", r, ur)
 		}
 		// Test that adding another host with a piece for every chunk but one
@@ -189,7 +197,11 @@
 				t.Fatal(err)
 			}
 		}
-		if r, ur := f.Redundancy(neverOffline, goodForRenew); r != 0 || ur != 0 {
+		r, ur, err = f.Redundancy(neverOffline, goodForRenew)
+		if err != nil {
+			t.Fatal(err)
+		}
+		if r != 0 || ur != 0 {
 			t.Error("expected 0 redundancy, got", r)
 		}
 		// If the file has a partial chunk, fake a combined chunk to make sure we can
@@ -199,13 +211,17 @@
 		}
 		// Test that adding a file contract with a piece for the missing chunk
 		// results in a file with redundancy > 0 && <= 1.
-		err := f.AddPiece(types.SiaPublicKey{Key: []byte{byte(2)}}, f.NumChunks()-1, 0, crypto.Hash{})
+		err = f.AddPiece(types.SiaPublicKey{Key: []byte{byte(2)}}, f.NumChunks()-1, 0, crypto.Hash{})
 		if err != nil {
 			t.Fatal(err)
 		}
 		// 1.0 / MinPieces because the chunk with the least number of pieces has 1 piece.
 		expectedR := 1.0 / float64(f.ErasureCode().MinPieces())
-		if r, ur := f.Redundancy(neverOffline, goodForRenew); r != expectedR || ur != expectedR {
+		r, ur, err = f.Redundancy(neverOffline, goodForRenew)
+		if err != nil {
+			t.Fatal(err)
+		}
+		if r != expectedR || ur != expectedR {
 			t.Errorf("expected %f redundancy, got %f %f", expectedR, r, ur)
 		}
 		// Test that adding a file contract that has erasureCode.MinPieces() pieces
@@ -224,7 +240,11 @@
 		}
 		// 1+MinPieces / MinPieces because the chunk with the least number of pieces has 1+MinPieces pieces.
 		expectedR = float64(1+f.ErasureCode().MinPieces()) / float64(f.ErasureCode().MinPieces())
-		if r, ur := f.Redundancy(neverOffline, goodForRenew); r != expectedR || ur != expectedR {
+		r, ur, err = f.Redundancy(neverOffline, goodForRenew)
+		if err != nil {
+			t.Fatal(err)
+		}
+		if r != expectedR || ur != expectedR {
 			t.Errorf("expected %f redundancy, got %f", expectedR, r)
 		}
 
@@ -242,7 +262,11 @@
 			specificOffline[pk] = false
 		}
 		specificOffline[string(byte(5))] = true
-		if r, ur := f.Redundancy(specificOffline, goodForRenew); r != expectedR || ur != expectedR {
+		r, ur, err = f.Redundancy(specificOffline, goodForRenew)
+		if err != nil {
+			t.Fatal(err)
+		}
+		if r != expectedR || ur != expectedR {
 			t.Errorf("expected redundancy to ignore offline file contracts, wanted %f got %f", expectedR, r)
 		}
 	}
@@ -540,11 +564,7 @@
 
 	// Add one piece for every host to every pieceSet of the
 	for _, hk := range sf.HostPublicKeys() {
-<<<<<<< HEAD
-		for chunkIndex, chunk := range sf.fullChunks {
-=======
 		err := sf.iterateChunksReadonly(func(chunk chunk) error {
->>>>>>> ca65094b
 			for pieceIndex := range chunk.Pieces {
 				if err := sf.AddPiece(hk, uint64(chunk.Index), uint64(pieceIndex), crypto.Hash{}); err != nil {
 					t.Fatal(err)
@@ -582,13 +602,8 @@
 	// Loop over all the pieces and make sure that the pieces with missing
 	// hosts were pruned and that the remaining pieces have the correct offset
 	// now.
-<<<<<<< HEAD
-	for chunkIndex := range sf.fullChunks {
-		for _, pieceSet := range sf.fullChunks[chunkIndex].Pieces {
-=======
 	err = sf.iterateChunksReadonly(func(chunk chunk) error {
 		for _, pieceSet := range chunk.Pieces {
->>>>>>> ca65094b
 			if len(pieceSet) != 1 {
 				t.Fatalf("Expected 1 piece in the set but was %v", len(pieceSet))
 			}
@@ -635,14 +650,10 @@
 	sf, _, _ := newBlankTestFileAndWAL(2) // make sure we have 1 full chunk at the beginning of sf.fullChunks
 
 	// Use the first chunk of the file for testing.
-<<<<<<< HEAD
-	chunk := &sf.fullChunks[0]
-=======
 	chunk, err := sf.chunk(0)
 	if err != nil {
 		t.Fatal(err)
 	}
->>>>>>> ca65094b
 
 	// Add 100 pieces to each set of pieces, all belonging to the same unused
 	// host.
@@ -725,11 +736,7 @@
 			t.Fatal(err)
 		}
 		pk := sf.pubKeyTable[fastrand.Intn(len(sf.pubKeyTable))].PublicKey
-<<<<<<< HEAD
-		pieceIndex := fastrand.Intn(len(sf.fullChunks[0].Pieces))
-=======
 		pieceIndex := fastrand.Intn(len(chunk.Pieces))
->>>>>>> ca65094b
 		before := time.Now()
 		if err := sf.AddPiece(pk, 0, uint64(pieceIndex), crypto.Hash{}); err != nil {
 			t.Fatal(err)
@@ -763,33 +770,9 @@
 		t.SkipNow()
 	}
 	t.Parallel()
-<<<<<<< HEAD
 	// Get a blank siafile with at least 3 chunks.
 	sf, _, _ := newBlankTestFileAndWAL(3)
 	rc := sf.ErasureCode()
-=======
-	// Get a blank siafile.
-	// Get new file params, ensure at least 2 chunks
-	siaFilePath, siaPath, source, rc, sk, _, numChunks, fileMode := newTestFileParams()
-	numChunks++
-	pieceSize := modules.SectorSize - sk.Type().Overhead()
-	fileSize := pieceSize * uint64(rc.MinPieces()) * uint64(numChunks)
-	// Create the path to the file.
-	dir, _ := filepath.Split(siaFilePath)
-	if err := os.MkdirAll(dir, 0700); err != nil {
-		t.Fatal(err)
-	}
-	// Create the file.
-	wal, _ := newTestWAL()
-	sf, err := New(siaPath, siaFilePath, source, wal, rc, sk, fileSize, fileMode)
-	if err != nil {
-		t.Fatal(err)
-	}
-	// Check that the number of chunks in the file is correct.
-	if sf.numChunks != numChunks {
-		t.Fatal("newTestFile didn't create the expected number of chunks")
-	}
->>>>>>> ca65094b
 
 	// Create offline map
 	offlineMap := make(map[string]bool)
@@ -804,13 +787,11 @@
 
 	// Since we are using a pre set offlineMap, all the chunks should have the
 	// same health as the file
-<<<<<<< HEAD
-	for i := range sf.fullChunks {
-		chunkHealth := sf.chunkHealth(i, offlineMap, goodForRenewMap)
-=======
-	err = sf.iterateChunksReadonly(func(chunk chunk) error {
-		chunkHealth := sf.chunkHealth(chunk, offlineMap, goodForRenewMap)
->>>>>>> ca65094b
+	err := sf.iterateChunksReadonly(func(chunk chunk) error {
+		chunkHealth, err := sf.chunkHealth(chunk, offlineMap, goodForRenewMap)
+		if err != nil {
+			return err
+		}
 		if chunkHealth != fileHealth {
 			t.Log("ChunkHealth:", chunkHealth)
 			t.Log("FileHealth:", fileHealth)
@@ -841,8 +822,12 @@
 		t.Fatal(err)
 	}
 	newHealth := float64(1) - (float64(1-rc.MinPieces()) / float64(rc.NumPieces()-rc.MinPieces()))
-	if sf.chunkHealth(chunk, offlineMap, goodForRenewMap) != newHealth {
-		t.Fatalf("Expected chunk health to be %v, got %v", newHealth, sf.chunkHealth(chunk, offlineMap, goodForRenewMap))
+	ch, err := sf.chunkHealth(chunk, offlineMap, goodForRenewMap)
+	if err != nil {
+		t.Fatal(err)
+	}
+	if ch != newHealth {
+		t.Fatalf("Expected chunk health to be %v, got %v", newHealth, ch)
 	}
 
 	// Chunk at index 1 should still have lower health
@@ -850,8 +835,12 @@
 	if err != nil {
 		t.Fatal(err)
 	}
-	if sf.chunkHealth(chunk, offlineMap, goodForRenewMap) != fileHealth {
-		t.Fatalf("Expected chunk health to be %v, got %v", fileHealth, sf.chunkHealth(chunk, offlineMap, goodForRenewMap))
+	ch, err = sf.chunkHealth(chunk, offlineMap, goodForRenewMap)
+	if err != nil {
+		t.Fatal(err)
+	}
+	if ch != fileHealth {
+		t.Fatalf("Expected chunk health to be %v, got %v", fileHealth, ch)
 	}
 
 	// Add good piece to second chunk
@@ -869,17 +858,16 @@
 	if err != nil {
 		t.Fatal(err)
 	}
-	if sf.chunkHealth(chunk, offlineMap, goodForRenewMap) != newHealth {
-		t.Fatalf("Expected chunk health to be %v, got %v", newHealth, sf.chunkHealth(chunk, offlineMap, goodForRenewMap))
+	ch, err = sf.chunkHealth(chunk, offlineMap, goodForRenewMap)
+	if err != nil {
+		t.Fatal(err)
+	}
+	if ch != newHealth {
+		t.Fatalf("Expected chunk health to be %v, got %v", newHealth, ch)
 	}
 
 	// Mark Chunk at index 1 as stuck and confirm that doesn't impact the result
 	// of chunkHealth
-<<<<<<< HEAD
-	sf.fullChunks[1].Stuck = true
-	if sf.chunkHealth(1, offlineMap, goodForRenewMap) != newHealth {
-		t.Fatalf("Expected file to be %v, got %v", newHealth, sf.chunkHealth(1, offlineMap, goodForRenewMap))
-=======
 	if err := sf.SetStuck(1, true); err != nil {
 		t.Fatal(err)
 	}
@@ -887,9 +875,12 @@
 	if err != nil {
 		t.Fatal(err)
 	}
-	if sf.chunkHealth(chunk, offlineMap, goodForRenewMap) != newHealth {
-		t.Fatalf("Expected file to be %v, got %v", newHealth, sf.chunkHealth(chunk, offlineMap, goodForRenewMap))
->>>>>>> ca65094b
+	ch, err = sf.chunkHealth(chunk, offlineMap, goodForRenewMap)
+	if err != nil {
+		t.Fatal(err)
+	}
+	if ch != newHealth {
+		t.Fatalf("Expected file to be %v, got %v", newHealth, ch)
 	}
 }
 
@@ -909,23 +900,15 @@
 
 	// Mark every other chunk as stuck
 	expectedStuckChunks := 0
-<<<<<<< HEAD
-	for i := range sf.allChunks() {
-		if (i % 2) != 0 {
-			continue
-		}
-		if sf.CombinedChunkStatus() == CombinedChunkStatusHasChunk &&
-			uint64(i) == sf.NumChunks()-1 {
-			continue // partial chunk at the end can't be stuck
-		}
-		if err := sf.SetStuck(uint64(i), true); err != nil {
-=======
 	for chunkIndex := 0; chunkIndex < sf.numChunks; chunkIndex++ {
 		if (chunkIndex % 2) != 0 {
 			continue
 		}
+		if sf.CombinedChunkStatus() == CombinedChunkStatusHasChunk &&
+			uint64(chunkIndex) == sf.NumChunks()-1 {
+			continue // partial chunk at the end can't be stuck
+		}
 		if err := sf.SetStuck(uint64(chunkIndex), true); err != nil {
->>>>>>> ca65094b
 			t.Fatal(err)
 		}
 		expectedStuckChunks++
@@ -961,17 +944,12 @@
 	}
 
 	// Check chunks and Stuck Chunk Table
-<<<<<<< HEAD
-	for i, chunk := range sf.allChunks() {
+	err = sf.iterateChunksReadonly(func(chunk chunk) error {
 		if sf.CombinedChunkStatus() == CombinedChunkStatusHasChunk &&
-			uint64(i) == sf.NumChunks()-1 {
-			continue // partial chunk at the end can't be stuck
-		}
-		if i%2 != 0 {
-=======
-	err = sf.iterateChunksReadonly(func(chunk chunk) error {
+			uint64(chunk.Index) == sf.NumChunks()-1 {
+			return nil // partial chunk at the end can't be stuck
+		}
 		if chunk.Index%2 != 0 {
->>>>>>> ca65094b
 			if chunk.Stuck {
 				t.Fatal("Found stuck chunk when un-stuck chunk was expected")
 			}
