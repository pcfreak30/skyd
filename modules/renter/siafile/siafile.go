--- conflicted
+++ resolved
@@ -148,32 +148,21 @@
 	}
 
 	// Get the index of the host in the public key table.
-	tableOffset := -1
+	tableIndex := -1
 	for i, hpk := range sf.pubKeyTable {
-<<<<<<< HEAD
 		if hpk.PublicKey.Algorithm == pk.Algorithm && bytes.Equal(hpk.PublicKey.Key, pk.Key) {
 			tableIndex = i
-=======
-		if hpk.Algorithm == pk.Algorithm && bytes.Equal(hpk.Key, pk.Key) {
-			tableOffset = i
->>>>>>> 082af166
 			break
 		}
 	}
 	// If we don't know the host yet, we add it to the table.
 	tableChanged := false
-<<<<<<< HEAD
 	if tableIndex == -1 {
 		sf.pubKeyTable = append(sf.pubKeyTable, HostPublicKey{
 			PublicKey: pk,
 			Used:      true,
 		})
 		tableIndex = len(sf.pubKeyTable) - 1
-=======
-	if tableOffset == -1 {
-		sf.pubKeyTable = append(sf.pubKeyTable, pk)
-		tableOffset = len(sf.pubKeyTable) - 1
->>>>>>> 082af166
 		tableChanged = true
 	}
 	// Check if the chunkIndex is valid.
@@ -186,7 +175,7 @@
 	}
 	// Add the piece to the chunk.
 	sf.staticChunks[chunkIndex].Pieces[pieceIndex] = append(sf.staticChunks[chunkIndex].Pieces[pieceIndex], piece{
-		HostTableOffset: uint32(tableOffset),
+		HostTableOffset: uint32(tableIndex),
 		MerkleRoot:      merkleRoot,
 	})
 
@@ -228,7 +217,7 @@
 		piecesForChunk := 0
 		for _, pieceSet := range chunk.Pieces {
 			for _, piece := range pieceSet {
-				if !offline[string(sf.pubKeyTable[piece.HostTableOffset].Key)] {
+				if !offline[string(sf.pubKeyTable[piece.HostTableOffset].PublicKey.Key)] {
 					piecesForChunk++
 					break // break out since we only count unique pieces
 				}
@@ -281,7 +270,7 @@
 		pieces[pieceIndex] = make([]Piece, len(sf.staticChunks[chunkIndex].Pieces[pieceIndex]))
 		for i, piece := range sf.staticChunks[chunkIndex].Pieces[pieceIndex] {
 			pieces[pieceIndex][i] = Piece{
-				HostPubKey: sf.pubKeyTable[piece.HostTableOffset],
+				HostPubKey: sf.pubKeyTable[piece.HostTableOffset].PublicKey,
 				MerkleRoot: piece.MerkleRoot,
 			}
 		}
@@ -320,8 +309,8 @@
 			foundGoodForRenew := false
 			foundOnline := false
 			for _, piece := range pieceSet {
-				offline, exists1 := offlineMap[string(sf.pubKeyTable[piece.HostTableOffset].Key)]
-				goodForRenew, exists2 := goodForRenewMap[string(sf.pubKeyTable[piece.HostTableOffset].Key)]
+				offline, exists1 := offlineMap[string(sf.pubKeyTable[piece.HostTableOffset].PublicKey.Key)]
+				goodForRenew, exists2 := goodForRenewMap[string(sf.pubKeyTable[piece.HostTableOffset].PublicKey.Key)]
 				if exists1 != exists2 {
 					build.Critical("contract can't be in one map but not in the other")
 				}
