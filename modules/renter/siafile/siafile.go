package siafile

import (
	"bytes"
	"fmt"
	"io"
	"math"
	"os"
	"sync"
	"time"

	"gitlab.com/NebulousLabs/errors"
	"gitlab.com/NebulousLabs/writeaheadlog"

	"gitlab.com/NebulousLabs/Sia/build"
	"gitlab.com/NebulousLabs/Sia/crypto"
	"gitlab.com/NebulousLabs/Sia/encoding"
	"gitlab.com/NebulousLabs/Sia/modules"
	"gitlab.com/NebulousLabs/Sia/types"
)

var (
	// ErrPathOverload is an error when a file already exists at that location
	ErrPathOverload = errors.New("a file already exists at that location")
	// ErrUnknownPath is an error when a file cannot be found with the given path
	ErrUnknownPath = errors.New("no file known with that path")
	// ErrUnknownThread is an error when a SiaFile is trying to be closed by a
	// thread that is not in the threadMap
	ErrUnknownThread = errors.New("thread should not be calling Close(), does not have control of the siafile")
)

type (
	// SiaFile is the disk format for files uploaded to the Sia network.  It
	// contains all the necessary information to recover a file from its hosts and
	// allows for easy constant-time updates of the file without having to read or
	// write the whole file.
	SiaFile struct {
		// staticMetadata is the mostly static staticMetadata of a SiaFile. The reserved
		// size of the staticMetadata on disk should always be a multiple of 4kib.
		// The staticMetadata is also the only part of the file that is JSON encoded
		// and can therefore be easily extended.
		staticMetadata Metadata

		// pubKeyTable stores the public keys of the hosts this file's pieces are uploaded to.
		// Since multiple pieces from different chunks might be uploaded to the same host, this
		// allows us to deduplicate the rather large public keys.
		pubKeyTable []HostPublicKey

		// numChunks is the number of chunks the file was split into.
		numChunks int

		// utility fields. These are not persisted.
		deleted bool
		deps    modules.Dependencies
		mu      sync.RWMutex
		wal     *writeaheadlog.WAL // the wal that is used for SiaFiles

		// siaFilePath is the path to the .sia file on disk.
		siaFilePath string
	}

	// chunk represents a single chunk of a file on disk
	chunk struct {
		// ExtensionInfo is some reserved space for each chunk that allows us
		// to indicate if a chunk is special.
		ExtensionInfo [16]byte

		// Index is the index of the chunk.
		Index int

		// Pieces are the Pieces of the file the chunk consists of.
		Pieces [][]piece

		// Stuck indicates if the chunk was not repaired as expected by the
		// repair loop
		Stuck bool
	}

	// Chunk is an exported chunk. It contains exported pieces.
	Chunk struct {
		Pieces [][]Piece
	}

	// piece represents a single piece of a chunk on disk
	piece struct {
		HostTableOffset uint32      // offset of the host's key within the pubKeyTable
		MerkleRoot      crypto.Hash // merkle root of the piece
	}

	// Piece is an exported piece. It contains a resolved public key instead of
	// the table offset.
	Piece struct {
		HostPubKey types.SiaPublicKey // public key of the host
		MerkleRoot crypto.Hash        // merkle root of the piece
	}

	// HostPublicKey is an entry in the HostPubKey table.
	HostPublicKey struct {
		PublicKey types.SiaPublicKey // public key of host
		Used      bool               // indicates if we currently use this host
	}
)

// MarshalSia implements the encoding.SiaMarshaler interface.
func (hpk HostPublicKey) MarshalSia(w io.Writer) error {
	e := encoding.NewEncoder(w)
	e.Encode(hpk.PublicKey)
	e.WriteBool(hpk.Used)
	return e.Err()
}

// SiaFilePath returns the siaFilePath field of the SiaFile.
func (sf *SiaFile) SiaFilePath() string {
	sf.mu.RLock()
	defer sf.mu.RUnlock()
	return sf.siaFilePath
}

// UnmarshalSia implements the encoding.SiaUnmarshaler interface.
func (hpk *HostPublicKey) UnmarshalSia(r io.Reader) error {
	d := encoding.NewDecoder(r, encoding.DefaultAllocLimit)
	d.Decode(&hpk.PublicKey)
	hpk.Used = d.NextBool()
	return d.Err()
}

// numPieces returns the total number of pieces uploaded for a chunk. This
// means that numPieces can be greater than the number of pieces created by the
// erasure coder.
func (c *chunk) numPieces() (numPieces int) {
	for _, c := range c.Pieces {
		numPieces += len(c)
	}
	return
}

// New create a new SiaFile.
func New(siaPath modules.SiaPath, siaFilePath, source string, wal *writeaheadlog.WAL, erasureCode modules.ErasureCoder, masterKey crypto.CipherKey, fileSize uint64, fileMode os.FileMode) (*SiaFile, error) {
	currentTime := time.Now()
	ecType, ecParams := marshalErasureCoder(erasureCode)
	zeroHealth := float64(1 + erasureCode.MinPieces()/(erasureCode.NumPieces()-erasureCode.MinPieces()))
	file := &SiaFile{
		staticMetadata: Metadata{
			AccessTime:              currentTime,
			ChunkOffset:             defaultReservedMDPages * pageSize,
			ChangeTime:              currentTime,
			CreateTime:              currentTime,
			CachedHealth:            zeroHealth,
			CachedStuckHealth:       0,
			CachedRedundancy:        0,
			CachedUploadProgress:    0,
			FileSize:                int64(fileSize),
			LocalPath:               source,
			StaticMasterKey:         masterKey.Key(),
			StaticMasterKeyType:     masterKey.Type(),
			Mode:                    fileMode,
			ModTime:                 currentTime,
			staticErasureCode:       erasureCode,
			StaticErasureCodeType:   ecType,
			StaticErasureCodeParams: ecParams,
			StaticPagesPerChunk:     numChunkPagesRequired(erasureCode.NumPieces()),
			StaticPieceSize:         modules.SectorSize - masterKey.Type().Overhead(),
			UniqueID:                uniqueID(),
		},
		deps:        modules.ProdDependencies,
		siaFilePath: siaFilePath,
		wal:         wal,
	}
	// Init chunks.
	numChunks := fileSize / file.staticChunkSize()
	if fileSize%file.staticChunkSize() != 0 || numChunks == 0 {
		numChunks++
	}
	file.numChunks = int(numChunks)
	// Update cached fields for 0-Byte files.
	if file.staticMetadata.FileSize == 0 {
		file.staticMetadata.CachedHealth = 0
		file.staticMetadata.CachedStuckHealth = 0
		file.staticMetadata.CachedRedundancy = float64(erasureCode.NumPieces()) / float64(erasureCode.MinPieces())
		file.staticMetadata.CachedUploadProgress = 100
	}
	// Save file.
	initialChunks := make([]chunk, file.numChunks)
	for chunkIndex := range initialChunks {
		initialChunks[chunkIndex].Index = chunkIndex
		initialChunks[chunkIndex].Pieces = make([][]piece, erasureCode.NumPieces())
	}
	return file, file.saveFile(initialChunks)
}

// GrowNumChunks increases the number of chunks in the SiaFile to numChunks. If
// the file already contains >= numChunks chunks then GrowNumChunks is a no-op.
func (sf *SiaFile) GrowNumChunks(numChunks uint64) (err error) {
	sf.mu.Lock()
	defer sf.mu.Unlock()
	// Check if we need to grow the file.
	if uint64(sf.numChunks) >= numChunks {
		// Handle edge case where file has 1 chunk but has a size of 0. When we grow
		// such a file to 1 chunk we want to increment the size to >0.
		sf.staticMetadata.FileSize = int64(sf.staticChunkSize() * uint64(sf.numChunks))
		return nil
	}
	// Remember the number of chunks we have before adding any and restore it in case of an error.
	ncb := sf.numChunks
	defer func() {
		if err != nil {
			sf.numChunks = ncb
		}
	}()
	// Update the chunks.
	var updates []writeaheadlog.Update
	for uint64(sf.numChunks) < numChunks {
		newChunk := chunk{
			Index:  int(sf.numChunks),
			Pieces: make([][]piece, sf.staticMetadata.staticErasureCode.NumPieces()),
		}
		sf.numChunks++
		updates = append(updates, sf.saveChunkUpdate(newChunk))
	}
	// Update the fileSize.
	sf.staticMetadata.FileSize = int64(sf.staticChunkSize() * uint64(sf.numChunks))
	mdu, err := sf.saveMetadataUpdates()
	if err != nil {
		return err
	}
	updates = append(updates, mdu...)
	// Update the filesize in the metadata.
	return sf.createAndApplyTransaction(updates...)
}

// SetFileSize changes the fileSize of the SiaFile.
func (sf *SiaFile) SetFileSize(fileSize uint64) error {
	sf.mu.Lock()
	defer sf.mu.Unlock()
	sf.staticMetadata.FileSize = int64(fileSize)
	updates, err := sf.saveMetadataUpdates()
	if err != nil {
		return err
	}
	return sf.createAndApplyTransaction(updates...)
}

// AddPiece adds an uploaded piece to the file. It also updates the host table
// if the public key of the host is not already known.
func (sf *SiaFile) AddPiece(pk types.SiaPublicKey, chunkIndex, pieceIndex uint64, merkleRoot crypto.Hash) error {
	sf.mu.Lock()
	defer sf.mu.Unlock()
	// If the file was deleted we can't add a new piece since it would write
	// the file to disk again.
	if sf.deleted {
		return errors.New("can't add piece to deleted file")
	}

	// Update cache.
	defer sf.uploadProgressAndBytes()

	// Get the index of the host in the public key table.
	tableIndex := -1
	for i, hpk := range sf.pubKeyTable {
		if hpk.PublicKey.Algorithm == pk.Algorithm && bytes.Equal(hpk.PublicKey.Key, pk.Key) {
			tableIndex = i
			break
		}
	}
	// If we don't know the host yet, we add it to the table.
	tableChanged := false
	if tableIndex == -1 {
		sf.pubKeyTable = append(sf.pubKeyTable, HostPublicKey{
			PublicKey: pk,
			Used:      true,
		})
		tableIndex = len(sf.pubKeyTable) - 1
		tableChanged = true
	}
	// Check if the chunkIndex is valid.
	if chunkIndex >= uint64(sf.numChunks) {
		return fmt.Errorf("chunkIndex %v out of bounds (%v)", chunkIndex, sf.numChunks)
	}
	// Get the chunk from disk.
	chunk, err := sf.chunk(int(chunkIndex))
	if err != nil {
		return errors.AddContext(err, "failed to get chunk")
	}
	// Check if the pieceIndex is valid.
	if pieceIndex >= uint64(len(chunk.Pieces)) {
		return fmt.Errorf("pieceIndex %v out of bounds (%v)", pieceIndex, len(chunk.Pieces))
	}
	// Add the piece to the chunk.
	chunk.Pieces[pieceIndex] = append(chunk.Pieces[pieceIndex], piece{
		HostTableOffset: uint32(tableIndex),
		MerkleRoot:      merkleRoot,
	})

	// Update the AccessTime, ChangeTime and ModTime.
	sf.staticMetadata.AccessTime = time.Now()
	sf.staticMetadata.ChangeTime = sf.staticMetadata.AccessTime
	sf.staticMetadata.ModTime = sf.staticMetadata.AccessTime

	// Defrag the chunk if necessary.
	chunkSize := marshaledChunkSize(chunk.numPieces())
	maxChunkSize := int64(sf.staticMetadata.StaticPagesPerChunk) * pageSize
	if chunkSize > maxChunkSize {
		sf.defragChunk(&chunk)
	}

	// If the chunk is still too large after the defrag, we abort.
	chunkSize = marshaledChunkSize(chunk.numPieces())
	if chunkSize > maxChunkSize {
		return fmt.Errorf("chunk doesn't fit into allocated space %v > %v", chunkSize, maxChunkSize)
	}
	// Update the file atomically.
	var updates []writeaheadlog.Update
	// Get the updates for the header.
	if tableChanged {
		// If the table changed we update the whole header.
		updates, err = sf.saveHeaderUpdates()
	} else {
		// Otherwise just the metadata.
		updates, err = sf.saveMetadataUpdates()
	}
	if err != nil {
		return err
	}
	// Save the changed chunk to disk.
	chunkUpdate := sf.saveChunkUpdate(chunk)
	return sf.createAndApplyTransaction(append(updates, chunkUpdate)...)
}

// chunkHealth returns the health of the chunk which is defined as the percent
// of parity pieces remaining.
//
// health = 0 is full redundancy, health <= 1 is recoverable, health > 1 needs
// to be repaired from disk or repair by upload streaming
func (sf *SiaFile) chunkHealth(chunk chunk, offlineMap map[string]bool, goodForRenewMap map[string]bool) float64 {
	// The max number of good pieces that a chunk can have is NumPieces()
	numPieces := sf.staticMetadata.staticErasureCode.NumPieces()
	minPieces := sf.staticMetadata.staticErasureCode.MinPieces()
	targetPieces := float64(numPieces - minPieces)
	// Find the good pieces that are good for renew
	goodPieces, _ := sf.goodPieces(chunk, offlineMap, goodForRenewMap)
	// Sanity Check, if something went wrong, default to minimum health
	if int(goodPieces) > numPieces || goodPieces < 0 {
		build.Critical("unexpected number of goodPieces for chunkHealth")
		goodPieces = 0
	}
	return 1 - (float64(int(goodPieces)-minPieces) / targetPieces)
}

// ChunkHealth returns the health of the chunk which is defined as the percent
// of parity pieces remaining.
func (sf *SiaFile) ChunkHealth(index int, offlineMap map[string]bool, goodForRenewMap map[string]bool) (float64, error) {
	sf.mu.Lock()
	defer sf.mu.Unlock()
	chunk, err := sf.chunk(index)
	if err != nil {
		return 0, errors.AddContext(err, "failed to read chunk")
	}
	return sf.chunkHealth(chunk, offlineMap, goodForRenewMap), nil
}

// ChunkIndexByOffset will return the chunkIndex that contains the provided
// offset of a file and also the relative offset within the chunk. If the
// offset is out of bounds, chunkIndex will be equal to NumChunk().
func (sf *SiaFile) ChunkIndexByOffset(offset uint64) (chunkIndex uint64, off uint64) {
	chunkIndex = offset / sf.staticChunkSize()
	off = offset % sf.staticChunkSize()
	return
}

// Delete removes the file from disk and marks it as deleted. Once the file is
// deleted, certain methods should return an error.
func (sf *SiaFile) Delete() error {
	sf.mu.Lock()
	defer sf.mu.Unlock()
	// We can't delete a file multiple times.
	if sf.deleted {
		return errors.New("requested file has already been deleted")
	}
	update := sf.createDeleteUpdate()
	err := sf.createAndApplyTransaction(update)
	sf.deleted = true
	return err
}

// Deleted indicates if this file has been deleted by the user.
func (sf *SiaFile) Deleted() bool {
	sf.mu.RLock()
	defer sf.mu.RUnlock()
	return sf.deleted
}

// ErasureCode returns the erasure coder used by the file.
func (sf *SiaFile) ErasureCode() modules.ErasureCoder {
	return sf.staticMetadata.staticErasureCode
}

// SaveWithChunks saves the file's header to disk and appends the raw chunks provided at
// the end of the file.
func (sf *SiaFile) SaveWithChunks(chunks []byte) error {
	sf.mu.Lock()
	defer sf.mu.Unlock()
	updates, err := sf.saveHeaderUpdates()
	if err != nil {
		return errors.AddContext(err, "failed to create header updates")
	}
	chunkUpdate := sf.createInsertUpdate(sf.staticMetadata.ChunkOffset, chunks)
	return sf.createAndApplyTransaction(append(updates, chunkUpdate)...)
}

// SaveHeader saves the file's header to disk.
func (sf *SiaFile) SaveHeader() error {
	sf.mu.Lock()
	defer sf.mu.Unlock()
	updates, err := sf.saveHeaderUpdates()
	if err != nil {
		return err
	}
	return sf.createAndApplyTransaction(updates...)
}

// SaveMetadata saves the file's metadata to disk.
func (sf *SiaFile) SaveMetadata() error {
	sf.mu.Lock()
	defer sf.mu.Unlock()
	updates, err := sf.saveMetadataUpdates()
	if err != nil {
		return err
	}
	return sf.createAndApplyTransaction(updates...)
}

// Expiration updates CachedExpiration with the lowest height at which any of
// the file's contracts will expire and returns the new value.
func (sf *SiaFile) Expiration(contracts map[string]modules.RenterContract) types.BlockHeight {
	sf.mu.Lock()
	defer sf.mu.Unlock()
	if len(sf.pubKeyTable) == 0 {
		sf.staticMetadata.CachedExpiration = 0
		return 0
	}

	lowest := ^types.BlockHeight(0)
	for _, pk := range sf.pubKeyTable {
		contract, exists := contracts[pk.PublicKey.String()]
		if !exists {
			continue
		}
		if contract.EndHeight < lowest {
			lowest = contract.EndHeight
		}
	}
	sf.staticMetadata.CachedExpiration = lowest
	return lowest
}

// Health calculates the health of the file to be used in determining repair
// priority. Health of the file is the lowest health of any of the chunks and is
// defined as the percent of parity pieces remaining. The NumStuckChunks will be
// calculated for the SiaFile and returned.
//
// NOTE: The cached values of the health and stuck health will be set but not
// saved to disk as Health() does not write to disk. If the cached values need
// to be updated on disk then a metadata save method should be called in
// conjunction with Health()
//
// health = 0 is full redundancy, health <= 1 is recoverable, health > 1 needs
// to be repaired from disk
func (sf *SiaFile) Health(offline map[string]bool, goodForRenew map[string]bool) (h float64, sh float64, nsc uint64) {
	numPieces := float64(sf.staticMetadata.staticErasureCode.NumPieces())
	minPieces := float64(sf.staticMetadata.staticErasureCode.MinPieces())
	worstHealth := 1 - ((0 - minPieces) / (numPieces - minPieces))

	sf.mu.Lock()
	defer sf.mu.Unlock()
	// Update the cache.
	defer func() {
		sf.staticMetadata.CachedHealth = h
		sf.staticMetadata.CachedStuckHealth = sh
	}()

	// Check if siafile is deleted
	if sf.deleted {
		// Don't return health information of a deleted file to prevent
		// misrepresenting the health information of a directory
		return 0, 0, 0
	}
	// Check for Zero byte files
	if sf.staticMetadata.FileSize == 0 {
		// Return default health information for zero byte files to prevent
		// misrepresenting the health information of a directory
		return 0, 0, 0
	}
	var health, stuckHealth float64
	var numStuckChunks uint64
	err := sf.iterateChunksReadonly(func(c chunk) error {
		chunkHealth := sf.chunkHealth(c, offline, goodForRenew)

		// Update the health or stuckHealth of the file according to the health
		// of the chunk. The health of the file is the worst health (highest
		// number) of all the chunks in the file.
		if c.Stuck {
			numStuckChunks++
			if chunkHealth > stuckHealth {
				stuckHealth = chunkHealth
			}
		} else if chunkHealth > health {
			health = chunkHealth
		}
		return nil
	})
	if err != nil {
		build.Critical("failed to iterate over chunks: ", err)
		return 0, 0, 0
	}

	// Check if all chunks are stuck, if so then set health to max health to
<<<<<<< HEAD
	// avoid file being targetted for repair
	if int(numStuckChunks) == sf.numChunks {
=======
	// avoid file being targeted for repair
	if int(numStuckChunks) == len(sf.chunks) {
>>>>>>> 3f200693
		health = float64(0)
	}
	// Sanity check, verify that the calculated health is not worse (greater)
	// than the worst health.
	if health > worstHealth {
		build.Critical("WARN: health out of bounds. Max value, Min value, health found", worstHealth, 0, health)
		health = worstHealth
	}
	// Sanity check, verify that the calculated stuck health is not worse
	// (greater) than the worst health.
	if stuckHealth > worstHealth {
		build.Critical("WARN: stuckHealth out of bounds. Max value, Min value, stuckHealth found", worstHealth, 0, stuckHealth)
		stuckHealth = worstHealth
	}
	// Sanity Check that the number of stuck chunks makes sense
	if numStuckChunks != sf.staticMetadata.NumStuckChunks {
		build.Critical("WARN: the number of stuck chunks found does not match metadata", numStuckChunks, sf.staticMetadata.NumStuckChunks)
	}
	return health, stuckHealth, numStuckChunks
}

// HostPublicKeys returns all the public keys of hosts the file has ever been
// uploaded to. That means some of those hosts might no longer be in use.
func (sf *SiaFile) HostPublicKeys() (spks []types.SiaPublicKey) {
	sf.mu.RLock()
	defer sf.mu.RUnlock()
	// Only return the keys, not the whole entry.
	keys := make([]types.SiaPublicKey, 0, len(sf.pubKeyTable))
	for _, key := range sf.pubKeyTable {
		keys = append(keys, key.PublicKey)
	}
	return keys
}

// NumChunks returns the number of chunks the file consists of. This will
// return the number of chunks the file consists of even if the file is not
// fully uploaded yet.
func (sf *SiaFile) NumChunks() uint64 {
	sf.mu.RLock()
	defer sf.mu.RUnlock()
	return uint64(sf.numChunks)
}

// Pieces returns all the pieces for a chunk in a slice of slices that contains
// all the pieces for a certain index.
func (sf *SiaFile) Pieces(chunkIndex uint64) ([][]Piece, error) {
	sf.mu.RLock()
	defer sf.mu.RUnlock()
	if chunkIndex >= uint64(sf.numChunks) {
		err := fmt.Errorf("index %v out of bounds (%v)", chunkIndex, sf.numChunks)
		build.Critical(err)
		return nil, err
	}
	chunk, err := sf.chunk(int(chunkIndex))
	if err != nil {
		return nil, err
	}
	// Resolve pieces to Pieces.
	pieces := make([][]Piece, len(chunk.Pieces))
	for pieceIndex := range pieces {
		pieces[pieceIndex] = make([]Piece, len(chunk.Pieces[pieceIndex]))
		for i, piece := range chunk.Pieces[pieceIndex] {
			pieces[pieceIndex][i] = Piece{
				HostPubKey: sf.hostKey(piece.HostTableOffset).PublicKey,
				MerkleRoot: piece.MerkleRoot,
			}
		}
	}
	return pieces, nil
}

// Redundancy returns the redundancy of the least redundant chunk. A file
// becomes available when this redundancy is >= 1. Assumes that every piece is
// unique within a file contract. -1 is returned if the file has size 0. It
// takes two arguments, a map of offline contracts for this file and a map that
// indicates if a contract is goodForRenew.
func (sf *SiaFile) Redundancy(offlineMap map[string]bool, goodForRenewMap map[string]bool) (r float64, err error) {
	sf.mu.Lock()
	defer sf.mu.Unlock()
	// Update the cache.
	defer func() {
		sf.staticMetadata.CachedRedundancy = r
	}()
	if sf.staticMetadata.FileSize == 0 {
		// TODO change this once tiny files are supported.
		if sf.numChunks != 1 {
			// should never happen
			return -1, nil
		}
		ec := sf.staticMetadata.staticErasureCode
		return float64(ec.NumPieces()) / float64(ec.MinPieces()), nil
	}

	minRedundancy := math.MaxFloat64
	minRedundancyNoRenew := math.MaxFloat64
	err = sf.iterateChunksReadonly(func(chunk chunk) error {
		// Loop over chunks and remember how many unique pieces of the chunk
		// were goodForRenew and how many were not.
		numPiecesRenew, numPiecesNoRenew := sf.goodPieces(chunk, offlineMap, goodForRenewMap)
		redundancy := float64(numPiecesRenew) / float64(sf.staticMetadata.staticErasureCode.MinPieces())
		if redundancy < minRedundancy {
			minRedundancy = redundancy
		}
		redundancyNoRenew := float64(numPiecesNoRenew) / float64(sf.staticMetadata.staticErasureCode.MinPieces())
		if redundancyNoRenew < minRedundancyNoRenew {
			minRedundancyNoRenew = redundancyNoRenew
		}
		return nil
	})
	if err != nil {
		return 0, err
	}

	// If the redundancy is smaller than 1x we return the redundancy that
	// includes contracts that are not good for renewal. The reason for this is
	// a better user experience. If the renter operates correctly, redundancy
	// should never go above numPieces / minPieces and redundancyNoRenew should
	// never go below 1.
	if minRedundancy < 1 && minRedundancyNoRenew >= 1 {
		return 1, nil
	} else if minRedundancy < 1 {
		return minRedundancyNoRenew, nil
	}
	return minRedundancy, nil
}

// SetAllStuck sets the Stuck field of all chunks to stuck.
func (sf *SiaFile) SetAllStuck(stuck bool) (err error) {
	sf.mu.Lock()
	defer sf.mu.Unlock()

	// If the file has been deleted we can't mark a chunk as stuck.
	if sf.deleted {
		return errors.New("can't call SetStuck on deleted file")
	}
	// Update all the Stuck field for each chunk.
	updates, errIter := sf.iterateChunks(func(chunk *chunk) (bool, error) {
		if chunk.Stuck != stuck {
			chunk.Stuck = stuck
			return true, nil
		}
		return false, nil
	})
	if errIter != nil {
		return errIter
	}
	// Update NumStuckChunks in siafile metadata
	nsc := sf.staticMetadata.NumStuckChunks
	defer func() {
		if err != nil {
			sf.staticMetadata.NumStuckChunks = nsc
		}
	}()
	if stuck {
		sf.staticMetadata.NumStuckChunks = uint64(sf.numChunks)
	} else {
		sf.staticMetadata.NumStuckChunks = 0
	}
	// Create metadata update and apply updates on disk
	metadataUpdates, err := sf.saveMetadataUpdates()
	if err != nil {
		return err
	}
	updates = append(updates, metadataUpdates...)
	return sf.createAndApplyTransaction(updates...)
}

// SetStuck sets the Stuck field of the chunk at the given index
func (sf *SiaFile) SetStuck(index uint64, stuck bool) (err error) {
	sf.mu.Lock()
	defer sf.mu.Unlock()
	// If the file has been deleted we can't mark a chunk as stuck.
	if sf.deleted {
		return errors.New("can't call SetStuck on deleted file")
	}
	//  Get chunk.
	chunk, err := sf.chunk(int(index))
	if err != nil {
		return err
	}
	// Check for change
	if stuck == chunk.Stuck {
		return nil
	}
	// Remember the current number of stuck chunks in case an error happens.
	nsc := sf.staticMetadata.NumStuckChunks
	s := chunk.Stuck
	defer func() {
		if err != nil {
			sf.staticMetadata.NumStuckChunks = nsc
			chunk.Stuck = s
		}
	}()
	// Update chunk and NumStuckChunks in siafile metadata
	chunk.Stuck = stuck
	if stuck {
		sf.staticMetadata.NumStuckChunks++
	} else {
		sf.staticMetadata.NumStuckChunks--
	}
	// Update chunk and metadata on disk
	updates, err := sf.saveMetadataUpdates()
	if err != nil {
		return err
	}
	update := sf.saveChunkUpdate(chunk)
	updates = append(updates, update)
	return sf.createAndApplyTransaction(updates...)
}

// StuckChunkByIndex returns if the chunk at the index is marked as Stuck or not
func (sf *SiaFile) StuckChunkByIndex(index uint64) (bool, error) {
	sf.mu.Lock()
	defer sf.mu.Unlock()
	chunk, err := sf.chunk(int(index))
	if err != nil {
		return false, errors.AddContext(err, "failed to read chunk")
	}
	return chunk.Stuck, nil
}

// UID returns a unique identifier for this file.
func (sf *SiaFile) UID() SiafileUID {
	sf.mu.RLock()
	defer sf.mu.RUnlock()
	return sf.staticMetadata.UniqueID
}

// UpdateUsedHosts updates the 'Used' flag for the entries in the pubKeyTable
// of the SiaFile. The keys of all used hosts should be passed to the method
// and the SiaFile will update the flag for hosts it knows of to 'true' and set
// hosts which were not passed in to 'false'.
func (sf *SiaFile) UpdateUsedHosts(used []types.SiaPublicKey) error {
	sf.mu.Lock()
	defer sf.mu.Unlock()
	// Can't update used hosts on deleted file.
	if sf.deleted {
		return errors.New("can't call UpdateUsedHosts on deleted file")
	}
	// Create a map of the used keys for faster lookups.
	usedMap := make(map[string]struct{})
	for _, key := range used {
		usedMap[key.String()] = struct{}{}
	}
	// Mark the entries in the table. If the entry exists 'Used' is true.
	// Otherwise it's 'false'.
	var unusedHosts uint
	for i, entry := range sf.pubKeyTable {
		_, used := usedMap[entry.PublicKey.String()]
		sf.pubKeyTable[i].Used = used
		if !used {
			unusedHosts++
		}
	}
	// Prune the pubKeyTable if necessary. If we have too many unused hosts we
	// want to remove them from the table but only if we have enough used hosts.
	// Otherwise we might be pruning hosts that could become used again since
	// the file might be in flux while it uploads or repairs
	pruned := false
	tooManyUnusedHosts := unusedHosts > pubKeyTablePruneThreshold
	enoughUsedHosts := len(usedMap) > sf.staticMetadata.staticErasureCode.NumPieces()
	if tooManyUnusedHosts && enoughUsedHosts {
		sf.pruneHosts()
		pruned = true
	}
	// Save the header to disk.
	updates, err := sf.saveHeaderUpdates()
	if err != nil {
		return err
	}
	// If we pruned the hosts we also need to save the body.
	if pruned {
		chunkUpdates, err := sf.iterateChunks(func(chunk *chunk) (bool, error) {
			return true, nil
		})
		if err != nil {
			return err
		}
		updates = append(updates, chunkUpdates...)
	}
	return sf.createAndApplyTransaction(updates...)
}

// defragChunk removes pieces which belong to bad hosts and if that wasn't
// enough to reduce the chunkSize below the maximum size, it will remove
// redundant pieces.
func (sf *SiaFile) defragChunk(chunk *chunk) {
	// Calculate how many pieces every pieceSet can contain.
	maxChunkSize := int64(sf.staticMetadata.StaticPagesPerChunk) * pageSize
	maxPieces := (maxChunkSize - marshaledChunkOverhead) / marshaledPieceSize
	maxPiecesPerSet := maxPieces / int64(len(chunk.Pieces))

	// Filter out pieces with unused hosts since we don't have contracts with
	// those anymore.
	for i, pieceSet := range chunk.Pieces {
		var newPieceSet []piece
		for _, piece := range pieceSet {
			if int64(len(newPieceSet)) == maxPiecesPerSet {
				break
			}
			if sf.hostKey(piece.HostTableOffset).Used {
				newPieceSet = append(newPieceSet, piece)
			}
		}
		chunk.Pieces[i] = newPieceSet
	}
}

// hostKey fetches a host's key from the map. It also checks an offset against
// the hostTable to make sure it's not out of bounds. If it is, build.Critical
// is called and to avoid a crash in production, dummy hosts are added.
func (sf *SiaFile) hostKey(offset uint32) HostPublicKey {
	// Add dummy hostkeys to the table in case of siafile corruption and mark
	// them as unused. The next time the table is pruned, the keys will be
	// removed which is fine. This doesn't fix heavy corruption and the file but
	// still be lost but it's better than crashing.
	if offset >= uint32(len(sf.pubKeyTable)) {
		// Causes tests to fail. The following for loop will try to fix the
		// corruption on release builds.
		build.Critical("piece.HostTableOffset", offset, " >= len(sf.pubKeyTable)", len(sf.pubKeyTable))
		for offset >= uint32(len(sf.pubKeyTable)) {
			sf.pubKeyTable = append(sf.pubKeyTable, HostPublicKey{Used: false})
		}
	}
	return sf.pubKeyTable[offset]
}

// pruneHosts prunes the unused hostkeys from the file, updates the
// HostTableOffset of the pieces and removes pieces which do no longer have a
// host.
func (sf *SiaFile) pruneHosts() ([]writeaheadlog.Update, error) {
	var prunedTable []HostPublicKey
	// Create a map to track how the indices of the hostkeys changed when being
	// pruned.
	offsetMap := make(map[uint32]uint32)
	for i := uint32(0); i < uint32(len(sf.pubKeyTable)); i++ {
		if sf.pubKeyTable[i].Used {
			prunedTable = append(prunedTable, sf.pubKeyTable[i])
			offsetMap[i] = uint32(len(prunedTable) - 1)
		}
	}
	sf.pubKeyTable = prunedTable
	// With this map we loop over all the chunks and pieces and update the ones
	// who got a new offset and remove the ones that no longer have one.
	return sf.iterateChunks(func(chunk *chunk) (bool, error) {
		for pieceIndex, pieceSet := range chunk.Pieces {
			var newPieceSet []piece
			for i, piece := range pieceSet {
				newOffset, exists := offsetMap[piece.HostTableOffset]
				if exists {
					pieceSet[i].HostTableOffset = newOffset
					newPieceSet = append(newPieceSet, pieceSet[i])
				}
			}
			chunk.Pieces[pieceIndex] = newPieceSet
		}
		return true, nil
	})
}

// goodPieces loops over the pieces of a chunk and tracks the number of unique
// pieces that are good for upload, meaning the host is online, and the number
// of unique pieces that are good for renew, meaning the contract is set to
// renew.
func (sf *SiaFile) goodPieces(chunk chunk, offlineMap map[string]bool, goodForRenewMap map[string]bool) (uint64, uint64) {
	numPiecesGoodForRenew := uint64(0)
	numPiecesGoodForUpload := uint64(0)
	for _, pieceSet := range chunk.Pieces {
		// Remember if we encountered a goodForRenew piece or a
		// !goodForRenew piece that was at least online.
		foundGoodForRenew := false
		foundOnline := false
		for _, piece := range pieceSet {
			offline, exists1 := offlineMap[sf.hostKey(piece.HostTableOffset).PublicKey.String()]
			goodForRenew, exists2 := goodForRenewMap[sf.hostKey(piece.HostTableOffset).PublicKey.String()]
			if exists1 != exists2 {
				build.Critical("contract can't be in one map but not in the other")
			}
			if !exists1 || offline {
				continue
			}
			// If we found a goodForRenew piece we can stop.
			if goodForRenew {
				foundGoodForRenew = true
				break
			}
			// Otherwise we continue since there might be other hosts with
			// the same piece that are goodForRenew. We still remember that
			// we found an online piece though.
			foundOnline = true
		}
		if foundGoodForRenew {
			numPiecesGoodForRenew++
			numPiecesGoodForUpload++
		} else if foundOnline {
			numPiecesGoodForUpload++
		}
	}
	return numPiecesGoodForRenew, numPiecesGoodForUpload
}

// UploadProgressAndBytes is the exported wrapped for uploadProgressAndBytes.
func (sf *SiaFile) UploadProgressAndBytes() (float64, uint64, error) {
	sf.mu.Lock()
	defer sf.mu.Unlock()
	return sf.uploadProgressAndBytes()
}

// uploadProgressAndBytes updates the CachedUploadProgress and
// CachedUploadedBytes fields to indicate what percentage of the file has been
// uploaded based on the unique pieces that have been uploaded and also how many
// bytes have been uploaded of that file in total. Note that a file may be
// Available long before UploadProgress reaches 100%.
func (sf *SiaFile) uploadProgressAndBytes() (float64, uint64, error) {
	_, uploaded, err := sf.uploadedBytes()
	if err != nil {
		return 0, 0, err
	}
	if sf.staticMetadata.FileSize == 0 {
		// Update cache.
		sf.staticMetadata.CachedUploadProgress = 100
		return 100, uploaded, nil
	}
	desired := uint64(sf.numChunks) * modules.SectorSize * uint64(sf.staticMetadata.staticErasureCode.NumPieces())
	// Update cache.
	sf.staticMetadata.CachedUploadProgress = math.Min(100*(float64(uploaded)/float64(desired)), 100)
	return sf.staticMetadata.CachedUploadProgress, uploaded, nil
}

// uploadedBytes indicates how many bytes of the file have been uploaded via
// current file contracts in total as well as unique uploaded bytes. Note that
// this includes padding and redundancy, so uploadedBytes can return a value
// much larger than the file's original filesize.
func (sf *SiaFile) uploadedBytes() (uint64, uint64, error) {
	var total, unique uint64
	err := sf.iterateChunksReadonly(func(chunk chunk) error {
		for _, pieceSet := range chunk.Pieces {
			// Move onto the next pieceSet if nothing has been uploaded yet
			if len(pieceSet) == 0 {
				continue
			}

			// Note: we need to multiply by SectorSize here instead of
			// f.pieceSize because the actual bytes uploaded include overhead
			// from TwoFish encryption
			//
			// Sum the total bytes uploaded
			total += uint64(len(pieceSet)) * modules.SectorSize
			// Sum the unique bytes uploaded
			unique += modules.SectorSize
		}
		return nil
	})
	if err != nil {
		return 0, 0, errors.AddContext(err, "failed to compute uploaded bytes")
	}
	// Update cache.
	sf.staticMetadata.CachedUploadedBytes = total
	return total, unique, nil
}<|MERGE_RESOLUTION|>--- conflicted
+++ resolved
@@ -514,13 +514,8 @@
 	}
 
 	// Check if all chunks are stuck, if so then set health to max health to
-<<<<<<< HEAD
 	// avoid file being targetted for repair
 	if int(numStuckChunks) == sf.numChunks {
-=======
-	// avoid file being targeted for repair
-	if int(numStuckChunks) == len(sf.chunks) {
->>>>>>> 3f200693
 		health = float64(0)
 	}
 	// Sanity check, verify that the calculated health is not worse (greater)
