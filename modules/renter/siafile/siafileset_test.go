--- conflicted
+++ resolved
@@ -223,15 +223,9 @@
 		t.Fatalf("Expected threadCount to be 0, got %v", len(entry.threadMap))
 	}
 
-<<<<<<< HEAD
-	// Confirm file was removed from memory
-	if len(sfs.siaFileMap) != 1 {
-		t.Fatalf("Expected SiaFileSet map to contain 1 file, instead is length %v", len(sfs.siaFileMap))
-=======
 	// Confirm file and partialsSiaFile were removed from memory
 	if len(sfs.siaFileMap) != 0 {
 		t.Fatalf("Expected SiaFileSet map to contain 0 files, instead is length %v", len(sfs.siaFileMap))
->>>>>>> 0cd84ac7
 	}
 
 	// Open siafile again and confirm threadCount was incremented
@@ -265,12 +259,8 @@
 	if err != nil {
 		t.Fatal(err)
 	}
-<<<<<<< HEAD
-	// Confirm there are 2 files in memory
-=======
 	// Confirm there are 2 files in memory. The partialsSiafile and the regular
 	// file.
->>>>>>> 0cd84ac7
 	if len(sfs.siaFileMap) != 2 {
 		t.Fatal("Expected 2 files in memory, got:", len(sfs.siaFileMap))
 	}
@@ -279,17 +269,9 @@
 	if err != nil {
 		t.Fatal(err)
 	}
-<<<<<<< HEAD
-	// Confirm there is one file in memory
-	if len(sfs.siaFileMap) != 1 {
-		t.Fatal("Expected 1 file in memory, got:", len(sfs.siaFileMap))
-=======
-	// Confirm there are no files in memory
 	if len(sfs.siaFileMap) != 0 {
 		t.Fatal("Expected 0 files in memory, got:", len(sfs.siaFileMap))
->>>>>>> 0cd84ac7
-	}
-
+	}
 	// Test accessing the same file from two separate threads
 	//
 	// Open file
