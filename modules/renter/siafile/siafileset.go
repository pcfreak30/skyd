package siafile

import (
	"fmt"
	"io/ioutil"
	"math"
	"os"
	"path/filepath"
	"runtime"
	"strings"
	"sync"
	"time"

	"github.com/karrick/godirwalk"
	"gitlab.com/NebulousLabs/errors"
	"gitlab.com/NebulousLabs/fastrand"
	"gitlab.com/NebulousLabs/writeaheadlog"

	"gitlab.com/NebulousLabs/Sia/build"
	"gitlab.com/NebulousLabs/Sia/crypto"
	"gitlab.com/NebulousLabs/Sia/modules"
	"gitlab.com/NebulousLabs/Sia/modules/renter/siadir"
)

// The SiaFileSet structure helps track the number of threads using a siafile
// and will enable features like caching and lazy loading to improve start up
// times and reduce memory usage. SiaFile methods such as New, Delete, Rename,
// etc should be called through the SiaFileSet to maintain atomic transactions.
type (
	// SiaFileSet is a helper struct responsible for managing the renter's
	// siafiles in memory
	SiaFileSet struct {
		staticSiaFileDir string
		siaFileMap       map[SiafileUID]*siaFileSetEntry
		siapathToUID     map[modules.SiaPath]SiafileUID

		// utilities
		mu  sync.Mutex
		wal *writeaheadlog.WAL
	}

	// siaFileSetEntry contains information about the threads accessing the
	// SiaFile and references to the SiaFile and the SiaFileSet
	siaFileSetEntry struct {
		*SiaFile
		staticSiaFileSet *SiaFileSet

		threadMap   map[uint64]threadInfo
		threadMapMu sync.Mutex
	}

	// SiaFileSetEntry is the exported struct that is returned to the thread
	// accessing the SiaFile and the Entry
	SiaFileSetEntry struct {
		*siaFileSetEntry
		threadUID uint64
	}

	// threadInfo contains useful information about the thread accessing the
	// SiaFileSetEntry
	threadInfo struct {
		callingFiles []string
		callingLines []int
		lockTime     time.Time
	}
)

// NewSiaFileSet initializes and returns a SiaFileSet
func NewSiaFileSet(filesDir string, wal *writeaheadlog.WAL) *SiaFileSet {
	return &SiaFileSet{
		staticSiaFileDir: filesDir,
		siaFileMap:       make(map[SiafileUID]*siaFileSetEntry),
		siapathToUID:     make(map[modules.SiaPath]SiafileUID),
		wal:              wal,
	}
}

// newThreadInfo created a threadInfo entry for the threadMap
func newThreadInfo() threadInfo {
	tt := threadInfo{
		callingFiles: make([]string, threadDepth+1),
		callingLines: make([]int, threadDepth+1),
		lockTime:     time.Now(),
	}
	for i := 0; i <= threadDepth; i++ {
		_, tt.callingFiles[i], tt.callingLines[i], _ = runtime.Caller(2 + i)
	}
	return tt
}

// randomThreadUID returns a random uint64 to be used as the thread UID in the
// threadMap of the SiaFileSetEntry
func randomThreadUID() uint64 {
	return fastrand.Uint64n(math.MaxUint64)
}

// CopyEntry returns a copy of the SiaFileSetEntry
func (entry *SiaFileSetEntry) CopyEntry() (*SiaFileSetEntry, error) {
	// Grab siafile set lock
	entry.staticSiaFileSet.mu.Lock()
	defer entry.staticSiaFileSet.mu.Unlock()

	// Check if entry is deleted, we will not make a copy of a deleted file.
	if entry.Deleted() {
		return nil, errors.New("can't make copy of deleted siafile entry")
	}

	// Sanity Check that the entry is currently in the SiaFileSet
	_, exists := entry.staticSiaFileSet.siaFileMap[entry.UID()]
	if !exists {
		// If the file is deleted, it should be marked as delted. If the file is
		// renamed, it should still have the same UID. The entry is coming from
		// an existing entry, so the entry should still be in memory because not
		// all of the entries have been closed. There shouldn't be a case where
		// the entry does not exist in the siafile set for this code if it's not
		// deleted.
		build.Critical("provided entry does not exist in the SiaFileSet, but has not been marked as deleted")
		return nil, errors.New("siafile entry not found in siafileset")
	}

	// Create the copy of the entry. Both the original entry and the copied
	// entry will need to be closed.
	entry.threadMapMu.Lock()
	defer entry.threadMapMu.Unlock()
	threadUID := randomThreadUID()
	entry.threadMap[threadUID] = newThreadInfo()
	entryCopy := &SiaFileSetEntry{
		siaFileSetEntry: entry.siaFileSetEntry,
		threadUID:       threadUID,
	}
	return entryCopy, nil
}

// Close will close the set entry, removing the entry from memory if there are
// no other entries using the siafile.
//
// Note that 'Close' grabs a lock on the SiaFileSet, do not call this function
// while holding a lock on the SiafileSet - standard concurrency conventions
// though dictate that you should not be calling exported / capitalized
// functions while holding a lock anyway, but this function is particularly
// sensitive to that.
func (entry *SiaFileSetEntry) Close() error {
	entry.staticSiaFileSet.mu.Lock()
	entry.staticSiaFileSet.closeEntry(entry)
	entry.staticSiaFileSet.mu.Unlock()
	return nil
}

// FileSet returns the SiaFileSet of the entry.
func (entry *SiaFileSetEntry) FileSet() *SiaFileSet {
	return entry.staticSiaFileSet
}

// SiaPath returns the siapath of a siafile.
func (sfs *SiaFileSet) SiaPath(entry *SiaFileSetEntry) modules.SiaPath {
	sfs.mu.Lock()
	defer sfs.mu.Unlock()
	return sfs.siaPath(entry.siaFileSetEntry)
}

// closeEntry will close an entry in the SiaFileSet, removing the siafile from
// the cache if no other entries are open for that siafile.
//
// Note that this function needs to be called while holding a lock on the
// SiaFileSet, per standard concurrency conventions. This function also goes and
// grabs a lock on the entry that it is being passed, which means that the lock
// cannot be held while calling 'closeEntry'.
//
// The memory model we have has the SiaFileSet as the superior object, so per
// convention methods on the SiaFileSet should not be getting held while entry
// locks are being held, but this function is particularly dependent on that
// convention.
func (sfs *SiaFileSet) closeEntry(entry *SiaFileSetEntry) {
	// Lock the thread map mu and remove the threadUID from the entry.
	entry.threadMapMu.Lock()
	defer entry.threadMapMu.Unlock()

	if _, exists := entry.threadMap[entry.threadUID]; !exists {
		build.Critical("threaduid doesn't exist in threadMap: ", entry.SiaFilePath(), len(entry.threadMap))
	}
	delete(entry.threadMap, entry.threadUID)

	// The entry that exists in the siafile set may not be the same as the entry
	// that is being closed, this can happen if there was a rename or a delete
	// and then a new/different file was uploaded with the same siapath.
	//
	// If they are not the same entry, there is nothing more to do.
	currentEntry := sfs.siaFileMap[entry.UID()]
	if currentEntry != entry.siaFileSetEntry {
		return
	}

	// If there are no more threads that have the current entry open, delete this
	// entry from the set cache and save the file to make sure all changes are
	// persisted.
	if len(currentEntry.threadMap) == 0 {
		delete(sfs.siaFileMap, entry.UID())
		delete(sfs.siapathToUID, sfs.siaPath(entry.siaFileSetEntry))
	}
	// If the entry had a partialSiaFile, close that as well.
	// TODO: Closing it like this is not working. Maybe we just never close partial
	// SiaFiles? There are not many of them.
	//	if entry.partialsSiaFile != nil {
	//		sfs.closeEntry(entry.partialsSiaFile)
	//	}
}

// createAndApplyTransaction is a helper method that creates a writeaheadlog
// transaction and applies it.
func (sfs *SiaFileSet) createAndApplyTransaction(updates ...writeaheadlog.Update) error {
	if len(updates) == 0 {
		return nil
	}
	// Create the writeaheadlog transaction.
	txn, err := sfs.wal.NewTransaction(updates)
	if err != nil {
		return errors.AddContext(err, "failed to create wal txn")
	}
	// No extra setup is required. Signal that it is done.
	if err := <-txn.SignalSetupComplete(); err != nil {
		return errors.AddContext(err, "failed to signal setup completion")
	}
	// Apply the updates.
	if err := applyUpdates(modules.ProdDependencies, updates...); err != nil {
		return errors.AddContext(err, "failed to apply updates")
	}
	// Updates are applied. Let the writeaheadlog know.
	if err := txn.SignalUpdatesApplied(); err != nil {
		return errors.AddContext(err, "failed to signal that updates are applied")
	}
	return nil
}

// delete deletes the SiaFileSetEntry's SiaFile
func (sfs *SiaFileSet) deleteFile(siaPath modules.SiaPath) error {
	// Fetch the corresponding siafile and call delete.
	//
	// NOTE: since we are just accessing the entry directly from the map while
	// holding the SiaFileSet lock we are not creating a new threadUID and
	// therefore do not need to call close on this entry
	entry, _, exists := sfs.siaPathToEntryAndUID(siaPath)
	if !exists {
		// Check if the file exists on disk
		siaFilePath := siaPath.SiaFileSysPath(sfs.staticSiaFileDir)
		_, err := os.Stat(siaFilePath)
		if os.IsNotExist(err) {
			return ErrUnknownPath
		}
		// If the entry does not exist then we want to just remove the entry from disk
		// without loading it from disk to avoid errors due to corrupt siafiles
		update := createDeleteUpdate(siaFilePath)
		return sfs.createAndApplyTransaction(update)
	}

	// Delete SiaFile
	err := entry.Delete()
	if err != nil {
		return err
	}
	// Remove the siafile from the set maps so that other threads can't find
	// it.
	delete(sfs.siaFileMap, entry.UID())
	delete(sfs.siapathToUID, sfs.siaPath(entry))
	return nil
}

// siaPath is a convenience wrapper around FromSysPath. Since the files are
// loaded from disk, the siapaths should always be correct. It's argument is
// also an entry instead of the path and dir.
func (sfs *SiaFileSet) siaPath(entry *siaFileSetEntry) (sp modules.SiaPath) {
	if err := sp.FromSysPath(entry.SiaFilePath(), sfs.staticSiaFileDir); err != nil {
		build.Critical("Siapath of entry is corrupted. This shouldn't happen within the SiaFileSet", err)
	}
	return
}

// siaPathToEntryAndUID translates a siaPath to a siaFileSetEntry and
// SiafileUID while also sanity checking siapathToUID and siaFileMap for
// consistency.
func (sfs *SiaFileSet) siaPathToEntryAndUID(siaPath modules.SiaPath) (*siaFileSetEntry, SiafileUID, bool) {
	uid, exists := sfs.siapathToUID[siaPath]
	if !exists {
		return nil, "", false
	}
	entry, exists2 := sfs.siaFileMap[uid]
	if !exists2 {
		build.Critical("siapathToUID and siaFileMap are inconsistent")
		delete(sfs.siapathToUID, siaPath)
		return nil, "", false
	}
	return entry, uid, exists
}

// exists checks to see if a file with the provided siaPath already exists in
// the renter
func (sfs *SiaFileSet) exists(siaPath modules.SiaPath) bool {
	// Check for file in Memory
	_, _, exists := sfs.siaPathToEntryAndUID(siaPath)
	if exists {
		return true
	}
	// Check for file on disk
	_, err := os.Stat(siaPath.SiaFileSysPath(sfs.staticSiaFileDir))
	return !os.IsNotExist(err)
}

// readLockFileInfo returns information on a siafile. As a performance
// optimization, the fileInfo takes the maps returned by
// renter.managedContractUtilityMaps for many files at once.
func (sfs *SiaFileSet) readLockCachedFileInfo(siaPath modules.SiaPath, offline map[string]bool, goodForRenew map[string]bool, contracts map[string]modules.RenterContract) (modules.FileInfo, error) {
	// Get the file's metadata and its contracts
	md, err := sfs.readLockMetadata(siaPath)
	if err != nil {
		return modules.FileInfo{}, err
	}

	// Build the FileInfo
	var onDisk bool
	localPath := md.LocalPath
	if localPath != "" {
		_, err = os.Stat(localPath)
		onDisk = err == nil
	}
	maxHealth := math.Max(md.CachedHealth, md.CachedStuckHealth)
	fileInfo := modules.FileInfo{
		AccessTime:       md.AccessTime,
		Available:        md.CachedUserRedundancy >= 1,
		ChangeTime:       md.ChangeTime,
		CipherType:       md.StaticMasterKeyType.String(),
		CreateTime:       md.CreateTime,
		Expiration:       md.CachedExpiration,
		Filesize:         uint64(md.FileSize),
		Health:           md.CachedHealth,
		LocalPath:        localPath,
		MaxHealth:        maxHealth,
		MaxHealthPercent: siadir.HealthPercentage(maxHealth),
		ModTime:          md.ModTime,
		NumStuckChunks:   md.NumStuckChunks,
		OnDisk:           onDisk,
		Recoverable:      onDisk || md.CachedUserRedundancy >= 1,
		Redundancy:       md.CachedUserRedundancy,
		Renewing:         true,
		SiaPath:          siaPath,
		Stuck:            md.NumStuckChunks > 0,
		StuckHealth:      md.CachedStuckHealth,
		UploadedBytes:    md.CachedUploadedBytes,
		UploadProgress:   md.CachedUploadProgress,
	}
	return fileInfo, nil
}

// newSiaFileSetEntry initializes and returns a siaFileSetEntry
func (sfs *SiaFileSet) newSiaFileSetEntry(sf *SiaFile) (*siaFileSetEntry, error) {
	threads := make(map[uint64]threadInfo)
	entry := &siaFileSetEntry{
		SiaFile:          sf,
		staticSiaFileSet: sfs,
		threadMap:        threads,
	}
	// Sanity check that the UID is in fact unique.
	if _, exists := sfs.siaFileMap[entry.UID()]; exists {
		err := fmt.Errorf("siafile '%v' with uid '%v' was already loaded", sfs.siaPath(entry), entry.UID())
		build.Critical(err)
		return nil, err
	}
	// Sanity check that there isn't a naming conflict
	if _, exists := sfs.siapathToUID[sfs.siaPath(entry)]; exists {
		err := errors.New("siapath already in map")
		build.Critical(err)
		return nil, err
	}
	// Add entry to siaFileMap and siapathToUID map.
	sfs.siaFileMap[entry.UID()] = entry
	sfs.siapathToUID[sfs.siaPath(entry)] = entry.UID()
	return entry, nil
}

// open will return the siaFileSetEntry in memory or load it from disk
func (sfs *SiaFileSet) open(siaPath modules.SiaPath) (*SiaFileSetEntry, error) {
	if strings.HasPrefix(siaPath.String(), ".") {
		err := errors.New("never open a hidden siafile with 'open'")
		build.Critical(err)
		return nil, err
	}
	var entry *siaFileSetEntry
	var exists bool
	entry, _, exists = sfs.siaPathToEntryAndUID(siaPath)
	if !exists {
		// Try and Load File from disk
		sf, err := LoadSiaFile(siaPath.SiaFileSysPath(sfs.staticSiaFileDir), sfs.wal)
		if os.IsNotExist(err) {
			return nil, ErrUnknownPath
		}
		if err != nil {
			return nil, err
		}
<<<<<<< HEAD
		// Load the corresponding partialsSiaFile.
		partialsSiaFile, err := sfs.openPartialsSiaFile(sf.ErasureCode(), true)
		if err != nil {
=======
		// Check for duplicate uid.
		if conflictingEntry, exists := sfs.siaFileMap[sf.UID()]; exists {
			err := fmt.Errorf("%v and %v share the same UID '%v'", sfs.siaPath(conflictingEntry), siaPath, sf.UID())
			build.Critical(err)
>>>>>>> ca65094b
			return nil, err
		}
		// Create the entry for the SiaFile and assign the partials file.
		entry, err = sfs.newSiaFileSetEntry(sf)
		if err != nil {
			sfs.closeEntry(partialsSiaFile)
			return nil, err
		}
		entry.SetPartialsSiaFile(partialsSiaFile)
	}
	if entry.Deleted() {
		return nil, ErrUnknownPath
	}
	threadUID := randomThreadUID()
	entry.threadMapMu.Lock()
	defer entry.threadMapMu.Unlock()
	entry.threadMap[threadUID] = newThreadInfo()
	return &SiaFileSetEntry{
		siaFileSetEntry: entry,
		threadUID:       threadUID,
	}, nil
}

// readLockMetadata returns the metadata of the SiaFile at siaPath. NOTE: The
// 'readLock' prefix in this case is used to indicate that it's safe to call
// this method with other 'readLock' methods without locking since is doesn't
// write to any fields. This guarantee can be made by locking sfs.mu and then
// spawning multiple threads which call 'readLock' methods in parallel.
func (sfs *SiaFileSet) readLockMetadata(siaPath modules.SiaPath) (Metadata, error) {
	var entry *siaFileSetEntry
	entry, _, exists := sfs.siaPathToEntryAndUID(siaPath)
	if exists {
		// Get metadata from entry.
		return entry.Metadata(), nil
	}
	// Try and Load Metadata from disk
	md, err := LoadSiaFileMetadata(siaPath.SiaFileSysPath(sfs.staticSiaFileDir))
	if os.IsNotExist(err) {
		return Metadata{}, ErrUnknownPath
	}
	if err != nil {
		return Metadata{}, err
	}
	return md, nil
}

// AddExistingPartialsSiaFile adds an existing partial SiaFile to the set and
// stores it on disk. If the file already exists this will produce an error
// since we can't just add a suffix to it.
func (sfs *SiaFileSet) AddExistingPartialsSiaFile(sf *SiaFile) (map[uint64]uint64, error) {
	sfs.mu.Lock()
	defer sfs.mu.Unlock()
	return sfs.addExistingPartialsSiaFile(sf)
}

// AddExistingSiaFile adds an existing SiaFile to the set and stores it on disk.
// If the exact same file already exists, this is a no-op. If a file already
// exists with a different UID, the UID will be updated and a unique path will
// be chosen. If no file exists, the UID will be updated but the path remains
// the same.
func (sfs *SiaFileSet) AddExistingSiaFile(sf *SiaFile, chunks []byte) error {
	sfs.mu.Lock()
	defer sfs.mu.Unlock()
	return sfs.addExistingSiaFile(sf, chunks, 0)
}

// addExistingPartialsSiaFile adds an existing partial SiaFile to the set and
// stores it on disk. If the file already exists this will produce an error
// since we can't just add a suffix to it.
func (sfs *SiaFileSet) addExistingPartialsSiaFile(sf *SiaFile) (map[uint64]uint64, error) {
	// Check if a file with that path exists already.
	var siaPath modules.SiaPath
	err := siaPath.LoadSysPath(sfs.staticSiaFileDir, sf.SiaFilePath())
	if err != nil {
		return nil, err
	}
	oldFile, err := sfs.openPartialsSiaFile(sf.ErasureCode(), false)
	if err == nil {
		defer sfs.closeEntry(oldFile)
		return oldFile.Merge(sf)
	} else if os.IsNotExist(err) {
		return nil, sf.Save()
	}
	return nil, err
}

// addExistingSiaFile adds an existing SiaFile to the set and stores it on disk.
// If the exact same file already exists, this is a no-op. If a file already
// exists with a different UID, the UID will be updated and a unique path will
// be chosen. If no file exists, the UID will be updated but the path remains
// the same.
func (sfs *SiaFileSet) addExistingSiaFile(sf *SiaFile, chunks []byte, suffix uint) error {
	// Check if a file with that path exists already.
	var siaPath modules.SiaPath
	err := siaPath.LoadSysPath(sfs.staticSiaFileDir, sf.SiaFilePath())
	if err != nil {
		return err
	}
	var oldFile *SiaFileSetEntry
	if suffix == 0 {
		oldFile, err = sfs.open(siaPath)
	} else {
		oldFile, err = sfs.open(siaPath.AddSuffix(suffix))
	}
	exists := err == nil
	if exists {
		defer sfs.closeEntry(oldFile)
	}
	if err != nil && err != ErrUnknownPath {
		return err
	}
	// If it doesn't exist, update the UID, the path if necessary and save the
	// file.
	if !exists {
		sf.UpdateUniqueID()
		if suffix > 0 {
			siaFilePath := siaPath.AddSuffix(suffix).SiaFileSysPath(sfs.staticSiaFileDir)
			sf.SetSiaFilePath(siaFilePath)
		}
<<<<<<< HEAD
		// Set the correct partials SiaFile.
		ec := sf.ErasureCode()
		psf, err := sfs.openPartialsSiaFile(ec, true)
		if err != nil {
			return err
		}
		sf.SetPartialsSiaFile(psf)
		return sf.Save()
=======
		return sf.SaveWithChunks(chunks)
>>>>>>> ca65094b
	}
	// If it exists and the UID matches too, skip the file.
	if sf.UID() == oldFile.UID() {
		return nil
	}
<<<<<<< HEAD
	return sfs.addExistingSiaFile(sf, suffix+1)
=======
	// If it exists and the UIDs don't match, increment the suffix and try again.
	return sfs.addExistingSiaFile(sf, chunks, suffix+1)
>>>>>>> ca65094b
}

// Delete deletes the SiaFileSetEntry's SiaFile
func (sfs *SiaFileSet) Delete(siaPath modules.SiaPath) error {
	sfs.mu.Lock()
	defer sfs.mu.Unlock()
	return sfs.deleteFile(siaPath)
}

// Exists checks to see if a file with the provided siaPath already exists in
// the renter
func (sfs *SiaFileSet) Exists(siaPath modules.SiaPath) bool {
	sfs.mu.Lock()
	defer sfs.mu.Unlock()
	return sfs.exists(siaPath)
}

// FileInfo returns information on a siafile. As a performance optimization, the
// fileInfo takes the maps returned by renter.managedContractUtilityMaps for
// many files at once.
func (sfs *SiaFileSet) FileInfo(siaPath modules.SiaPath, offline map[string]bool, goodForRenew map[string]bool, contracts map[string]modules.RenterContract) (modules.FileInfo, error) {
	entry, err := sfs.Open(siaPath)
	if err != nil {
		return modules.FileInfo{}, err
	}
	defer entry.Close()

	// Build the FileInfo
	var onDisk bool
	localPath := entry.LocalPath()
	if localPath != "" {
		_, err = os.Stat(localPath)
		onDisk = err == nil
	}
	health, stuckHealth, numStuckChunks := entry.Health(offline, goodForRenew)
<<<<<<< HEAD
	_, redundancy := entry.Redundancy(offline, goodForRenew)
	uploadProgress, uploadedBytes := entry.UploadProgressAndBytes()
=======
	redundancy, err := entry.Redundancy(offline, goodForRenew)
	if err != nil {
		return modules.FileInfo{}, errors.AddContext(err, "failed to get file redundancy")
	}
	uploadProgress, uploadedBytes, err := entry.UploadProgressAndBytes()
	if err != nil {
		return modules.FileInfo{}, errors.AddContext(err, "failed to get upload progress and bytes")
	}
>>>>>>> ca65094b
	maxHealth := math.Max(health, stuckHealth)
	fileInfo := modules.FileInfo{
		AccessTime:       entry.AccessTime(),
		Available:        redundancy >= 1,
		ChangeTime:       entry.ChangeTime(),
		CipherType:       entry.MasterKey().Type().String(),
		CreateTime:       entry.CreateTime(),
		Expiration:       entry.Expiration(contracts),
		Filesize:         entry.Size(),
		Health:           health,
		LocalPath:        localPath,
		MaxHealth:        maxHealth,
		MaxHealthPercent: siadir.HealthPercentage(maxHealth),
		ModTime:          entry.ModTime(),
		NumStuckChunks:   numStuckChunks,
		OnDisk:           onDisk,
		Recoverable:      onDisk || redundancy >= 1,
		Redundancy:       redundancy,
		Renewing:         true,
		SiaPath:          siaPath,
		Stuck:            numStuckChunks > 0,
		StuckHealth:      stuckHealth,
		UploadedBytes:    uploadedBytes,
		UploadProgress:   uploadProgress,
	}
	return fileInfo, nil
}

// CachedFileInfo returns a modules.FileInfo for a given file like FileInfo but
// instead of computing redundancy, health etc. it uses cached values.
func (sfs *SiaFileSet) CachedFileInfo(siaPath modules.SiaPath, offline map[string]bool, goodForRenew map[string]bool, contracts map[string]modules.RenterContract) (modules.FileInfo, error) {
	sfs.mu.Lock()
	defer sfs.mu.Unlock()
	return sfs.readLockCachedFileInfo(siaPath, offline, goodForRenew, contracts)
}

// FileList returns all of the files that the renter has in the folder specified
// by siaPath. If cached is true, this method will used cached values for
// health, redundancy etc.
func (sfs *SiaFileSet) FileList(siaPath modules.SiaPath, recursive, cached bool, offlineMap map[string]bool, goodForRenewMap map[string]bool, contractsMap map[string]modules.RenterContract) ([]modules.FileInfo, error) {
	// Guarantee that no other thread is writing to sfs. This is only necessary
	// when 'cached' is true since it allows us to call 'readLockCachedFileInfo'.
	// Otherwise we need to hold the lock for every call to 'fileInfo' anyway.
	if cached {
		sfs.mu.Lock()
		defer sfs.mu.Unlock()
	}
	// Declare a worker method to spawn workers which keep loading files from disk
	// until the loadChan is closed.
	fileList := []modules.FileInfo{}
	var fileListMu sync.Mutex
	loadChan := make(chan string)
	worker := func() {
		for path := range loadChan {
			// Load the Siafile.
			var siaPath modules.SiaPath
			if err := siaPath.LoadSysPath(sfs.staticSiaFileDir, path); err != nil {
				continue
			}
			var file modules.FileInfo
			var err error
			if cached {
				file, err = sfs.readLockCachedFileInfo(siaPath, offlineMap, goodForRenewMap, contractsMap)
			} else {
				// It is ok to call an Exported method here because we only
				// acquire the siaFileSet lock if we are requesting the cached
				// values
				file, err = sfs.FileInfo(siaPath, offlineMap, goodForRenewMap, contractsMap)
			}
			if os.IsNotExist(err) || err == ErrUnknownPath {
				continue
			}
			if err != nil {
				continue
			}
			fileListMu.Lock()
			fileList = append(fileList, file)
			fileListMu.Unlock()
		}
	}
	// spin up some threads
	var wg sync.WaitGroup
	for i := 0; i < fileListRoutines; i++ {
		wg.Add(1)
		go func() {
			worker()
			wg.Done()
		}()
	}
	// Walk over the whole tree if recursive is specified.
	folder := siaPath.SiaDirSysPath(sfs.staticSiaFileDir)
	if recursive {
		err := godirwalk.Walk(folder, &godirwalk.Options{
			Unsorted: true,
			Callback: func(path string, info *godirwalk.Dirent) error {
				// Skip folders and non-sia files.
				if info.IsDir() || filepath.Ext(path) != modules.SiaFileExtension {
					return nil
				}
				loadChan <- path
				return nil
			},
		})
		if err != nil {
			return nil, err
		}
	} else {
		fis, err := ioutil.ReadDir(folder)
		if err != nil {
			return nil, err
		}
		for _, info := range fis {
			if info.IsDir() || filepath.Ext(info.Name()) != modules.SiaFileExtension {
				continue
			}
			loadChan <- filepath.Join(folder, info.Name())
		}
	}
	close(loadChan)
	wg.Wait()
	return fileList, nil
}

// newSiaFile create a new SiaFile, adds it to the SiaFileSet, adds the thread
// to the threadMap, and returns the SiaFileSetEntry. Since this method returns
// the SiaFileSetEntry, wherever NewSiaFile is called there should be a Close
// called on the SiaFileSetEntry to avoid the file being stuck in memory due the
// thread never being removed from the threadMap
func (sfs *SiaFileSet) newSiaFile(up modules.FileUploadParams, masterKey crypto.CipherKey, fileSize uint64, fileMode os.FileMode) (*SiaFileSetEntry, error) {
	// Check is SiaFile already exists
	exists := sfs.exists(up.SiaPath)
	if exists && !up.Force {
		return nil, ErrPathOverload
	}
	// Open the corresponding partials file.
	partialsSiaFile, err := sfs.openPartialsSiaFile(up.ErasureCode, true)
	if err != nil {
		return nil, err
	}
	// Make sure there are no leading slashes
	siaFilePath := up.SiaPath.SiaFileSysPath(sfs.staticSiaFileDir)
	sf, err := New(siaFilePath, up.Source, sfs.wal, up.ErasureCode, masterKey, fileSize, fileMode, partialsSiaFile, up.DisablePartialChunk)
	if err != nil {
		return nil, err
	}
	entry, err := sfs.newSiaFileSetEntry(sf)
	if err != nil {
		return nil, err
	}
	threadUID := randomThreadUID()
	entry.threadMap[threadUID] = newThreadInfo()
	return &SiaFileSetEntry{
		siaFileSetEntry: entry,
		threadUID:       threadUID,
	}, nil
}

// NewSiaFile create a new SiaFile, adds it to the SiaFileSet, adds the thread
// to the threadMap, and returns the SiaFileSetEntry. Since this method returns
// the SiaFileSetEntry, wherever NewSiaFile is called there should be a Close
// called on the SiaFileSetEntry to avoid the file being stuck in memory due the
// thread never being removed from the threadMap
func (sfs *SiaFileSet) NewSiaFile(up modules.FileUploadParams, masterKey crypto.CipherKey, fileSize uint64, fileMode os.FileMode) (*SiaFileSetEntry, error) {
	sfs.mu.Lock()
	defer sfs.mu.Unlock()
	return sfs.newSiaFile(up, masterKey, fileSize, fileMode)
}

// Open returns the siafile from the SiaFileSet for the corresponding key and
// adds the thread to the entry's threadMap. If the siafile is not in memory it
// will load it from disk
func (sfs *SiaFileSet) Open(siaPath modules.SiaPath) (*SiaFileSetEntry, error) {
	sfs.mu.Lock()
	defer sfs.mu.Unlock()
	return sfs.open(siaPath)
}

// LoadPartialSiaFile loads a SiaFile containing combined chunks.
func (sfs *SiaFileSet) LoadPartialSiaFile(siaPath modules.SiaPath) (*SiaFileSetEntry, error) {
	sfs.mu.Lock()
	defer sfs.mu.Unlock()
	return sfs.loadPartialsSiaFile(siaPath)
}

// Metadata returns the metadata of a SiaFile.
func (sfs *SiaFileSet) Metadata(siaPath modules.SiaPath) (Metadata, error) {
	sfs.mu.Lock()
	defer sfs.mu.Unlock()
	return sfs.readLockMetadata(siaPath)
}

// Rename will move a siafile from one path to a new path. Existing entries that
// are already open at the old path will continue to be valid.
func (sfs *SiaFileSet) Rename(siaPath, newSiaPath modules.SiaPath) error {
	sfs.mu.Lock()
	defer sfs.mu.Unlock()

	// Check for a conflict in the destination path.
	exists := sfs.exists(newSiaPath)
	if exists {
		return ErrPathOverload
	}
	// Grab the existing entry.
	entry, err := sfs.open(siaPath)
	if err != nil {
		return err
	}
	// This whole function is wrapped in a set lock, which means per convention
	// we cannot call an exported function (Close) on the entry. We will have to
	// call closeEntry on the set instead.
	defer sfs.closeEntry(entry)

	// Update SiaFileSet map to hold the entry in the new siapath.
	sfs.siapathToUID[newSiaPath] = entry.UID()
	delete(sfs.siapathToUID, siaPath)

	// Update the siafile to have a new name.
	return entry.Rename(newSiaPath.SiaFileSysPath(sfs.staticSiaFileDir))
}

// DeleteDir deletes a siadir and all the siadirs and siafiles within it
// recursively.
func (sfs *SiaFileSet) DeleteDir(siaPath modules.SiaPath, deleteDir siadir.DeleteDirFunc) error {
	// Prevent new files from being opened.
	sfs.mu.Lock()
	defer sfs.mu.Unlock()
	// Lock all files within the dir.
	var lockedFiles []*siaFileSetEntry
	defer func() {
		for _, entry := range lockedFiles {
			entry.mu.Unlock()
		}
	}()
	for sp := range sfs.siapathToUID {
		entry, _, exists := sfs.siaPathToEntryAndUID(sp)
		if !exists {
			continue
		}
		if strings.HasPrefix(sp.String(), siaPath.String()) {
			entry.mu.Lock()
			lockedFiles = append(lockedFiles, entry)
		}
	}
	// Delete the dir using the provided delete function.
	if err := deleteDir(siaPath); err != nil {
		return errors.AddContext(err, "failed to delete dir")
	}
	// Delete was successful. Delete the siafiles in memory before they are being
	// unlocked again.
	for _, entry := range lockedFiles {
		// Get siaPath.
		var sp modules.SiaPath
		if err := sp.LoadSysPath(sfs.staticSiaFileDir, entry.siaFilePath); err != nil {
			build.Critical("Getting the siaPath shouldn't fail")
			continue
		}
		// Mark the file as deleted. It will be closed automatically by the last
		// thread calling 'Close' on it.
		entry.deleted = true
	}
	return nil
}

// RenameDir renames a siadir and all the siadirs and siafiles within it
// recursively.
func (sfs *SiaFileSet) RenameDir(oldPath, newPath modules.SiaPath, rename siadir.RenameDirFunc) error {
	if oldPath.Equals(modules.RootSiaPath()) {
		return errors.New("can't rename root dir")
	}
	if oldPath.Equals(newPath) {
		return nil // nothing to do
	}
	if strings.HasPrefix(newPath.String(), oldPath.String()) {
		return errors.New("can't rename folder into itself")
	}
	// Prevent new files from being opened.
	sfs.mu.Lock()
	defer sfs.mu.Unlock()
	var lockedFiles []*siaFileSetEntry
	defer func() {
		for _, entry := range lockedFiles {
			entry.mu.Unlock()
		}
	}()
	// Lock all files within the old dir.
	for siaPath := range sfs.siapathToUID {
		entry, _, exists := sfs.siaPathToEntryAndUID(siaPath)
		if !exists {
			continue
		}
		if strings.HasPrefix(siaPath.String(), oldPath.String()) {
			entry.mu.Lock()
			lockedFiles = append(lockedFiles, entry)
		}
	}
	// Rename the dir using the provided rename function.
	if err := rename(oldPath, newPath); err != nil {
		return errors.AddContext(err, "failed to rename dir")
	}
	// Rename was successful. Rename the siafiles in memory before they are being
	// unlocked again.
	for _, entry := range lockedFiles {
		// Get old SiaPath.
		var oldSiaPath modules.SiaPath
		if err := oldSiaPath.LoadSysPath(sfs.staticSiaFileDir, entry.siaFilePath); err != nil {
			build.Critical("Getting the siaPath shouldn't fail")
			continue
		}
		// Rebase path to new folder.
		sp, err := oldSiaPath.Rebase(oldPath, newPath)
		if err != nil {
			build.Critical("Rebasing siapaths shouldn't fail")
			continue
		}
		// Update the siafilepath of the entry and the siafileToUIDMap.
		delete(sfs.siapathToUID, oldSiaPath)
		sfs.siapathToUID[sp] = entry.staticMetadata.UniqueID
		entry.siaFilePath = sp.SiaFileSysPath(sfs.staticSiaFileDir)
	}
	return nil
}

// openPartialsSiaFile opens a SiaFile which will be used to upload chunks
// consisting of partial chunks. If the SiaFile doesn't exist, it will be
// created.
func (sfs *SiaFileSet) openPartialsSiaFile(ec modules.ErasureCoder, create bool) (*SiaFileSetEntry, error) {
	siaPath := modules.CombinedSiaFilePath(ec)
	var entry *siaFileSetEntry
	var exists bool
	entry, _, exists = sfs.siaPathToEntryAndUID(siaPath)
	if !exists && !create {
		return nil, os.ErrNotExist
	} else if !exists {
		// Try and Load File from disk.
		sf, err := LoadSiaFile(siaPath.SiaPartialsFileSysPath(sfs.staticSiaFileDir), sfs.wal)
		if os.IsNotExist(err) {
			// File doesn't exist. Create a new one.
			siaFilePath := siaPath.SiaPartialsFileSysPath(sfs.staticSiaFileDir)
			sf, err = New(siaFilePath, "", sfs.wal, ec, crypto.GenerateSiaKey(crypto.TypeDefaultRenter), 0, 0600, nil, true)
			if err != nil {
				return nil, err
			}
		}
		if err != nil {
			return nil, err
		}
		// Create the entry for the SiaFile and assign the partials file.
		entry, err = sfs.newSiaFileSetEntry(sf)
		if err != nil {
			return nil, err
		}
	}
	if entry.Deleted() {
		return nil, ErrUnknownPath
	}
	threadUID := randomThreadUID()
	entry.threadMapMu.Lock()
	defer entry.threadMapMu.Unlock()
	entry.threadMap[threadUID] = newThreadInfo()
	return &SiaFileSetEntry{
		siaFileSetEntry: entry,
		threadUID:       threadUID,
	}, nil
}

// loadPartialsSiaFile loads a SiaFile which will be used to upload chunks
// consisting of partial chunks.
func (sfs *SiaFileSet) loadPartialsSiaFile(siaPath modules.SiaPath) (*SiaFileSetEntry, error) {
	var entry *siaFileSetEntry
	var exists bool
	entry, _, exists = sfs.siaPathToEntryAndUID(siaPath)
	if !exists {
		// Try and Load File from disk.
		sf, err := LoadSiaFile(siaPath.SiaPartialsFileSysPath(sfs.staticSiaFileDir), sfs.wal)
		if os.IsNotExist(err) {
			return nil, ErrUnknownPath
		}
		if err != nil {
			return nil, err
		}
		// Create the entry for the SiaFile and assign the partials file.
		entry, err = sfs.newSiaFileSetEntry(sf)
		if err != nil {
			return nil, err
		}
	}
	if entry.Deleted() {
		return nil, ErrUnknownPath
	}
	threadUID := randomThreadUID()
	entry.threadMapMu.Lock()
	defer entry.threadMapMu.Unlock()
	entry.threadMap[threadUID] = newThreadInfo()
	return &SiaFileSetEntry{
		siaFileSetEntry: entry,
		threadUID:       threadUID,
	}, nil
}<|MERGE_RESOLUTION|>--- conflicted
+++ resolved
@@ -394,16 +394,15 @@
 		if err != nil {
 			return nil, err
 		}
-<<<<<<< HEAD
 		// Load the corresponding partialsSiaFile.
 		partialsSiaFile, err := sfs.openPartialsSiaFile(sf.ErasureCode(), true)
 		if err != nil {
-=======
+			return nil, err
+		}
 		// Check for duplicate uid.
 		if conflictingEntry, exists := sfs.siaFileMap[sf.UID()]; exists {
 			err := fmt.Errorf("%v and %v share the same UID '%v'", sfs.siaPath(conflictingEntry), siaPath, sf.UID())
 			build.Critical(err)
->>>>>>> ca65094b
 			return nil, err
 		}
 		// Create the entry for the SiaFile and assign the partials file.
@@ -453,10 +452,10 @@
 // AddExistingPartialsSiaFile adds an existing partial SiaFile to the set and
 // stores it on disk. If the file already exists this will produce an error
 // since we can't just add a suffix to it.
-func (sfs *SiaFileSet) AddExistingPartialsSiaFile(sf *SiaFile) (map[uint64]uint64, error) {
-	sfs.mu.Lock()
-	defer sfs.mu.Unlock()
-	return sfs.addExistingPartialsSiaFile(sf)
+func (sfs *SiaFileSet) AddExistingPartialsSiaFile(sf *SiaFile, chunks []chunk) (map[uint64]uint64, error) {
+	sfs.mu.Lock()
+	defer sfs.mu.Unlock()
+	return sfs.addExistingPartialsSiaFile(sf, chunks)
 }
 
 // AddExistingSiaFile adds an existing SiaFile to the set and stores it on disk.
@@ -464,7 +463,7 @@
 // exists with a different UID, the UID will be updated and a unique path will
 // be chosen. If no file exists, the UID will be updated but the path remains
 // the same.
-func (sfs *SiaFileSet) AddExistingSiaFile(sf *SiaFile, chunks []byte) error {
+func (sfs *SiaFileSet) AddExistingSiaFile(sf *SiaFile, chunks []chunk) error {
 	sfs.mu.Lock()
 	defer sfs.mu.Unlock()
 	return sfs.addExistingSiaFile(sf, chunks, 0)
@@ -473,7 +472,7 @@
 // addExistingPartialsSiaFile adds an existing partial SiaFile to the set and
 // stores it on disk. If the file already exists this will produce an error
 // since we can't just add a suffix to it.
-func (sfs *SiaFileSet) addExistingPartialsSiaFile(sf *SiaFile) (map[uint64]uint64, error) {
+func (sfs *SiaFileSet) addExistingPartialsSiaFile(sf *SiaFile, chunks []chunk) (map[uint64]uint64, error) {
 	// Check if a file with that path exists already.
 	var siaPath modules.SiaPath
 	err := siaPath.LoadSysPath(sfs.staticSiaFileDir, sf.SiaFilePath())
@@ -485,7 +484,7 @@
 		defer sfs.closeEntry(oldFile)
 		return oldFile.Merge(sf)
 	} else if os.IsNotExist(err) {
-		return nil, sf.Save()
+		return nil, sf.SaveWithChunks(chunks)
 	}
 	return nil, err
 }
@@ -495,7 +494,7 @@
 // exists with a different UID, the UID will be updated and a unique path will
 // be chosen. If no file exists, the UID will be updated but the path remains
 // the same.
-func (sfs *SiaFileSet) addExistingSiaFile(sf *SiaFile, chunks []byte, suffix uint) error {
+func (sfs *SiaFileSet) addExistingSiaFile(sf *SiaFile, chunks []chunk, suffix uint) error {
 	// Check if a file with that path exists already.
 	var siaPath modules.SiaPath
 	err := siaPath.LoadSysPath(sfs.staticSiaFileDir, sf.SiaFilePath())
@@ -523,7 +522,6 @@
 			siaFilePath := siaPath.AddSuffix(suffix).SiaFileSysPath(sfs.staticSiaFileDir)
 			sf.SetSiaFilePath(siaFilePath)
 		}
-<<<<<<< HEAD
 		// Set the correct partials SiaFile.
 		ec := sf.ErasureCode()
 		psf, err := sfs.openPartialsSiaFile(ec, true)
@@ -531,21 +529,14 @@
 			return err
 		}
 		sf.SetPartialsSiaFile(psf)
-		return sf.Save()
-=======
 		return sf.SaveWithChunks(chunks)
->>>>>>> ca65094b
 	}
 	// If it exists and the UID matches too, skip the file.
 	if sf.UID() == oldFile.UID() {
 		return nil
 	}
-<<<<<<< HEAD
-	return sfs.addExistingSiaFile(sf, suffix+1)
-=======
 	// If it exists and the UIDs don't match, increment the suffix and try again.
 	return sfs.addExistingSiaFile(sf, chunks, suffix+1)
->>>>>>> ca65094b
 }
 
 // Delete deletes the SiaFileSetEntry's SiaFile
@@ -581,11 +572,7 @@
 		onDisk = err == nil
 	}
 	health, stuckHealth, numStuckChunks := entry.Health(offline, goodForRenew)
-<<<<<<< HEAD
-	_, redundancy := entry.Redundancy(offline, goodForRenew)
-	uploadProgress, uploadedBytes := entry.UploadProgressAndBytes()
-=======
-	redundancy, err := entry.Redundancy(offline, goodForRenew)
+	_, redundancy, err := entry.Redundancy(offline, goodForRenew)
 	if err != nil {
 		return modules.FileInfo{}, errors.AddContext(err, "failed to get file redundancy")
 	}
@@ -593,7 +580,6 @@
 	if err != nil {
 		return modules.FileInfo{}, errors.AddContext(err, "failed to get upload progress and bytes")
 	}
->>>>>>> ca65094b
 	maxHealth := math.Max(health, stuckHealth)
 	fileInfo := modules.FileInfo{
 		AccessTime:       entry.AccessTime(),
