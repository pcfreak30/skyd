--- conflicted
+++ resolved
@@ -105,18 +105,6 @@
 	if err != nil {
 		return err
 	}
-<<<<<<< HEAD
-
-	// receive PayByEphemeralAccountResponse
-	//
-	// TODO: this should not be blocking! handle as a callback
-	var payByResponse modules.PayByEphemeralAccountResponse
-	err = modules.RPCRead(stream, &payByResponse)
-	if err != nil {
-		return err
-	}
-=======
->>>>>>> b6225f04
 	return nil
 }
 
