--- conflicted
+++ resolved
@@ -18,15 +18,8 @@
 	DefaultTestAllowance = modules.Allowance{
 		Funds:       types.SiacoinPrecision.Mul64(500),
 		Hosts:       uint64(50),
-<<<<<<< HEAD
-		Period:      types.BlockHeight(types.BlocksPerMonth),
-		RenewWindow: types.BlockHeight(2 * types.BlocksPerMonth),
-		// Period:      types.BlockHeight(12096),
-		// RenewWindow: types.BlockHeight(4032),
-=======
-		Period:      3 * types.BlocksPerMonth,
-		RenewWindow: types.BlocksPerMonth,
->>>>>>> 28980058
+		Period:      types.BlocksPerMonth,
+		RenewWindow: 2 * types.BlocksPerMonth,
 
 		ExpectedStorage:    1e12,                                         // 1 TB
 		ExpectedUpload:     uint64(200e9) / uint64(types.BlocksPerMonth), // 200 GB per month
