package renter

import (
<<<<<<< HEAD
	"encoding/hex"
=======
	"fmt"
>>>>>>> ca65094b
	"math"
	"os"
	"path/filepath"
	"testing"

	"gitlab.com/NebulousLabs/Sia/crypto"
	"gitlab.com/NebulousLabs/Sia/modules"
	"gitlab.com/NebulousLabs/Sia/modules/renter/siadir"
	"gitlab.com/NebulousLabs/Sia/modules/renter/siafile"
	"gitlab.com/NebulousLabs/Sia/siatest/dependencies"
	"gitlab.com/NebulousLabs/errors"
	"gitlab.com/NebulousLabs/fastrand"
)

// setCombinedChunkOfTestFile adds a Combined chunk to a SiaFile for tests to be
// able to use a SiaFile that already has its partial chunk contained within a
// combined chunk. If the SiaFile doesn't have a partial chunk, this is a no-op.
// The combined chunk will be stored in the provided 'dir'.
func setCombinedChunkOfTestFile(sf *siafile.SiaFile) error {
	// If the file has a partial chunk, fake a combined chunk to make sure we can
	// add a piece to it.
	dir := filepath.Dir(sf.SiaFilePath())
	if sf.CombinedChunkStatus() <= siafile.CombinedChunkStatusNoChunk {
		return nil
	}
	partialChunk := fastrand.Bytes(int(sf.Size()) % int(sf.ChunkSize()))
	if sf.CombinedChunkStatus() > siafile.CombinedChunkStatusNoChunk {
		if err := sf.SavePartialChunk(partialChunk); err != nil {
			return err
		}
	}
	pci := siafile.NewPartialChunkInfo(uint64(len(partialChunk)), 0, sf)
	padding := make([]byte, sf.ChunkSize()-uint64(len(partialChunk)))
	cci := siafile.NewCombinedChunkInfo(hex.EncodeToString(fastrand.Bytes(16)), append(partialChunk, padding...), []siafile.PartialChunkInfo{pci})
	err := siafile.SetCombinedChunk(cci, dir)
	if err != nil {
		return err
	}
	if sf.CombinedChunkStatus() != siafile.CombinedChunkStatusCompleted {
		return errors.New("siafile should have status 'completed' now")
	}
	return nil
}

// TestBuildUnfinishedChunks probes buildUnfinishedChunks to make sure that the
// correct chunks are being added to the heap
func TestBuildUnfinishedChunks(t *testing.T) {
	if testing.Short() {
		t.SkipNow()
	}
	t.Parallel()

	// Create Renter
	rt, err := newRenterTesterWithDependency(t.Name(), &dependencies.DependencyDisableRepairAndHealthLoops{})
	if err != nil {
		t.Fatal(err)
	}
	defer rt.Close()

	// Create file on disk
	path, err := rt.createZeroByteFileOnDisk()
	if err != nil {
		t.Fatal(err)
	}
	// Create file with more than 1 chunk and mark the first chunk at stuck
	rsc, _ := siafile.NewRSCode(1, 1)
	siaPath, err := modules.NewSiaPath("stuckFile")
	if err != nil {
		t.Fatal(err)
	}
	up := modules.FileUploadParams{
		Source:      path,
		SiaPath:     siaPath,
		ErasureCode: rsc,
	}
	f, err := rt.renter.staticFileSet.NewSiaFile(up, crypto.GenerateSiaKey(crypto.TypeDefaultRenter), 10e3, 0777)
	if err != nil {
		t.Fatal(err)
	}
	if f.NumChunks() <= 1 {
		t.Fatalf("File created with not enough chunks for test, have %v need at least 2", f.NumChunks())
	}
	if err = f.SetStuck(uint64(0), true); err != nil {
		t.Fatal(err)
	}

	// Add a combined chunk to the file.
	if err := setCombinedChunkOfTestFile(f.SiaFile); err != nil {
		t.Fatal(err)
	}

	// Create maps to pass into methods
	hosts := make(map[string]struct{})
	offline := make(map[string]bool)
	goodForRenew := make(map[string]bool)

	// Manually add workers to worker pool
	for i := 0; i < int(f.NumChunks()); i++ {
		rt.renter.staticWorkerPool.workers[string(i)] = &worker{
			downloadChan: make(chan struct{}, 1),
			killChan:     make(chan struct{}),
			uploadChan:   make(chan struct{}, 1),
		}
	}

	// Call managedBuildUnfinishedChunks as not stuck loop, all un stuck chunks
	// should be returned
	uucs := rt.renter.managedBuildUnfinishedChunks(f, hosts, targetUnstuckChunks, offline, goodForRenew)
	if len(uucs) != int(f.NumChunks())-1 {
		t.Fatalf("Incorrect number of chunks returned, expected %v got %v", int(f.NumChunks())-1, len(uucs))
	}
	for _, c := range uucs {
		if c.stuck {
			t.Fatal("Found stuck chunk when expecting only unstuck chunks")
		}
	}

	// Call managedBuildUnfinishedChunks as stuck loop, all stuck chunks should
	// be returned
	uucs = rt.renter.managedBuildUnfinishedChunks(f, hosts, targetStuckChunks, offline, goodForRenew)
	if len(uucs) != 1 {
		t.Fatalf("Incorrect number of chunks returned, expected 1 got %v", len(uucs))
	}
	for _, c := range uucs {
		if !c.stuck {
			t.Fatal("Found unstuck chunk when expecting only stuck chunks")
		}
	}

	// Remove file on disk to make file not repairable
	err = os.Remove(path)
	if err != nil {
		t.Fatal(err)
	}

	// Call managedBuildUnfinishedChunks as not stuck loop, since the file is
	// now not repairable it should return no chunks
	uucs = rt.renter.managedBuildUnfinishedChunks(f, hosts, targetUnstuckChunks, offline, goodForRenew)
	if len(uucs) != 0 {
		t.Fatalf("Incorrect number of chunks returned, expected 0 got %v", len(uucs))
	}

	// Call managedBuildUnfinishedChunks as stuck loop, all chunks should be
	// returned because they should have been marked as stuck by the previous
	// call and stuck chunks should still be returned if the file is not
	// repairable
	uucs = rt.renter.managedBuildUnfinishedChunks(f, hosts, targetStuckChunks, offline, goodForRenew)
	if len(uucs) != int(f.NumChunks()) {
		t.Fatalf("Incorrect number of chunks returned, expected %v got %v", f.NumChunks(), len(uucs))
	}
	for _, c := range uucs {
		if !c.stuck {
			t.Fatal("Found unstuck chunk when expecting only stuck chunks")
		}
	}
}

// TestBuildChunkHeap probes managedBuildChunkHeap to make sure that the correct
// chunks are being added to the heap
func TestBuildChunkHeap(t *testing.T) {
	if testing.Short() {
		t.SkipNow()
	}
	t.Parallel()

	// Create Renter
	rt, err := newRenterTesterWithDependency(t.Name(), &dependencies.DependencyDisableRepairAndHealthLoops{})
	if err != nil {
		t.Fatal(err)
	}
	defer rt.Close()

	// Create 2 files
	rsc, _ := siafile.NewRSCode(1, 1)
	up := modules.FileUploadParams{
		Source:      "",
		SiaPath:     modules.RandomSiaPath(),
		ErasureCode: rsc,
	}
	f1, err := rt.renter.staticFileSet.NewSiaFile(up, crypto.GenerateSiaKey(crypto.RandomCipherType()), 10e3, 0777)
	if err != nil {
		t.Fatal(err)
	}
	up.SiaPath = modules.RandomSiaPath()
	f2, err := rt.renter.staticFileSet.NewSiaFile(up, crypto.GenerateSiaKey(crypto.RandomCipherType()), 10e3, 0777)
	if err != nil {
		t.Fatal(err)
	}

	// Manually add workers to worker pool and create host map
	hosts := make(map[string]struct{})
	for i := 0; i < int(f1.NumChunks()+f2.NumChunks()); i++ {
		rt.renter.staticWorkerPool.workers[string(i)] = &worker{
			downloadChan: make(chan struct{}, 1),
			killChan:     make(chan struct{}),
			uploadChan:   make(chan struct{}, 1),
		}
	}

	// Call managedBuildChunkHeap as stuck loop, since there are no stuck chunks
	// there should be no chunks in the upload heap
	rt.renter.managedBuildChunkHeap(modules.RootSiaPath(), hosts, targetStuckChunks)
	if rt.renter.uploadHeap.managedLen() != 0 {
		t.Fatalf("Expected heap length of %v but got %v", 0, rt.renter.uploadHeap.managedLen())
	}

	// Call managedBuildChunkHeap as not stuck loop, since we didn't upload the
	// files we created nor do we have contracts, all the chunks will be viewed
	// as not downloadable because they have a health of >1. Therefore we
	// shouldn't see any chunks in the heap
	rt.renter.managedBuildChunkHeap(modules.RootSiaPath(), hosts, targetUnstuckChunks)
	if rt.renter.uploadHeap.managedLen() != 0 {
		t.Fatalf("Expected heap length of %v but got %v", 0, rt.renter.uploadHeap.managedLen())
	}

	// Call managedBuildChunkHeap again as the stuck loop, since the previous
	// call saw all the chunks as not downloadable it will have marked them as
	// stuck.
	//
	// For the stuck loop managedBuildChunkHeap will randomly grab one chunk
	// from maxChunksInHeap files to add to the heap. There are two files
	// created in the test so we would expect 2 or maxStuckChunksInHeap,
	// whichever is less, chunks to be added to the heap
	rt.renter.managedBuildChunkHeap(modules.RootSiaPath(), hosts, targetStuckChunks)
	expectedChunks := math.Min(2, float64(maxStuckChunksInHeap))
	if rt.renter.uploadHeap.managedLen() != int(expectedChunks) {
		t.Fatalf("Expected heap length of %v but got %v", expectedChunks, rt.renter.uploadHeap.managedLen())
	}

	// Pop all chunks off and confirm they are stuck and marked as stuckRepair
	chunk := rt.renter.uploadHeap.managedPop()
	for chunk != nil {
		if !chunk.stuck || !chunk.stuckRepair {
			t.Log("Stuck:", chunk.stuck)
			t.Log("StuckRepair:", chunk.stuckRepair)
			t.Fatal("Chunk has incorrect stuck fields")
		}
		chunk = rt.renter.uploadHeap.managedPop()
	}
}

// TestUploadHeap probes the upload heap to make sure chunks are sorted
// correctly
func TestUploadHeap(t *testing.T) {
	if testing.Short() {
		t.SkipNow()
	}
	t.Parallel()

	// Create renter
	rt, err := newRenterTesterWithDependency(t.Name(), &dependencies.DependencyDisableRepairAndHealthLoops{})
	if err != nil {
		t.Fatal(err)
	}
	defer rt.Close()

	// Add chunks to heap. Chunks are prioritize by stuck status first and then
	// by piecesComplete/piecesNeeded
	//
	// Adding 2 stuck chunks then 2 unstuck chunks, each set has a chunk with 1
	// piece completed and 2 pieces completed. If the heap doesn't sort itself
	// then this would put an unstuck chunk with the highest completion at the
	// top of the heap which would be wrong
	chunk := &unfinishedUploadChunk{
		id: uploadChunkID{
			fileUID: "stuck",
			index:   1,
		},
		stuck:           true,
		piecesCompleted: 1,
		piecesNeeded:    1,
	}
	if !rt.renter.uploadHeap.managedPush(chunk) {
		t.Fatal("unable to push chunk", chunk)
	}
	chunk = &unfinishedUploadChunk{
		id: uploadChunkID{
			fileUID: "stuck",
			index:   2,
		},
		stuck:           true,
		piecesCompleted: 2,
		piecesNeeded:    1,
	}
	if !rt.renter.uploadHeap.managedPush(chunk) {
		t.Fatal("unable to push chunk", chunk)
	}
	chunk = &unfinishedUploadChunk{
		id: uploadChunkID{
			fileUID: "unstuck",
			index:   1,
		},
		stuck:           true,
		piecesCompleted: 1,
		piecesNeeded:    1,
	}
	if !rt.renter.uploadHeap.managedPush(chunk) {
		t.Fatal("unable to push chunk", chunk)
	}
	chunk = &unfinishedUploadChunk{
		id: uploadChunkID{
			fileUID: "unstuck",
			index:   2,
		},
		stuck:           true,
		piecesCompleted: 2,
		piecesNeeded:    1,
	}
	if !rt.renter.uploadHeap.managedPush(chunk) {
		t.Fatal("unable to push chunk", chunk)
	}

	chunk = rt.renter.uploadHeap.managedPop()
	if !chunk.stuck {
		t.Fatal("top chunk should be stuck")
	}
	if chunk.piecesCompleted != 1 {
		t.Fatal("top chunk should have the less amount of completed chunks")
	}
}

// TestAddChunksToHeap probes the managedAddChunksToHeap method to ensure it is
// functioning as intended
func TestAddChunksToHeap(t *testing.T) {
	if testing.Short() {
		t.SkipNow()
	}
	t.Parallel()

	// Create Renter
	rt, err := newRenterTesterWithDependency(t.Name(), &dependencies.DependencyDisableRepairAndHealthLoops{})
	if err != nil {
		t.Fatal(err)
	}
	defer rt.Close()

	// Create File params
	_, rsc := testingFileParams()
	source, err := rt.createZeroByteFileOnDisk()
	if err != nil {
		t.Fatal(err)
	}
	up := modules.FileUploadParams{
		Source:      source,
		ErasureCode: rsc,
	}

	// Create files in multiple directories
	var numChunks uint64
	var dirSiaPaths []modules.SiaPath
	names := []string{"rootFile", "subdir/File", "subdir2/file"}
	for _, name := range names {
		siaPath, err := modules.NewSiaPath(name)
		if err != nil {
			t.Fatal(err)
		}
		up.SiaPath = siaPath
		f, err := rt.renter.staticFileSet.NewSiaFile(up, crypto.GenerateSiaKey(crypto.RandomCipherType()), modules.SectorSize, 0777)
		if err != nil {
			t.Fatal(err)
		}
		// Track number of chunks
		numChunks += f.NumChunks()
		dirSiaPath, err := siaPath.Dir()
		if err != nil {
			t.Fatal(err)
		}
		// Make sure directories are created
		err = rt.renter.CreateDir(dirSiaPath)
		if err != nil && err != siadir.ErrPathOverload {
			t.Fatal(err)
		}
		dirSiaPaths = append(dirSiaPaths, dirSiaPath)
	}

	// Call bubbled to ensure directory metadata is updated
	for _, siaPath := range dirSiaPaths {
		err := rt.renter.managedBubbleMetadata(siaPath)
		if err != nil {
			t.Fatal(err)
		}
	}

	// Manually add workers to worker pool and create host map
	hosts := make(map[string]struct{})
	for i := 0; i < rsc.MinPieces(); i++ {
		rt.renter.staticWorkerPool.workers[string(i)] = &worker{
			downloadChan: make(chan struct{}, 1),
			killChan:     make(chan struct{}),
			uploadChan:   make(chan struct{}, 1),
		}
	}

	// Make sure directory Heap is ready
	err = rt.renter.managedPushUnexploredDirectory(modules.RootSiaPath())
	if err != nil {
		t.Fatal(err)
	}

	// call managedAddChunksTo Heap
	siaPaths, err := rt.renter.managedAddChunksToHeap(hosts)
	if err != nil {
		t.Fatal(err)
	}

	// Confirm that all chunks from all the directories were added since there
	// are not enough chunks in only one directory to fill the heap
	if len(siaPaths) != 3 {
		t.Fatal("Expected 3 siaPaths to be returned, got", siaPaths)
	}
	if rt.renter.uploadHeap.managedLen() != int(numChunks) {
		t.Fatalf("Expected uploadHeap to have %v chunks but it has %v chunks", numChunks, rt.renter.uploadHeap.managedLen())
	}
}

// TestAddDirectoryBackToHeap ensures that when not all the chunks in a
// directory are added to the uploadHeap that the directory is added back to the
// directoryHeap with an updated Health
func TestAddDirectoryBackToHeap(t *testing.T) {
	if testing.Short() {
		t.SkipNow()
	}
	t.Parallel()

	// Create Renter with interrupt dependency
	rt, err := newRenterTesterWithDependency(t.Name(), &dependencies.DependencyDisableRepairAndHealthLoops{})
	if err != nil {
		t.Fatal(err)
	}
	defer rt.Close()

	// Create file
	rsc, _ := siafile.NewRSCode(1, 1)
	siaPath, err := modules.NewSiaPath("test")
	if err != nil {
		t.Fatal(err)
	}
	source, err := rt.createZeroByteFileOnDisk()
	if err != nil {
		t.Fatal(err)
	}
	up := modules.FileUploadParams{
		Source:      source,
		SiaPath:     siaPath,
		ErasureCode: rsc,
	}
	f, err := rt.renter.staticFileSet.NewSiaFile(up, crypto.GenerateSiaKey(crypto.RandomCipherType()), modules.SectorSize, 0777)
	if err != nil {
		t.Fatal(err)
	}

	// Create maps for method inputs
	hosts := make(map[string]struct{})
	offline := make(map[string]bool)
	goodForRenew := make(map[string]bool)

	// Manually add workers to worker pool
	for i := 0; i < int(f.NumChunks()); i++ {
		rt.renter.staticWorkerPool.workers[string(i)] = &worker{
			downloadChan: make(chan struct{}, 1),
			killChan:     make(chan struct{}),
			uploadChan:   make(chan struct{}, 1),
		}
	}

	// Confirm we are starting with an empty upload and directory heap
	if rt.renter.uploadHeap.managedLen() != 0 {
		t.Fatal("Expected upload heap to be empty but has length of", rt.renter.uploadHeap.managedLen())
	}
	// "Empty" -> gets initialized with the root dir, therefore should have one
	// directory in it.
	if rt.renter.directoryHeap.managedLen() != 1 {
		t.Fatal("Expected directory heap to be empty but has length of", rt.renter.directoryHeap.managedLen())
	}
	// Reset the dir heap to clear the root dir out, rest of test wants an empty
	// heap.
	rt.renter.directoryHeap.managedReset()

	// Add chunks from file to uploadHeap
	rt.renter.managedBuildAndPushChunks([]*siafile.SiaFileSetEntry{f}, hosts, targetUnstuckChunks, offline, goodForRenew)

	// Upload heap should now have NumChunks chunks and directory heap should still be empty
	if rt.renter.uploadHeap.managedLen() != int(f.NumChunks()) {
		t.Fatalf("Expected upload heap to be of size %v but was %v", f.NumChunks(), rt.renter.uploadHeap.managedLen())
	}
	if rt.renter.directoryHeap.managedLen() != 0 {
		t.Fatal("Expected directory heap to be empty but has length of", rt.renter.directoryHeap.managedLen())
	}

	// Empty uploadHeap
	rt.renter.uploadHeap.managedReset()

	// Fill upload heap with chunks that are a worse health than the chunks in
	// the file
	var i uint64
	for rt.renter.uploadHeap.managedLen() < maxUploadHeapChunks {
		chunk := &unfinishedUploadChunk{
			id: uploadChunkID{
				fileUID: "chunk",
				index:   i,
			},
			stuck:           false,
			piecesCompleted: -1,
			piecesNeeded:    1,
		}
		if !rt.renter.uploadHeap.managedPush(chunk) {
			t.Fatal("Chunk should have been added to heap")
		}
		i++
	}

	// Record length of upload heap
	uploadHeapLen := rt.renter.uploadHeap.managedLen()

	// Try and add chunks to upload heap again
	rt.renter.managedBuildAndPushChunks([]*siafile.SiaFileSetEntry{f}, hosts, targetUnstuckChunks, offline, goodForRenew)

	// No chunks should have been added to the upload heap
	if rt.renter.uploadHeap.managedLen() != uploadHeapLen {
		t.Fatalf("Expected upload heap to be of size %v but was %v", uploadHeapLen, rt.renter.uploadHeap.managedLen())
	}
	// There should be one directory in the directory heap now
	if rt.renter.directoryHeap.managedLen() != 1 {
		t.Fatal("Expected directory heap to have 1 element but has length of", rt.renter.directoryHeap.managedLen())
	}
	// The directory should be marked as explored
	d := rt.renter.directoryHeap.managedPop()
	if !d.explored {
		t.Fatal("Directory should be explored")
	}
	// The directory should be the root directory as that is where we created
	// the test file
	if !d.siaPath.Equals(modules.RootSiaPath()) {
		t.Fatal("Expected Directory siapath to be the root siaPath but was", d.siaPath.String())
	}
	// The directory health should be that of the file since none of the chunks
	// were added
	health, _, _ := f.Health(offline, goodForRenew)
	if d.health != health {
		t.Fatalf("Expected directory health to be %v but was %v", health, d.health)
	}
}

// TestUploadHeapMaps tests that the uploadHeap's maps are properly updated
// through pushing, popping, and reseting the heap
func TestUploadHeapMaps(t *testing.T) {
	if testing.Short() {
		t.SkipNow()
	}
	t.Parallel()

	// Create renter
	rt, err := newRenterTesterWithDependency(t.Name(), &dependencies.DependencyDisableRepairAndHealthLoops{})
	if err != nil {
		t.Fatal(err)
	}
	defer rt.Close()

	// Add stuck and unstuck chunks to heap to fill up the heap maps
	numHeapChunks := uint64(10)
	sf, err := rt.renter.newRenterTestFile()
	if err != nil {
		t.Fatal(err)
	}
	for i := uint64(0); i < numHeapChunks; i++ {
		// Create copy of siafile entry to be closed by reset
		copy, err := sf.CopyEntry()
		if err != nil {
			t.Fatal(err)
		}
		// Create minimum chunk
		stuck := i%2 == 0
		chunk := &unfinishedUploadChunk{
			id: uploadChunkID{
				fileUID: siafile.SiafileUID(fmt.Sprintf("chunk - %v", i)),
				index:   i,
			},
			fileEntry:       copy,
			stuck:           stuck,
			piecesCompleted: 1,
			piecesNeeded:    1,
		}
		// push chunk to heap
		if !rt.renter.uploadHeap.managedPush(chunk) {
			t.Fatal("unable to push chunk", chunk)
		}
		// Confirm chunk is in the correct map
		if stuck {
			_, ok := rt.renter.uploadHeap.stuckHeapChunks[chunk.id]
			if !ok {
				t.Fatal("stuck chunk not in stuck chunk heap map")
			}
		} else {
			_, ok := rt.renter.uploadHeap.unstuckHeapChunks[chunk.id]
			if !ok {
				t.Fatal("unstuck chunk not in unstuck chunk heap map")
			}
		}
	}

	// Close original siafile entry
	if err := sf.Close(); err != nil {
		t.Fatal(err)
	}

	// Confirm length of maps
	if len(rt.renter.uploadHeap.unstuckHeapChunks) != int(numHeapChunks/2) {
		t.Fatalf("Expected %v unstuck chunks in map but found %v", numHeapChunks/2, len(rt.renter.uploadHeap.unstuckHeapChunks))
	}
	if len(rt.renter.uploadHeap.stuckHeapChunks) != int(numHeapChunks/2) {
		t.Fatalf("Expected %v stuck chunks in map but found %v", numHeapChunks/2, len(rt.renter.uploadHeap.stuckHeapChunks))
	}
	if len(rt.renter.uploadHeap.repairingChunks) != 0 {
		t.Fatalf("Expected %v repairing chunks in map but found %v", 0, len(rt.renter.uploadHeap.repairingChunks))
	}

	// Pop off some chunks
	poppedChunks := 3
	for i := 0; i < poppedChunks; i++ {
		// Pop chunk
		chunk := rt.renter.uploadHeap.managedPop()
		// Confirm it is in the repairing map
		_, ok := rt.renter.uploadHeap.repairingChunks[chunk.id]
		if !ok {
			t.Fatal("popped chunk not found in repairing map")
		}
		// Confirm the chunk cannot be pushed back onto the heap
		if rt.renter.uploadHeap.managedPush(chunk) {
			t.Fatal("should not have been able to push chunk back onto heap")
		}
	}

	// Confirm length of maps
	if len(rt.renter.uploadHeap.repairingChunks) != poppedChunks {
		t.Fatalf("Expected %v repairing chunks in map but found %v", poppedChunks, len(rt.renter.uploadHeap.repairingChunks))
	}
	remainingChunks := len(rt.renter.uploadHeap.unstuckHeapChunks) + len(rt.renter.uploadHeap.stuckHeapChunks)
	if remainingChunks != int(numHeapChunks)-poppedChunks {
		t.Fatalf("Expected %v chunks to still be in the heap maps but found %v", int(numHeapChunks)-poppedChunks, remainingChunks)
	}

	// Reset the heap
	if err := rt.renter.uploadHeap.managedReset(); err != nil {
		t.Fatal(err)
	}

	// Confirm length of maps
	if len(rt.renter.uploadHeap.repairingChunks) != poppedChunks {
		t.Fatalf("Expected %v repairing chunks in map but found %v", poppedChunks, len(rt.renter.uploadHeap.repairingChunks))
	}
	remainingChunks = len(rt.renter.uploadHeap.unstuckHeapChunks) + len(rt.renter.uploadHeap.stuckHeapChunks)
	if remainingChunks != 0 {
		t.Fatalf("Expected %v chunks to still be in the heap maps but found %v", 0, remainingChunks)
	}
}<|MERGE_RESOLUTION|>--- conflicted
+++ resolved
@@ -1,11 +1,8 @@
 package renter
 
 import (
-<<<<<<< HEAD
 	"encoding/hex"
-=======
 	"fmt"
->>>>>>> ca65094b
 	"math"
 	"os"
 	"path/filepath"
