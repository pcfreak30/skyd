--- conflicted
+++ resolved
@@ -218,15 +218,6 @@
 				fileUID: UID,
 				index:   uint64(i),
 			},
-<<<<<<< HEAD
-			stuck:                  stuck,
-			fileRecentlySuccessful: fileRecentlySuccessful,
-			staticPriority:         priority,
-			health:                 float64(i),
-			onDisk:                 !remote,
-			availableChan:          make(chan struct{}),
-			uploadCompletedChan:    make(chan struct{}),
-=======
 			stuck:                     stuck,
 			fileRecentlySuccessful:    fileRecentlySuccessful,
 			staticPriority:            priority,
@@ -234,7 +225,6 @@
 			onDisk:                    !remote,
 			staticAvailableChan:       make(chan struct{}),
 			staticUploadCompletedChan: make(chan struct{}),
->>>>>>> c106b826
 		}
 		pushed, err := r.managedPushChunkForRepair(chunk, chunkTypeLocalChunk)
 		if err != nil {
@@ -723,19 +713,11 @@
 				fileUID: "chunk",
 				index:   i,
 			},
-<<<<<<< HEAD
-			stuck:               false,
-			piecesCompleted:     -1,
-			piecesNeeded:        1,
-			availableChan:       make(chan struct{}),
-			uploadCompletedChan: make(chan struct{}),
-=======
 			stuck:                     false,
 			piecesCompleted:           -1,
 			piecesNeeded:              1,
 			staticAvailableChan:       make(chan struct{}),
 			staticUploadCompletedChan: make(chan struct{}),
->>>>>>> c106b826
 		}
 		pushed, err := rt.renter.managedPushChunkForRepair(chunk, chunkTypeLocalChunk)
 		if err != nil {
@@ -812,21 +794,12 @@
 				fileUID: siafile.SiafileUID(fmt.Sprintf("chunk - %v", i)),
 				index:   i,
 			},
-<<<<<<< HEAD
-			fileEntry:           sf.Copy(),
-			stuck:               stuck,
-			piecesCompleted:     1,
-			piecesNeeded:        1,
-			availableChan:       make(chan struct{}),
-			uploadCompletedChan: make(chan struct{}),
-=======
 			fileEntry:                 sf.Copy(),
 			stuck:                     stuck,
 			piecesCompleted:           1,
 			piecesNeeded:              1,
 			staticAvailableChan:       make(chan struct{}),
 			staticUploadCompletedChan: make(chan struct{}),
->>>>>>> c106b826
 		}
 		// push chunk to heap
 		pushed, err := rt.renter.managedPushChunkForRepair(chunk, chunkTypeLocalChunk)
