--- conflicted
+++ resolved
@@ -167,6 +167,8 @@
 	if err != nil {
 		return
 	}
+
+	fmt.Println("FUNDED EA", w.staticHostPubKeyStr)
 	return
 }
 
@@ -236,10 +238,6 @@
 		return nil, err
 	}
 
-<<<<<<< HEAD
-	fmt.Println("FUNDED EA", w.staticHostPubKeyStr)
-	return resp, nil
-=======
 	// return the response
 	var sectorData []byte
 	for _, resp := range responses {
@@ -250,53 +248,6 @@
 		break
 	}
 	return sectorData, nil
->>>>>>> b4c88aa6
-}
-
-// managedHasSector returns whether or not the host has a sector with given root
-func (w *worker) managedHasSector(sectorRoot crypto.Hash) (hasSector bool, err error) {
-	defer func() {
-		fmt.Printf("Executed HasSector program for: \nroot:%v \noutput:%v \nerror:%v\n\n", sectorRoot, hasSector, err)
-	}()
-
-	// create a new stream
-	var stream siamux.Stream
-	stream, err = w.staticNewStream()
-	if err != nil {
-		err = errors.AddContext(err, "Unable to create a new stream")
-		return
-	}
-	defer func() {
-		if err := stream.Close(); err != nil {
-			w.renter.log.Println("ERROR: failed to close stream", err)
-		}
-	}()
-
-	// create the program
-	pt := w.staticHostPrices.managedPriceTable()
-	pb := modules.NewProgramBuilder(&pt)
-	pb.AddHasSectorInstruction(sectorRoot)
-	program, programData := pb.Program()
-	cost, _, _ := pb.Cost(true)
-
-	// exeucte it
-	var responses []programResponse
-	responses, err = w.managedExecuteProgram(program, programData, w.staticHostFCID, cost)
-	if err != nil {
-		err = errors.AddContext(err, "Unable to execute program")
-		return
-	}
-
-	// return the response
-	for _, resp := range responses {
-		if resp.Error != nil {
-			err = errors.AddContext(resp.Error, "Output error")
-			return
-		}
-		hasSector = resp.Output[0] == 1
-		break
-	}
-	return hasSector, nil
 }
 
 // managedUpdatePriceTable performs the UpdatePriceTableRPC on the host.
@@ -352,57 +303,9 @@
 	}
 
 	// update the price table
-<<<<<<< HEAD
-	w.staticHostPrices.managedUpdatePriceTable(pt)
+	w.staticHostPrices.managedUpdate(pt)
 	fmt.Println("UPDATED PT", w.staticHostPubKeyStr)
-=======
-	w.staticHostPrices.managedUpdate(pt)
->>>>>>> b4c88aa6
 	return nil
-}
-
-// managedReadSector returns the sector data for given root
-func (w *worker) managedReadSector(sectorRoot crypto.Hash, offset, length uint64) ([]byte, error) {
-	var err error
-
-	defer func() {
-		fmt.Printf("Executed ReadSector program for: \nroot: %v \noffset:%v \nlength:%v \nerror:%v\n\n", sectorRoot, offset, length, err)
-	}()
-
-	// create a new stream
-	stream, err := w.staticNewStream()
-	if err != nil {
-		return nil, errors.AddContext(err, "Unable to create a new stream")
-	}
-	defer func() {
-		if err := stream.Close(); err != nil {
-			w.renter.log.Println("ERROR: failed to close stream", err)
-		}
-	}()
-
-	// create the program
-	pt := w.staticHostPrices.managedPriceTable()
-	pb := modules.NewProgramBuilder(&pt)
-	pb.AddReadSectorInstruction(length, offset, sectorRoot, true)
-	program, programData := pb.Program()
-	cost, _, _ := pb.Cost(true)
-
-	// exeucte it
-	responses, err := w.managedExecuteProgram(program, programData, w.staticHostFCID, cost)
-	if err != nil {
-		return nil, err
-	}
-
-	// return the response
-	var sectorData []byte
-	for _, resp := range responses {
-		if resp.Error != nil {
-			return nil, resp.Error
-		}
-		sectorData = resp.Output
-		break
-	}
-	return sectorData, nil
 }
 
 // staticNewStream returns a new stream to the worker's host
