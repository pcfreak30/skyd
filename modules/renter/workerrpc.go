--- conflicted
+++ resolved
@@ -1,13 +1,9 @@
 package renter
 
 import (
-<<<<<<< HEAD
 	"fmt"
 	"io"
 	"sync/atomic"
-=======
-	"io"
->>>>>>> a4a7e51f
 
 	"gitlab.com/NebulousLabs/Sia/build"
 	"gitlab.com/NebulousLabs/Sia/modules"
@@ -52,12 +48,6 @@
 		}
 	}()
 
-<<<<<<< HEAD
-	// grab some variables from the worker
-	bh := cache.staticBlockHeight
-
-=======
->>>>>>> a4a7e51f
 	// write the specifier
 	err = modules.RPCWrite(stream, modules.RPCExecuteProgram)
 	if err != nil {
@@ -79,11 +69,7 @@
 	}
 
 	// provide payment
-<<<<<<< HEAD
-	err = w.staticAccount.ProvidePayment(stream, w.staticHostPubKey, modules.RPCUpdatePriceTable, cost, w.staticAccount.staticID, bh)
-=======
 	err = w.staticAccount.ProvidePayment(stream, w.staticHostPubKey, modules.RPCUpdatePriceTable, cost, w.staticAccount.staticID, cache.staticBlockHeight)
->>>>>>> a4a7e51f
 	if err != nil {
 		return
 	}
