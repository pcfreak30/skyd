--- conflicted
+++ resolved
@@ -621,15 +621,9 @@
 				continue
 			}
 		}
-<<<<<<< HEAD
-		// Treat a urp with no ChildDirs as an error and sleep to prevent potential
-		// rapid cycling.
-		if urp.callNumChildDirs() == 0 {
-=======
 		if urp == nil || urp.callNumChildDirs() == 0 {
 			// Treat a urp with no ChildDirs as an error and sleep to prevent
 			// potential rapid cycling.
->>>>>>> cd105346
 			r.log.Debugf("WARN: No refresh paths returned from '%v'", siaPath)
 			select {
 			case <-time.After(healthLoopErrorSleepDuration):
