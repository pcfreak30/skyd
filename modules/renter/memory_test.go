--- conflicted
+++ resolved
@@ -696,25 +696,6 @@
 
 	// Validate the current status
 	status = mm.callStatus()
-<<<<<<< HEAD
-	if status.PriorityAvailable != 0 || status.PriorityRequested != 10 {
-		t.Fatal("unexpected")
-	}
-
-	// Return some memory
-	mm.Return(available / 2)
-
-	// Validate the current status
-	status = mm.callStatus()
-	if status.PriorityRequested != 0 {
-		t.Fatal("unexpected")
-	}
-
-	// Return the remainder
-	mm.Return(available / 2)
-	status = mm.callStatus()
-	if status.PriorityAvailable != available || status.PriorityRequested != 0 {
-=======
 	if status.PriorityAvailable != 0 || status.PriorityRequested != 0 {
 		t.Fatal("unexpected")
 	}
@@ -723,7 +704,6 @@
 	mm.Return(available)
 	status = mm.callStatus()
 	if status.PriorityAvailable != available {
->>>>>>> 5dc19379
 		t.Fatal("unexpected")
 	}
 }