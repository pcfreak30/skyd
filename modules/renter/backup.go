--- conflicted
+++ resolved
@@ -415,7 +415,7 @@
 	// necessary.
 	eci := sf.ErasureCode().Identifier()
 	indexMap := idxConversionMaps[eci]
-	newChunks := sf.CombinedChunks()
+	newChunks := sf.PartialChunks()
 	for i, cc := range newChunks {
 		if cc.Status >= siafile.CombinedChunkStatusInComplete {
 			if indexMap == nil {
@@ -428,7 +428,7 @@
 			newChunks[i].Index = newIndex
 		}
 	}
-	sf.SetCombinedChunks(newChunks)
+	sf.SetPartialChunksInMemory(newChunks)
 	// Add the file to the SiaFileSet.
 	err = r.staticFileSet.AddExistingSiaFile(sf, chunks)
 	if err != nil {
@@ -490,7 +490,6 @@
 		if err != nil {
 			return err
 		}
-<<<<<<< HEAD
 		switch filepath.Ext(info.Name()) {
 		case modules.SiaDirExtension:
 			err = r.managedUntarSiaDir(b, dst)
@@ -507,51 +506,6 @@
 		}
 		if err != nil {
 			return err
-=======
-		if name := filepath.Base(info.Name()); name == modules.SiaDirExtension {
-			// Load the file as a .siadir
-			var md siadir.Metadata
-			err = json.Unmarshal(b, &md)
-			if err != nil {
-				return err
-			}
-			// Try creating a new SiaDir.
-			var siaPath modules.SiaPath
-			if err := siaPath.LoadSysPath(r.staticFilesDir, dst); err != nil {
-				return err
-			}
-			siaPath, err = siaPath.Dir()
-			if err != nil {
-				return err
-			}
-			dirEntry, err := r.staticDirSet.NewSiaDir(siaPath)
-			if err == siadir.ErrPathOverload {
-				// .siadir exists already
-				continue
-			} else if err != nil {
-				return err // unexpected error
-			}
-			// Update the metadata.
-			if err := dirEntry.UpdateMetadata(md); err != nil {
-				dirEntry.Close()
-				return err
-			}
-			if err := dirEntry.Close(); err != nil {
-				return err
-			}
-		} else if filepath.Ext(info.Name()) == modules.SiaFileExtension {
-			// Load the file as a SiaFile.
-			reader := bytes.NewReader(b)
-			sf, chunks, err := siafile.LoadSiaFileFromReaderWithChunks(reader, dst, r.wal)
-			if err != nil {
-				return err
-			}
-			// Add the file to the SiaFileSet.
-			err = r.staticFileSet.AddExistingSiaFile(sf, chunks)
-			if err != nil {
-				return err
-			}
->>>>>>> 0cd84ac7
 		}
 	}
 	return nil
