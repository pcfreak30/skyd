package renter

// TODO: Derive the account secret key using the wallet seed. Can use:
// `account specifier || wallet seed || host pubkey` I believe.
//
// If we derive the seeds deterministically, that may mean that we can
// regenerate accounts even we fail to load them from disk. When we make a new
// account with a host, we should always query that host for a balance even if
// we think this is a new account, some previous run on siad may have created
// the account for us.
//
// TODO: How long does the host keep an account open? Does it keep the account
// open for the entire period? If not, we should probably adjust that on the
// host side, otherwise renters that go offline for a while are going to lose
// their accounts because the hosts will expire them. Does the renter track the
// expiration date of the accounts? Will it know upload load that the account is
// missing from the host not because of malice but because they expired?

import (
	"bytes"
	"io"
	"os"
	"path/filepath"
	"sync"

	"gitlab.com/NebulousLabs/Sia/build"
	"gitlab.com/NebulousLabs/Sia/crypto"
	"gitlab.com/NebulousLabs/Sia/modules"
	"gitlab.com/NebulousLabs/Sia/persist"
	"gitlab.com/NebulousLabs/Sia/types"
	"gitlab.com/NebulousLabs/encoding"
	"gitlab.com/NebulousLabs/errors"
)

const (
	// accountSize is the fixed account size in bytes
	accountSize     = 1 << 10 // 1024 bytes
	accountSizeV150 = 1 << 8  // 256 bytes
	accountsOffset  = 1 << 12 // 4kib to sector align
)

var (
	// accountsFilename is the filename of the accounts persistence file
	accountsFilename = "accounts.dat"

	// accountsTmpFilename is the filename of the temporary account file created
	// when upgrading the account's persistence file.
	accountsTmpFilename = "accounts.tmp.dat"

	// Metadata
	metadataHeader  = types.NewSpecifier("Accounts\n")
	metadataVersion = persist.MetadataVersionv156
	metadataSize    = 2*types.SpecifierLen + 1 // 1 byte for 'clean' flag

	// Metadata validation errors
	errWrongHeader  = errors.New("wrong header")
	errWrongVersion = errors.New("wrong version")

	// Persistence data validation errors
	errInvalidChecksum = errors.New("invalid checksum")
)

type (
	// accountManager tracks the set of accounts known to the renter.
	accountManager struct {
		accounts map[string]*account

		// Utils. The file is global to all accounts, each account looks at a
		// specific offset within the file.
		mu           sync.Mutex
		staticFile   modules.File
		staticRenter *Renter
	}

	// accountsMetadata is the metadata of the accounts persist file
	accountsMetadata struct {
		Header  types.Specifier
		Version types.Specifier
		Clean   bool
	}

	// accountPersistence is the account's persistence object which holds all
	// data that gets persisted for a single account.
	accountPersistence struct {
		AccountID modules.AccountID
		HostKey   types.SiaPublicKey
		SecretKey crypto.SecretKey

		// balance details, aside from the balance we keep track of the balance
		// drift, in both directions, that may occur when the renter's account
		// balance becomes out of sync with the host's version of the balance
		Balance              types.Currency
		BalanceDriftPositive types.Currency
		BalanceDriftNegative types.Currency

		// spending details
		SpendingDownloads         types.Currency
		SpendingRegistryReads     types.Currency
		SpendingRegistryWrites    types.Currency
		SpendingRepairDownloads   types.Currency
		SpendingRepairUploads     types.Currency
		SpendingSnapshotDownloads types.Currency
<<<<<<< HEAD
=======
		SpendingSnapshotUploads   types.Currency
>>>>>>> 4c4b09f8
		SpendingSubscriptions     types.Currency
		SpendingUploads           types.Currency
	}

	// accountPersistenceV150 is how the account persistence struct looked
	// before adding the spending details in v156
	accountPersistenceV150 struct {
		AccountID modules.AccountID
		Balance   types.Currency
		HostKey   types.SiaPublicKey
		SecretKey crypto.SecretKey
	}
)

// newAccountManager will initialize the account manager for the renter.
func (r *Renter) newAccountManager() error {
	if r.staticAccountManager != nil {
		return errors.New("account manager already exists")
	}

	r.staticAccountManager = &accountManager{
		accounts: make(map[string]*account),

		staticRenter: r,
	}

	return r.staticAccountManager.load()
}

// managedPersist will write the account to the given file at the account's
// offset, without syncing the file.
func (a *account) managedPersist() error {
	a.mu.Lock()
	defer a.mu.Unlock()
	return a.persist()
}

// persist will write the account to the given file at the account's offset,
// without syncing the file.
func (a *account) persist() error {
	accountData := accountPersistence{
		AccountID: a.staticID,
		HostKey:   a.staticHostKey,
		SecretKey: a.staticSecretKey,

		// balance details
		Balance:              a.minExpectedBalance(),
		BalanceDriftPositive: a.balanceDriftPositive,
		BalanceDriftNegative: a.balanceDriftNegative,

		// spending details
		SpendingDownloads:         a.spending.downloads,
<<<<<<< HEAD
		SpendingSnapshotDownloads: a.spending.snapshotDownloads,
=======
>>>>>>> 4c4b09f8
		SpendingRegistryReads:     a.spending.registryReads,
		SpendingRegistryWrites:    a.spending.registryWrites,
		SpendingRepairDownloads:   a.spending.repairDownloads,
		SpendingRepairUploads:     a.spending.repairUploads,
<<<<<<< HEAD
=======
		SpendingSnapshotDownloads: a.spending.snapshotDownloads,
		SpendingSnapshotUploads:   a.spending.snapshotUploads,
>>>>>>> 4c4b09f8
		SpendingSubscriptions:     a.spending.subscriptions,
		SpendingUploads:           a.spending.uploads,
	}

	_, err := a.staticFile.WriteAt(accountData.bytes(), a.staticOffset)
	return errors.AddContext(err, "unable to write the account to disk")
}

// bytes is a helper method on the persistence object that outputs the bytes to
// put on disk, these include the checksum and the marshaled persistence object.
func (ap accountPersistence) bytes() []byte {
	accBytes := encoding.Marshal(ap)
	accBytesMaxSize := accountSize - crypto.HashSize // leave room for checksum
	if len(accBytes) > accBytesMaxSize {
		build.Critical("marshaled object is larger than expected size", len(accBytes))
		return nil
	}

	// Calculate checksum on padded account bytes. Upon load, the padding will
	// be ignored by the unmarshaling.
	accBytesPadded := make([]byte, accBytesMaxSize)
	copy(accBytesPadded, accBytes)
	checksum := crypto.HashBytes(accBytesPadded)

	// create final byte slice of account size
	b := make([]byte, accountSize)
	copy(b[:len(checksum)], checksum[:])
	copy(b[len(checksum):], accBytesPadded)
	return b
}

// loadBytes is a helper method that takes a byte slice, containing a checksum
// and the account bytes, and unmarshals them onto the persistence object if the
// checksum is valid.
func (ap *accountPersistence) loadBytes(b []byte) error {
	// extract checksum and verify it
	checksum := b[:crypto.HashSize]
	accBytes := b[crypto.HashSize:]
	accHash := crypto.HashBytes(accBytes)
	if !bytes.Equal(checksum, accHash[:]) {
		return errInvalidChecksum
	}

	// unmarshal the account bytes onto the persistence object
	return errors.AddContext(encoding.Unmarshal(accBytes, ap), "failed to unmarshal account bytes")
}

// managedOpenAccount returns an account for the given host. If it does not
// exist already one is created.
func (am *accountManager) managedOpenAccount(hostKey types.SiaPublicKey) (acc *account, err error) {
	// Check if we already have an account. Due to a race condition around
	// account creation, we need to check that the account was persisted to disk
	// before we can start using it, this happens with the 'staticReady' and
	// 'externActive' variables of the account. See the rest of this functions
	// implementation to understand how they are used in practice.
	am.mu.Lock()
	acc, exists := am.accounts[hostKey.String()]
	if exists {
		am.mu.Unlock()
		<-acc.staticReady
		if acc.externActive {
			return acc, nil
		}
		return nil, errors.New("account creation failed")
	}
	// Open a new account.
	offset := accountsOffset + len(am.accounts)*accountSize
	aid, sk := modules.NewAccountID()
	acc = &account{
		staticID:        aid,
		staticHostKey:   hostKey,
		staticSecretKey: sk,

		staticFile:   am.staticFile,
		staticOffset: int64(offset),

		staticReady: make(chan struct{}),
	}
	am.accounts[hostKey.String()] = acc
	am.mu.Unlock()
	// Defer a close on 'staticReady'. By default, 'externActive' is false, so
	// if there is an error, the account will be marked as unusable.
	defer close(acc.staticReady)

	// Defer a function to delete the account if the persistence fails. This is
	// technically a race condition, but the alternative is holding the lock on
	// the account mangager while doing an fsync, which is not ideal.
	defer func() {
		if err != nil {
			am.mu.Lock()
			delete(am.accounts, hostKey.String())
			am.mu.Unlock()
		}
	}()

	// Save the file. After the file gets written to disk, perform a sync
	// because we want to ensure that the secret key of the account can be
	// recovered before we start using the account.
	err = acc.managedPersist()
	if err != nil {
		return nil, errors.AddContext(err, "failed to persist account")
	}
	err = acc.staticFile.Sync()
	if err != nil {
		return nil, errors.AddContext(err, "failed to sync accounts file")
	}

	// Mark the account as usable so that anyone who tried to open the account
	// after this function ran will see that the account is persisted correctly.
	acc.mu.Lock()
	acc.externActive = true
	acc.mu.Unlock()
	return acc, nil
}

// managedSaveAndClose is called on shutdown and ensures the account data is
// properly persisted to disk
func (am *accountManager) managedSaveAndClose() error {
	am.mu.Lock()
	defer am.mu.Unlock()

	// Save the account data to disk.
	clean := true
	var persistErrs error
	for _, account := range am.accounts {
		err := account.managedPersist()
		if err != nil {
			clean = false
			persistErrs = errors.Compose(persistErrs, err)
			continue
		}
	}
	// If there was an error saving any of the accounts, the system is not clean
	// and we do not need to update the metadata for the file.
	if !clean {
		return errors.AddContext(persistErrs, "unable to persist all accounts cleanly upon shutdown")
	}

	// Sync the file before updating the header. We want to make sure that the
	// accounts have been put into a clean and finalized state before writing an
	// update to the metadata.
	err := am.staticFile.Sync()
	if err != nil {
		return errors.AddContext(err, "failed to sync accounts file")
	}

	// update the metadata and mark the file as clean
	if err = am.updateMetadata(accountsMetadata{
		Header:  metadataHeader,
		Version: metadataVersion,
		Clean:   true,
	}); err != nil {
		return errors.AddContext(err, "failed to update accounts file metadata")
	}

	// Close the account file.
	return am.staticFile.Close()
}

// checkMetadata will load the metadata from the account file and return whether
// or not the previous shutdown was clean. If the metadata does not match the
// expected metadata, an error will be returned.
//
// NOTE: If we change the version of the file, this is probably the function
// that should handle doing the persist upgrade. Inside of this function there
// would be a call to the upgrade function.
func (am *accountManager) checkMetadata() (bool, error) {
	// Read metadata.
	metadata, err := readAccountsMetadata(am.staticFile)
	if err != nil {
		return false, errors.AddContext(err, "failed to read metadata from accounts file")
	}

	// Validate the metadata.
	if metadata.Header != metadataHeader {
		return false, errors.AddContext(errWrongHeader, "failed to verify accounts metadata")
	}
	if metadata.Version != metadataVersion {
		return false, errors.AddContext(errWrongVersion, "failed to verify accounts metadata")
	}
	return metadata.Clean, nil
}

// handleInterruptedUpgrade ensures that an interrupted upgrade can be recovered
// from. It does so by checking for the existence of a tmp accounts file, if
// that file is present we want to handle it occordingly.
func (am *accountManager) handleInterruptedUpgrade() error {
	// convenience variables
	r := am.staticRenter
	tmpFilePath := filepath.Join(r.persistDir, accountsTmpFilename)

	// check whether the tmp file exists
	tmpFileExists, err := fileExists(tmpFilePath)
	if err != nil {
		return errors.AddContext(err, "error checking if tmp file exists")
	}

	// if the tmp file does not exist, we don't have to do anything
	if !tmpFileExists {
		return nil
	}

	// open the tmp file
	tmpFile, err := r.deps.OpenFile(tmpFilePath, os.O_RDWR, defaultFilePerm)
	if err != nil {
		return errors.AddContext(err, "error opening tmp account file")
	}

	// read the metadata, there can only be two scenarios:
	// - the tmp file is clean, continue from that file
	// - the tmp file is dirty, remove it
	tmpFileMetadata, err := readAccountsMetadata(tmpFile)
	if err == nil && tmpFileMetadata.Clean {
		return am.upgradeFromV150ToV156_CopyAccountsFromFile(tmpFile)
	}

	return errors.Compose(tmpFile.Close(), r.deps.RemoveFile(tmpFilePath))
}

// managedLoad will pull all of the accounts off of disk and load them into the
// account manager. This should complete before the accountManager is made
// available to other processes.
func (am *accountManager) load() error {
	// Open the accounts file.
	clean, err := am.openFile()
	if err != nil {
		return errors.AddContext(err, "failed to open accounts file")
	}

	// Read the raw account data and decode them into accounts. We start at an
	// offset of 'accountsOffset' because the metadata precedes the accounts
	// data.
	for offset := int64(accountsOffset); ; offset += accountSize {
		// read the account at offset
		acc, err := am.readAccountAt(offset)
		if errors.Contains(err, io.EOF) {
			break
		} else if err != nil {
			am.staticRenter.log.Println("ERROR: could not load account", err)
			continue
		}

		// reset the account balances after an unclean shutdown
		if !clean {
			acc.balance = types.ZeroCurrency
		}
		am.accounts[acc.staticHostKey.String()] = acc
	}

	// Ensure that when the renter is shut down, the save and close function
	// runs.
	if am.staticRenter.deps.Disrupt("InterruptAccountSaveOnShutdown") {
		// Dependency injection to simulate an unclean shutdown.
		return nil
	}
	err = am.staticRenter.tg.AfterStop(am.managedSaveAndClose)
	if err != nil {
		return errors.AddContext(err, "unable to schedule a save and close with the thread group")
	}
	return nil
}

// openFile will open the file of the account manager and set the account
// manager's file variable.
//
// openFile will return 'true' if the previous shutdown was clean, and 'false'
// if the previous shutdown was not clean.
func (am *accountManager) openFile() (bool, error) {
	r := am.staticRenter

	// Sanity check that the file isn't already opened.
	if am.staticFile != nil {
		r.log.Critical("double open detected on account manager")
		return false, errors.New("accounts file already open")
	}

<<<<<<< HEAD
	// Check for the existence of the accounts files
	accountsFilePath := filepath.Join(r.persistDir, accountsFilename)
	accountsFileExists, err := fileExists(accountsFilePath)
	if err != nil {
		return false, err
	}

	accountsTmpFilePath := filepath.Join(r.persistDir, accountsTmpFilename)
	accountsTmpFileExists, err := fileExists(accountsTmpFilePath)
	if err != nil {
		return false, err
=======
	// Open the accounts file
	accountsFile, err := am.openAccountsFile(accountsFilename)
	if err != nil {
		return false, errors.AddContext(err, "error opening account file")
>>>>>>> 4c4b09f8
	}
	am.staticFile = accountsFile

<<<<<<< HEAD
	// Open the accounts file, create it if it does not exist yet.
	am.staticFile, err = r.deps.OpenFile(accountsFilePath, os.O_RDWR|os.O_CREATE, defaultFilePerm)
=======
	// Read accounts metadata
	metadata, err := readAccountsMetadata(am.staticFile)
>>>>>>> 4c4b09f8
	if err != nil {
		return false, errors.AddContext(err, "error reading account metadata")
	}
<<<<<<< HEAD

	// If both files exists, we want to remove the temporary file and try the
	// upgrade again.
	if accountsTmpFileExists && accountsFileExists {
		err = r.deps.RemoveFile(accountsTmpFilePath)
		if err != nil {
			return false, errors.AddContext(err, "error removing temporary accounts file")
		}
	}

	// If only the temporary file exists, we are trying to recover from a failed
	// upgrade. This means we try and copy over the temporary file to the
	// accounts file.
	if accountsTmpFileExists && !accountsFileExists {
		// open the tmp file
		tmpFile, err := r.deps.OpenFile(accountsTmpFilePath, os.O_RDWR|os.O_CREATE, defaultFilePerm)
		if err != nil {
			return false, errors.AddContext(err, "error opening tmp account file")
		}

		// try and complete the update progress by starting the upgrade code at
		// point where we copy the tmp file into the accounts file
		err = am.upgradeFromV150ToV156_CopyAccountsFromFile(tmpFile)
		if err != nil {
			return false, errors.AddContext(err, "error copying temporary accounts file to the account file location")
		}

		// from here we can just continue the flow as normal
	}

	// If the stat err was nil, a header already exists. Check that the header
	// matches what we are expecting.
	var cleanClose bool
	if !accountsTmpFileExists && !accountsFileExists {
		// If the file didn't previously exist, represent that the file was
		// closed cleanly.
		cleanClose = true
	} else {
		// If the metadata is invalid and its not due to an old version, return
		// with an error.
		cleanClose, err = am.checkMetadata()
		if err != nil && !errors.Contains(err, errWrongVersion) {
			return false, errors.AddContext(err, "error reading account metadata")
		}

		// If the file is an old accounts file, try to upgrade accounts to the
		// current version. This method does not return an error, if an account
		// not be recovered for whatever reason we only log that error but
		// consider it lost.
		if errors.Contains(err, errWrongVersion) {
			// open the tmp file
			tmpFile, err := r.deps.OpenFile(accountsTmpFilePath, os.O_RDWR|os.O_CREATE, defaultFilePerm)
			if err != nil {
				return false, errors.AddContext(err, "error opening tmp account file")
			}

			// call the upgrade code
			err = am.upgradeFromV150ToV156(tmpFile)
			if err != nil {
				return false, errors.AddContext(err, "error upgrading accounts file")
			}
			am.staticRenter.log.Println("successfully upgraded accounts file from v150 to v156")
		}
=======

	// Handle a potentially interrupted upgrade
	err = am.handleInterruptedUpgrade()
	if err != nil {
		return false, errors.AddContext(err, "error occurred while trying to recover from an intterupted upgrade")
	}

	// Check accounts metadata
	_, err = am.checkMetadata()
	if err != nil && !errors.Contains(err, errWrongVersion) {
		return false, errors.AddContext(err, "error reading account metadata")
	}

	// If the metadata contains a wrong version, run the upgrade code
	if errors.Contains(err, errWrongVersion) {
		err = am.upgradeFromV150ToV156()
		if err != nil {
			return false, errors.AddContext(err, "error upgrading accounts file")
		}

		// log the successful upgrade
		am.staticRenter.log.Println("successfully upgraded accounts file from v150 to v156")
>>>>>>> 4c4b09f8
	}

	// Whether this is a new file or an existing file, we need to set the header
	// on the metadata. When opening an account, the header should represent an
	// unclean shutdown. This will be flipped to a header that represents a
	// clean shutdown upon closing.
	err = am.updateMetadata(accountsMetadata{
		Header:  metadataHeader,
		Version: metadataVersion,
		Clean:   false,
	})
	if err != nil {
		return false, errors.AddContext(err, "unable to update the account metadata")
	}

	// Sync the metadata to ensure the acounts will load as dirty before any
	// accounts are created.
	err = am.staticFile.Sync()
	if err != nil {
		return false, errors.AddContext(err, "failed to sync accounts file")
	}

<<<<<<< HEAD
	return cleanClose, nil
=======
	return metadata.Clean, nil
}

// openAccountsFile is a helper function that will open an accounts file with
// given filename. If the accounts file does not exist prior to calling this
// function, it will be created and provided with the metadata header.
func (am *accountManager) openAccountsFile(filename string) (modules.File, error) {
	r := am.staticRenter

	// check whether the file exists
	accountsFilepath := filepath.Join(r.persistDir, filename)
	accountsFileExists, err := fileExists(accountsFilepath)
	if err != nil {
		return nil, err
	}

	// open the file and create it if necessary
	accountsFile, err := r.deps.OpenFile(accountsFilepath, os.O_RDWR|os.O_CREATE, defaultFilePerm)
	if err != nil {
		return nil, errors.AddContext(err, "error opening account file")
	}

	// make sure a newly created accounts file has the metadata header
	if !accountsFileExists {
		_, err = accountsFile.WriteAt(encoding.Marshal(accountsMetadata{
			Header:  metadataHeader,
			Version: metadataVersion,
			Clean:   false,
		}), 0)
		err = errors.Compose(err, accountsFile.Sync())
		if err != nil {
			return accountsFile, errors.AddContext(err, "error writing metadata to accounts file")
		}
	}

	return accountsFile, nil
>>>>>>> 4c4b09f8
}

// readAccountAt tries to read an account object from the account persist file
// at the given offset.
func (am *accountManager) readAccountAt(offset int64) (*account, error) {
	// read account bytes
	accountBytes := make([]byte, accountSize)
	_, err := am.staticFile.ReadAt(accountBytes, offset)
	if err != nil {
		return nil, errors.AddContext(err, "failed to read account bytes")
	}

	// load the account bytes onto the a persistence object
	var accountData accountPersistence
	err = accountData.loadBytes(accountBytes)
	if err != nil {
		return nil, errors.AddContext(err, "failed to load account bytes")
	}

	acc := &account{
		staticID:        accountData.AccountID,
		staticHostKey:   accountData.HostKey,
		staticSecretKey: accountData.SecretKey,

		// balance details
		balance:              accountData.Balance,
		balanceDriftPositive: accountData.BalanceDriftPositive,
		balanceDriftNegative: accountData.BalanceDriftNegative,

		// spending details
		spending: spendingDetails{
			downloads:         accountData.SpendingDownloads,
			registryReads:     accountData.SpendingRegistryReads,
			registryWrites:    accountData.SpendingRegistryWrites,
			repairDownloads:   accountData.SpendingRepairDownloads,
			repairUploads:     accountData.SpendingRepairUploads,
			snapshotDownloads: accountData.SpendingSnapshotDownloads,
<<<<<<< HEAD
=======
			snapshotUploads:   accountData.SpendingSnapshotUploads,
>>>>>>> 4c4b09f8
			subscriptions:     accountData.SpendingSubscriptions,
			uploads:           accountData.SpendingUploads,
		},

		staticReady:  make(chan struct{}),
		externActive: true,

		staticOffset: offset,
		staticFile:   am.staticFile,
	}
	close(acc.staticReady)
	return acc, nil
}

// upgradeFromV150ToV156 is compat code that upgrades the accounts file from
// v150 to v156. The new accounts take up more space on disk, so we have to read
// all of them, assign them new offets and rewrite them to the accounts file.
func (am *accountManager) upgradeFromV150ToV156() error {
	// convenience variables
	r := am.staticRenter

	// open a tmp accounts file
	tmpFile, err := am.openAccountsFile(accountsTmpFilename)
	if err != nil {
		return errors.AddContext(err, "failed to open tmp accounts file")
	}

	// read the accounts from the accounts file, but link them to the tmp file,
	// when calling persist on the account it will write the account into the
	// tmp file
	accounts := compatV150ReadAccounts(r.log, am.staticFile, tmpFile)
	for _, acc := range accounts {
		if err := acc.managedPersist(); err != nil {
			r.log.Println("failed to upgrade account from v150 to v156", err)
		}
	}

	// sync the tmp file
	err = tmpFile.Sync()
	if err != nil {
		return errors.AddContext(err, "failed to sync tmp file")
	}

	// update the header and mark it clean
	_, err = tmpFile.WriteAt(encoding.Marshal(accountsMetadata{
		Header:  metadataHeader,
		Version: metadataVersion,
		Clean:   true,
	}), 0)
	if err != nil {
		return errors.AddContext(err, "failed to write header to tmp file")
	}

	// sync the tmp file, this step is very important because
	// if it completes successfully, and the upgrade fails over this point, the
	// tmp file will be used to recover from an interrupted upgrade.
	err = tmpFile.Sync()
	if err != nil {
		return errors.AddContext(err, "failed to sync tmp file")
	}

	// copy the accounts from the tmp file to the accounts file, this is
	// extracted into a separate method as the recovery flow might have to pick
	// up from where we left off in case of failure during an initial attempt
	return am.upgradeFromV150ToV156_CopyAccountsFromFile(tmpFile)
}

// upgradeFromV150ToV156_CopyAccountsFromFile will copy the contents of the tmp
// file into the accounts file. This is a separate method as this function is
// called during the happy flow, but it is also potentially the steps required
// when trying to recover from a failed initial update attempt.
func (am *accountManager) upgradeFromV150ToV156_CopyAccountsFromFile(tmpFile modules.File) (err error) {
	// convenience variables
	r := am.staticRenter
	tmpFilePath := filepath.Join(r.persistDir, accountsTmpFilename)

	// copy the tmp file to the accounts file
	_, err = io.Copy(am.staticFile, tmpFile)
	if err != nil {
		return errors.AddContext(err, "failed to copy the temporary accounts file to the actual accounts file location")
	}

	// sync the accounts file
	err = am.staticFile.Sync()
	if err != nil {
		return errors.AddContext(err, "failed to sync accounts file")
	}

	// seek to the beginning of the file
	_, err = am.staticFile.Seek(0, io.SeekStart)
	if err != nil {
		return errors.AddContext(err, "failed to seek to the beginning of the accounts file")
	}

	// delete the tmp file
	return errors.AddContext(errors.Compose(tmpFile.Close(), r.deps.RemoveFile(tmpFilePath)), "failed to delete accounts file")
}

// updateMetadata writes the given metadata to the accounts file.
func (am *accountManager) updateMetadata(meta accountsMetadata) error {
	_, err := am.staticFile.WriteAt(encoding.Marshal(meta), 0)
	return err
}

<<<<<<< HEAD
// upgradeFromV150ToV156 is compat code that upgrades the accounts file from
// v150 to v156. The new accounts take up more space on disk, so we have to read
// all of them, assign them new offets and rewrite them to the accounts file.
func (am *accountManager) upgradeFromV150ToV156(tmpFile modules.File) error {
	// convenience variables
	r := am.staticRenter
	accFilePath := filepath.Join(r.persistDir, accountsFilename)

	// write the header
	_, err := tmpFile.WriteAt(encoding.Marshal(accountsMetadata{
		Header:  metadataHeader,
		Version: metadataVersion,
		Clean:   false,
	}), 0)
	if err != nil {
		return errors.AddContext(err, "failed to write header to tmp file")
	}

	// collect all accounts from the current accounts file and call persist on
	// each one, the accounts were created referencing the tmp file so this
	// process will write the accounts to the tmp file
	accounts := compatV150ReadAccounts(r.log, am.staticFile, tmpFile)
	for _, acc := range accounts {
		err := acc.managedPersist()
		if err != nil {
			r.log.Println("failed to upgrade account persistence from v150 to v156", err)
		}
	}

	// sync the tmp file
	err = tmpFile.Sync()
	if err != nil {
		return errors.AddContext(err, "failed to sync tmp file")
	}

	// delete the accounts file
	err = errors.Compose(am.staticFile.Close(), r.deps.RemoveFile(accFilePath))
	if err != nil {
		return errors.AddContext(err, "failed to delete accounts file")
	}

	// re-open the accounts file
	am.staticFile, err = r.deps.OpenFile(accFilePath, os.O_RDWR|os.O_CREATE, defaultFilePerm)
	if err != nil {
		return errors.AddContext(err, "error opening account file")
	}

	// copy the accounts from the tmp file to the accounts file, this is
	// extracted into a separate method as the recovery flow might have to pick
	// up from where we left off in case of failure during an initial attempt
	return am.upgradeFromV150ToV156_CopyAccountsFromFile(tmpFile)
}

// upgradeFromV150ToV156_CopyAccountsFromFile will copy the contents of the tmp
// file into the accounts file. This is a separate method as this function is
// called during the happy flow, but it is also potentially the steps required
// when trying to recover from a failed initial update attempt.
func (am *accountManager) upgradeFromV150ToV156_CopyAccountsFromFile(tmpFile modules.File) (err error) {
	// convenience variables
	r := am.staticRenter

	// copy the tmp file to the accounts file
	_, err = io.Copy(am.staticFile, tmpFile)
	if err != nil {
		return errors.AddContext(err, "failed to copy the temporary accounts file to the actual accounts file location")
	}

	// sync the accounts file
	err = am.staticFile.Sync()
	if err != nil {
		return errors.AddContext(err, "failed to sync accounts file")
	}

	// seek to the beginning of the file
	_, err = am.staticFile.Seek(0, io.SeekStart)
	if err != nil {
		return errors.AddContext(err, "failed to seek to the beginning of the accounts file")
	}

	// delete the tmp file
	tmpFilePath := filepath.Join(r.persistDir, accountsTmpFilename)
	return errors.AddContext(errors.Compose(tmpFile.Close(), r.deps.RemoveFile(tmpFilePath)), "failed to delete accounts file")
}

=======
>>>>>>> 4c4b09f8
// compatV150ReadAccounts is a helper function that reads the accounts from the
// accounts file assuming they are persisted using the v150 persistence object
// and parameters. Extracted to keep the compat code clean.
func compatV150ReadAccounts(log *persist.Logger, accountsFile modules.File, tmpFile modules.File) []*account {
	// the offset needs to be the new accountsOffset
	newOffset := int64(accountsOffset)

	// collect all accounts from the current accounts file
	var accounts []*account
	for offset := int64(accountSizeV150); ; offset += accountSizeV150 {
		// read account bytes
		accountBytes := make([]byte, accountSizeV150)
		_, err := accountsFile.ReadAt(accountBytes, offset)
		if errors.Contains(err, io.EOF) {
			break
		} else if err != nil {
			log.Println("ERROR: could not read account data", err)
			continue
		}

		// load the account bytes onto the a persistence object
		var accountDataV150 accountPersistenceV150
		err = encoding.Unmarshal(accountBytes[crypto.HashSize:], &accountDataV150)
		if err != nil {
			log.Println("ERROR: could not load account bytes", err)
			continue
		}

		accounts = append(accounts, &account{
			staticID:        accountDataV150.AccountID,
			staticHostKey:   accountDataV150.HostKey,
			staticSecretKey: accountDataV150.SecretKey,

			balance: accountDataV150.Balance,

			staticOffset: newOffset,
			staticFile:   tmpFile,
		})
		newOffset += accountSize
	}

	return accounts
}

// fileExists is a small helper function that checks whether a file at given
// path exists, it abstracts checking whether the error from the stat is an
// `IsNotExists` error or not.
func fileExists(path string) (bool, error) {
	_, statErr := os.Stat(path)
	if statErr == nil {
		return true, nil
	}
	if os.IsNotExist(statErr) {
		return false, nil
	}
	return false, errors.AddContext(statErr, "error calling stat on file")
<<<<<<< HEAD
=======
}

// readAccountsMetadata is a small helper function that tries to read the
// metadata object from the given file.
func readAccountsMetadata(file modules.File) (*accountsMetadata, error) {
	// Seek to the beginning of the file
	_, err := file.Seek(0, io.SeekStart)
	if err != nil {
		return nil, errors.AddContext(err, "failed to seek to the beginning of the file")
	}

	// Read metadata.
	buffer := make([]byte, metadataSize)
	_, err = io.ReadFull(file, buffer)
	if err != nil {
		return nil, errors.AddContext(err, "failed to read metadata from file")
	}

	// Seek to the beginning of the file
	_, err = file.Seek(0, io.SeekStart)
	if err != nil {
		return nil, errors.AddContext(err, "failed to seek to the beginning of the file")
	}

	// Decode metadata
	var metadata accountsMetadata
	err = encoding.Unmarshal(buffer, &metadata)
	if err != nil {
		return nil, errors.AddContext(err, "failed to decode metadata")
	}

	return &metadata, nil
>>>>>>> 4c4b09f8
}<|MERGE_RESOLUTION|>--- conflicted
+++ resolved
@@ -100,10 +100,7 @@
 		SpendingRepairDownloads   types.Currency
 		SpendingRepairUploads     types.Currency
 		SpendingSnapshotDownloads types.Currency
-<<<<<<< HEAD
-=======
 		SpendingSnapshotUploads   types.Currency
->>>>>>> 4c4b09f8
 		SpendingSubscriptions     types.Currency
 		SpendingUploads           types.Currency
 	}
@@ -156,19 +153,12 @@
 
 		// spending details
 		SpendingDownloads:         a.spending.downloads,
-<<<<<<< HEAD
-		SpendingSnapshotDownloads: a.spending.snapshotDownloads,
-=======
->>>>>>> 4c4b09f8
 		SpendingRegistryReads:     a.spending.registryReads,
 		SpendingRegistryWrites:    a.spending.registryWrites,
 		SpendingRepairDownloads:   a.spending.repairDownloads,
 		SpendingRepairUploads:     a.spending.repairUploads,
-<<<<<<< HEAD
-=======
 		SpendingSnapshotDownloads: a.spending.snapshotDownloads,
 		SpendingSnapshotUploads:   a.spending.snapshotUploads,
->>>>>>> 4c4b09f8
 		SpendingSubscriptions:     a.spending.subscriptions,
 		SpendingUploads:           a.spending.uploads,
 	}
@@ -445,102 +435,18 @@
 		return false, errors.New("accounts file already open")
 	}
 
-<<<<<<< HEAD
-	// Check for the existence of the accounts files
-	accountsFilePath := filepath.Join(r.persistDir, accountsFilename)
-	accountsFileExists, err := fileExists(accountsFilePath)
-	if err != nil {
-		return false, err
-	}
-
-	accountsTmpFilePath := filepath.Join(r.persistDir, accountsTmpFilename)
-	accountsTmpFileExists, err := fileExists(accountsTmpFilePath)
-	if err != nil {
-		return false, err
-=======
 	// Open the accounts file
 	accountsFile, err := am.openAccountsFile(accountsFilename)
 	if err != nil {
 		return false, errors.AddContext(err, "error opening account file")
->>>>>>> 4c4b09f8
 	}
 	am.staticFile = accountsFile
 
-<<<<<<< HEAD
-	// Open the accounts file, create it if it does not exist yet.
-	am.staticFile, err = r.deps.OpenFile(accountsFilePath, os.O_RDWR|os.O_CREATE, defaultFilePerm)
-=======
 	// Read accounts metadata
 	metadata, err := readAccountsMetadata(am.staticFile)
->>>>>>> 4c4b09f8
 	if err != nil {
 		return false, errors.AddContext(err, "error reading account metadata")
 	}
-<<<<<<< HEAD
-
-	// If both files exists, we want to remove the temporary file and try the
-	// upgrade again.
-	if accountsTmpFileExists && accountsFileExists {
-		err = r.deps.RemoveFile(accountsTmpFilePath)
-		if err != nil {
-			return false, errors.AddContext(err, "error removing temporary accounts file")
-		}
-	}
-
-	// If only the temporary file exists, we are trying to recover from a failed
-	// upgrade. This means we try and copy over the temporary file to the
-	// accounts file.
-	if accountsTmpFileExists && !accountsFileExists {
-		// open the tmp file
-		tmpFile, err := r.deps.OpenFile(accountsTmpFilePath, os.O_RDWR|os.O_CREATE, defaultFilePerm)
-		if err != nil {
-			return false, errors.AddContext(err, "error opening tmp account file")
-		}
-
-		// try and complete the update progress by starting the upgrade code at
-		// point where we copy the tmp file into the accounts file
-		err = am.upgradeFromV150ToV156_CopyAccountsFromFile(tmpFile)
-		if err != nil {
-			return false, errors.AddContext(err, "error copying temporary accounts file to the account file location")
-		}
-
-		// from here we can just continue the flow as normal
-	}
-
-	// If the stat err was nil, a header already exists. Check that the header
-	// matches what we are expecting.
-	var cleanClose bool
-	if !accountsTmpFileExists && !accountsFileExists {
-		// If the file didn't previously exist, represent that the file was
-		// closed cleanly.
-		cleanClose = true
-	} else {
-		// If the metadata is invalid and its not due to an old version, return
-		// with an error.
-		cleanClose, err = am.checkMetadata()
-		if err != nil && !errors.Contains(err, errWrongVersion) {
-			return false, errors.AddContext(err, "error reading account metadata")
-		}
-
-		// If the file is an old accounts file, try to upgrade accounts to the
-		// current version. This method does not return an error, if an account
-		// not be recovered for whatever reason we only log that error but
-		// consider it lost.
-		if errors.Contains(err, errWrongVersion) {
-			// open the tmp file
-			tmpFile, err := r.deps.OpenFile(accountsTmpFilePath, os.O_RDWR|os.O_CREATE, defaultFilePerm)
-			if err != nil {
-				return false, errors.AddContext(err, "error opening tmp account file")
-			}
-
-			// call the upgrade code
-			err = am.upgradeFromV150ToV156(tmpFile)
-			if err != nil {
-				return false, errors.AddContext(err, "error upgrading accounts file")
-			}
-			am.staticRenter.log.Println("successfully upgraded accounts file from v150 to v156")
-		}
-=======
 
 	// Handle a potentially interrupted upgrade
 	err = am.handleInterruptedUpgrade()
@@ -563,7 +469,6 @@
 
 		// log the successful upgrade
 		am.staticRenter.log.Println("successfully upgraded accounts file from v150 to v156")
->>>>>>> 4c4b09f8
 	}
 
 	// Whether this is a new file or an existing file, we need to set the header
@@ -586,9 +491,6 @@
 		return false, errors.AddContext(err, "failed to sync accounts file")
 	}
 
-<<<<<<< HEAD
-	return cleanClose, nil
-=======
 	return metadata.Clean, nil
 }
 
@@ -625,7 +527,6 @@
 	}
 
 	return accountsFile, nil
->>>>>>> 4c4b09f8
 }
 
 // readAccountAt tries to read an account object from the account persist file
@@ -663,10 +564,7 @@
 			repairDownloads:   accountData.SpendingRepairDownloads,
 			repairUploads:     accountData.SpendingRepairUploads,
 			snapshotDownloads: accountData.SpendingSnapshotDownloads,
-<<<<<<< HEAD
-=======
 			snapshotUploads:   accountData.SpendingSnapshotUploads,
->>>>>>> 4c4b09f8
 			subscriptions:     accountData.SpendingSubscriptions,
 			uploads:           accountData.SpendingUploads,
 		},
@@ -771,93 +669,6 @@
 	return err
 }
 
-<<<<<<< HEAD
-// upgradeFromV150ToV156 is compat code that upgrades the accounts file from
-// v150 to v156. The new accounts take up more space on disk, so we have to read
-// all of them, assign them new offets and rewrite them to the accounts file.
-func (am *accountManager) upgradeFromV150ToV156(tmpFile modules.File) error {
-	// convenience variables
-	r := am.staticRenter
-	accFilePath := filepath.Join(r.persistDir, accountsFilename)
-
-	// write the header
-	_, err := tmpFile.WriteAt(encoding.Marshal(accountsMetadata{
-		Header:  metadataHeader,
-		Version: metadataVersion,
-		Clean:   false,
-	}), 0)
-	if err != nil {
-		return errors.AddContext(err, "failed to write header to tmp file")
-	}
-
-	// collect all accounts from the current accounts file and call persist on
-	// each one, the accounts were created referencing the tmp file so this
-	// process will write the accounts to the tmp file
-	accounts := compatV150ReadAccounts(r.log, am.staticFile, tmpFile)
-	for _, acc := range accounts {
-		err := acc.managedPersist()
-		if err != nil {
-			r.log.Println("failed to upgrade account persistence from v150 to v156", err)
-		}
-	}
-
-	// sync the tmp file
-	err = tmpFile.Sync()
-	if err != nil {
-		return errors.AddContext(err, "failed to sync tmp file")
-	}
-
-	// delete the accounts file
-	err = errors.Compose(am.staticFile.Close(), r.deps.RemoveFile(accFilePath))
-	if err != nil {
-		return errors.AddContext(err, "failed to delete accounts file")
-	}
-
-	// re-open the accounts file
-	am.staticFile, err = r.deps.OpenFile(accFilePath, os.O_RDWR|os.O_CREATE, defaultFilePerm)
-	if err != nil {
-		return errors.AddContext(err, "error opening account file")
-	}
-
-	// copy the accounts from the tmp file to the accounts file, this is
-	// extracted into a separate method as the recovery flow might have to pick
-	// up from where we left off in case of failure during an initial attempt
-	return am.upgradeFromV150ToV156_CopyAccountsFromFile(tmpFile)
-}
-
-// upgradeFromV150ToV156_CopyAccountsFromFile will copy the contents of the tmp
-// file into the accounts file. This is a separate method as this function is
-// called during the happy flow, but it is also potentially the steps required
-// when trying to recover from a failed initial update attempt.
-func (am *accountManager) upgradeFromV150ToV156_CopyAccountsFromFile(tmpFile modules.File) (err error) {
-	// convenience variables
-	r := am.staticRenter
-
-	// copy the tmp file to the accounts file
-	_, err = io.Copy(am.staticFile, tmpFile)
-	if err != nil {
-		return errors.AddContext(err, "failed to copy the temporary accounts file to the actual accounts file location")
-	}
-
-	// sync the accounts file
-	err = am.staticFile.Sync()
-	if err != nil {
-		return errors.AddContext(err, "failed to sync accounts file")
-	}
-
-	// seek to the beginning of the file
-	_, err = am.staticFile.Seek(0, io.SeekStart)
-	if err != nil {
-		return errors.AddContext(err, "failed to seek to the beginning of the accounts file")
-	}
-
-	// delete the tmp file
-	tmpFilePath := filepath.Join(r.persistDir, accountsTmpFilename)
-	return errors.AddContext(errors.Compose(tmpFile.Close(), r.deps.RemoveFile(tmpFilePath)), "failed to delete accounts file")
-}
-
-=======
->>>>>>> 4c4b09f8
 // compatV150ReadAccounts is a helper function that reads the accounts from the
 // accounts file assuming they are persisted using the v150 persistence object
 // and parameters. Extracted to keep the compat code clean.
@@ -914,8 +725,6 @@
 		return false, nil
 	}
 	return false, errors.AddContext(statErr, "error calling stat on file")
-<<<<<<< HEAD
-=======
 }
 
 // readAccountsMetadata is a small helper function that tries to read the
@@ -948,5 +757,4 @@
 	}
 
 	return &metadata, nil
->>>>>>> 4c4b09f8
 }