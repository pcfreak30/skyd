--- conflicted
+++ resolved
@@ -58,16 +58,10 @@
 	RefCounter struct {
 		RefCounterHeader
 
-<<<<<<< HEAD
-		filepath     string   // where the refcounter is persisted on disk
-		sectorCounts []uint16 // number of references per sector
-		wal          *writeaheadlog.WAL
-		mu           sync.Mutex
-=======
 		filepath   string // where the refcounter is persisted on disk
 		numSectors uint64 // used for sanity checks before we attempt mutation operations
+		wal        *writeaheadlog.WAL
 		mu         sync.Mutex
->>>>>>> 52c5eebd
 	}
 
 	// RefCounterHeader contains metadata about the reference counter file
@@ -213,7 +207,6 @@
 	return rc.managedSwap(i, j)
 }
 
-<<<<<<< HEAD
 // createWALUpdate is a helper method which creates a writeaheadlog update for
 // writing the specified data to the provided index, overwriting the data
 // existing in the updated region.
@@ -244,16 +237,12 @@
 	}
 }
 
-// managedSwap swaps two sectors. This affects both the contract file and reference counters in memory and on disk.
-func (rc *RefCounter) managedSwap(first, second uint64) error {
-=======
 // managedAppend appends one counter to the end of the refcounter file and
 // initializes it with `1``
 func (rc *RefCounter) managedAppend() error {
 	rc.mu.Lock()
 	defer rc.mu.Unlock()
 	// resize the file on disk
->>>>>>> 52c5eebd
 	f, err := os.OpenFile(rc.filepath, os.O_RDWR, modules.DefaultFilePerm)
 	if err != nil {
 		return err
