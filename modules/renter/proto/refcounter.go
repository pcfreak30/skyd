package proto

import (
	"encoding/binary"
	"fmt"
	"io"
	"math"
	"os"
	"sync"

	"gitlab.com/NebulousLabs/Sia/build"

	"gitlab.com/NebulousLabs/Sia/encoding"

	"gitlab.com/NebulousLabs/writeaheadlog"

	"gitlab.com/NebulousLabs/Sia/modules"

	"gitlab.com/NebulousLabs/errors"
)

var (
	// ErrInvalidHeaderData is returned when we try to deserialize the header from
	// a []byte with incorrect data
	ErrInvalidHeaderData = errors.New("invalid header data")

	// ErrInvalidSectorNumber is returned when the requested sector doesnt' exist
	ErrInvalidSectorNumber = errors.New("invalid sector given - it does not exist")

	// ErrInvalidVersion is returned when the version of the file we are trying to
	// read does not match the current RefCounterHeaderSize
	ErrInvalidVersion = errors.New("invalid file version")

	// RefCounterVersion defines the latest version of the RefCounter
	RefCounterVersion = [8]byte{1}

	// errUnknownRefCounterUpdate is returned when applyUpdates finds an update
	// that is unknown
	errUnknownRefCounterUpdate = errors.New("unknown refcounter update")
)

const (
	// RefCounterHeaderSize is the size of the header in bytes
	RefCounterHeaderSize = 8

	// updateNameSetValue is the name of a WAL update that deletes the file from disk
	updateNameDelete = "WALDelete"

	// updateNameSetValue is the name of a WAL update that changes the data starting
	// at a specified index
	updateNameSetValue = "WALSetValue"

	// updateNameResize is the name of a WAL update that changes the size of the
	// file on disk from a specified size to a specified size
	updateNameResize = "WALResize"
)

type (
	// RefCounter keeps track of how many references to each sector exist.
	//
	// Once the number of references drops to zero we consider the sector as
	// garbage. We move the sector to end of the data and set the
	// GarbageCollectionOffset to point to it. We can either reuse it to store new
	// data or drop it from the contract at the end of the current period and
	// before the contract renewal.
	RefCounter struct {
		RefCounterHeader

		filepath   string // where the refcounter is persisted on disk
		numSectors uint64 // used for sanity checks before we attempt mutation operations
		wal        *writeaheadlog.WAL
		mu         sync.Mutex
	}

	// RefCounterHeader contains metadata about the reference counter file
	RefCounterHeader struct {
		Version [8]byte
	}

<<<<<<< HEAD
	// updateDelete represents a WAL update for deleting the refcounter file
	updateDelete struct {
		filepath string
	}
	// updateResize represents a WAL update for resizing the refcounter file
	// from an old number of sectors to a new one. This update can be used to
	// both shrink and grow the file
	updateResize struct {
		filepath  string
		oldSecNum uint64
		newSecNum uint64
	}
	// updateSetValue represents a WAL update for setting a given value to the
	// given sector
	updateSetValue struct {
		filepath string
		secNum   uint64
		value    uint16
	}
=======
	// u16 is a utility type for ser/des of uint16 values
	u16 [2]byte
>>>>>>> 10a73024
)

// LoadRefCounter loads a refcounter from disk
func LoadRefCounter(path string) (RefCounter, error) {
	f, err := os.Open(path)
	if err != nil {
		return RefCounter{}, err
	}
	defer f.Close()

	var header RefCounterHeader
	headerBytes := make([]byte, RefCounterHeaderSize)
	if _, err = f.ReadAt(headerBytes, 0); err != nil {
		return RefCounter{}, errors.AddContext(err, "unable to read from file")
	}
	if err = deserializeHeader(headerBytes, &header); err != nil {
		return RefCounter{}, errors.AddContext(err, "unable to load refcounter header")
	}
	if header.Version != RefCounterVersion {
		return RefCounter{}, errors.AddContext(ErrInvalidVersion, fmt.Sprintf("expected version %d, got version %d", RefCounterVersion, header.Version))
	}
	fi, err := os.Stat(path)
	if err != nil {
		return RefCounter{}, errors.AddContext(err, "failed to read file stats")
	}
	numSectors := uint64((fi.Size() - RefCounterHeaderSize) / 2)
	return RefCounter{
		RefCounterHeader: header,
		filepath:         path,
		numSectors:       numSectors,
	}, nil
}

// NewRefCounter creates a new sector reference counter file to accompany a contract file
func NewRefCounter(path string, numSec uint64) (RefCounter, error) {
	f, err := os.Create(path)
	if err != nil {
		return RefCounter{}, errors.AddContext(err, "Failed to create a file on disk")
	}
	defer f.Close()
	h := RefCounterHeader{
		Version: RefCounterVersion,
	}

	if _, err := f.WriteAt(serializeHeader(h), 0); err != nil {
		return RefCounter{}, err
	}

	if _, err = f.Seek(RefCounterHeaderSize, io.SeekStart); err != nil {
		return RefCounter{}, err
	}
	for i := uint64(0); i < numSec; i++ {
		if err = binary.Write(f, binary.LittleEndian, uint16(1)); err != nil {
			return RefCounter{}, errors.AddContext(err, "failed to initialize file on disk")
		}
	}
	if err := f.Sync(); err != nil {
		return RefCounter{}, err
	}
	return RefCounter{
		RefCounterHeader: h,
		filepath:         path,
		numSectors:       numSec,
	}, nil
}

// Append appends one counter to the end of the refcounter file and
// initializes it with `1`
func (rc *RefCounter) Append() error {
	rc.mu.Lock()
	defer rc.mu.Unlock()
	// resize the file on disk
	f, err := os.OpenFile(rc.filepath, os.O_RDWR, modules.DefaultFilePerm)
	if err != nil {
		return err
	}
	defer f.Close()

	var b u16
	binary.LittleEndian.PutUint16(b[:], 1)
	offset := int64(offset(rc.numSectors))
	if _, err = f.WriteAt(b[:], offset); err != nil {
		return errors.AddContext(err, "failed to write new counter to disk")
	}
	if err := f.Sync(); err != nil {
		return err
	}
	// increment only after a successful append
	rc.numSectors++
	return nil
}

// Count returns the number of references to the given sector
func (rc *RefCounter) Count(secIdx uint64) (uint16, error) {
	rc.mu.Lock()
	defer rc.mu.Unlock()
	if secIdx > rc.numSectors-1 {
		return 0, ErrInvalidSectorNumber
	}
	return rc.readCount(secIdx)
}

// Decrement decrements the reference counter of a given sector. The sector
// is specified by its sequential number (secIdx).
// Returns the updated number of references or an error.
func (rc *RefCounter) Decrement(secIdx uint64) (uint16, error) {
	rc.mu.Lock()
	defer rc.mu.Unlock()
	if secIdx > rc.numSectors-1 {
		return 0, ErrInvalidSectorNumber
	}
	count, err := rc.readCount(secIdx)
	if err != nil {
		return 0, errors.AddContext(err, "failed to read count")
	}
	if count == 0 {
		return 0, errors.New("sector count underflow")
	}
	count--
	return count, rc.writeCount(secIdx, count)
}

// DeleteRefCounter deletes the counter's file from disk
func (rc *RefCounter) DeleteRefCounter() (err error) {
	rc.mu.Lock()
	defer rc.mu.Unlock()
	return os.Remove(rc.filepath)
}

// DropSectors removes the last numSec sector counts from the refcounter file
func (rc *RefCounter) DropSectors(numSec uint64) error {
	rc.mu.Lock()
	defer rc.mu.Unlock()
<<<<<<< HEAD
	count, err := rc.readCount(secIdx)
	if err != nil {
		return 0, errors.AddContext(err, "failed to read count")
	}
	if count == math.MaxUint16 {
		return 0, errors.New("sector count overflow")
	}
	count++
	return count, rc.writeCount(secIdx, count)
}

// callAppend appends one counter to the end of the refcounter file and
// initializes it with `1`
func (rc *RefCounter) callAppend() error {
	return rc.managedAppend()
}

// callDropSectors removes the last numSec sector counts from the refcounter file
func (rc *RefCounter) callDropSectors(numSec uint64) error {
	return rc.managedDropSectors(numSec)
}

// callSwap swaps the two sectors at the given indices
func (rc *RefCounter) callSwap(i, j uint64) error {
	return rc.managedSwap(i, j)
}

// makeUpdateSetValue creates a WAL update for setting a given value to the
// given sector
func (rc *RefCounter) makeUpdateSetValue(secNum uint64, value uint16) writeaheadlog.Update {
	if secNum < 0 {
		secNum = 0
		value = 0
		build.Critical("secNum passed to makeUpdateSetValue should never be negative")
	}
	return writeaheadlog.Update{
		Name: updateNameSetValue,
		Instructions: encoding.MarshalAll(updateSetValue{
			filepath: rc.filepath,
			secNum:   secNum,
			value:    value,
		}),
	}
}

// makeUpdateResize creates a WAL update for resizing the refcounter file from
// an old number of sectors to a new one. This update can be used to both shrink
// and grow the file
func (rc *RefCounter) makeUpdateResize(oldSecNum, newSecNum uint64) writeaheadlog.Update {
	if oldSecNum < 0 || newSecNum < 0 {
		oldSecNum, newSecNum = 0, 0
		build.Critical("size passed to createResizeUpdate should never be negative")
	}
	return writeaheadlog.Update{
		Name: updateNameResize,
		Instructions: encoding.MarshalAll(updateResize{
			filepath:  rc.filepath,
			oldSecNum: oldSecNum,
			newSecNum: newSecNum,
		}),
	}
}

// makeUpdateDelete creates a WAL update for deleting the refcounter file
func (rc *RefCounter) makeUpdateDelete() writeaheadlog.Update {
	return writeaheadlog.Update{
		Name:         updateNameDelete,
		Instructions: encoding.Marshal(updateDelete{filepath: rc.filepath}),
	}
}

// managedAppend appends one counter to the end of the refcounter file and
// initializes it with `1``
func (rc *RefCounter) managedAppend() error {
	rc.mu.Lock()
	defer rc.mu.Unlock()
	// resize the file on disk
	f, err := os.OpenFile(rc.filepath, os.O_RDWR, modules.DefaultFilePerm)
	if err != nil {
		return err
	}
	defer f.Close()

	b := make([]byte, 2)
	binary.LittleEndian.PutUint16(b, 1)
	offset := int64(offset(rc.numSectors))
	if _, err = f.WriteAt(b, offset); err != nil {
		return errors.AddContext(err, "failed to write new counter to disk")
	}
	if err := f.Sync(); err != nil {
		return err
	}
	// increment only after a successful append
	rc.numSectors++
	return nil
}

// managedDropSectors removes the last numSec sector counts from the refcounter
// file
func (rc *RefCounter) managedDropSectors(numSec uint64) error {
=======
>>>>>>> 10a73024
	if numSec > rc.numSectors {
		return ErrInvalidSectorNumber
	}
	// truncate the file on disk
	f, err := os.OpenFile(rc.filepath, os.O_RDWR, modules.DefaultFilePerm)
	if err != nil {
		return err
	}
	defer f.Close()

	err = f.Truncate(RefCounterHeaderSize + int64(rc.numSectors-numSec)*2)
	if err != nil {
		return err
	}
	// decrement only after a successful truncate
	rc.numSectors -= numSec
	return nil
}

// Increment increments the reference counter of a given sector. The sector
// is specified by its sequential number (secIdx).
// Returns the updated number of references or an error.
func (rc *RefCounter) Increment(secIdx uint64) (uint16, error) {
	rc.mu.Lock()
	defer rc.mu.Unlock()
	if secIdx > rc.numSectors-1 {
		return 0, ErrInvalidSectorNumber
	}
	count, err := rc.readCount(secIdx)
	if err != nil {
		return 0, errors.AddContext(err, "failed to read count")
	}
	if count == math.MaxUint16 {
		return 0, errors.New("sector count overflow")
	}
	count++
	return count, rc.writeCount(secIdx, count)
}

// Swap swaps the two sectors at the given indices
func (rc *RefCounter) Swap(firstSector, secondSector uint64) error {
	rc.mu.Lock()
	defer rc.mu.Unlock()
	if firstSector > rc.numSectors-1 || secondSector > rc.numSectors-1 {
		return ErrInvalidSectorNumber
	}
	f, err := os.OpenFile(rc.filepath, os.O_RDWR, modules.DefaultFilePerm)
	if err != nil {
		return err
	}
	defer f.Close()

	// swap the values on disk
	firstOffset := int64(offset(firstSector))
	secondOffset := int64(offset(secondSector))
	var firstCount u16
	var secondCount u16
	if _, err = f.ReadAt(firstCount[:], firstOffset); err != nil {
		return err
	}
	if _, err = f.ReadAt(secondCount[:], secondOffset); err != nil {
		return err
	}
	if _, err = f.WriteAt(firstCount[:], secondOffset); err != nil {
		return err
	}
	if _, err = f.WriteAt(secondCount[:], firstOffset); err != nil {
		return err
	}
	return f.Sync()
}

// readCount reads the given sector count from disk
func (rc *RefCounter) readCount(secIdx uint64) (uint16, error) {
	if secIdx > rc.numSectors-1 {
		return 0, ErrInvalidSectorNumber
	}
	f, err := os.Open(rc.filepath)
	if err != nil {
		return 0, errors.AddContext(err, "failed to open the refcounter file")
	}
	defer f.Close()

	var b u16
	if _, err = f.ReadAt(b[:], int64(offset(secIdx))); err != nil {
		return 0, errors.AddContext(err, "failed to read from the refcounter file")
	}
	return binary.LittleEndian.Uint16(b[:]), nil
}

// writeCount stores the given sector count on disk
func (rc *RefCounter) writeCount(secIdx uint64, c uint16) error {
	if secIdx > rc.numSectors-1 {
		return ErrInvalidSectorNumber
	}
	f, err := os.OpenFile(rc.filepath, os.O_RDWR, modules.DefaultFilePerm)
	if err != nil {
		return err
	}
	defer f.Close()

	var bytes u16
	binary.LittleEndian.PutUint16(bytes[:], c)
	if _, err = f.WriteAt(bytes[:], int64(offset(secIdx))); err != nil {
		return err
	}
	return f.Sync()
}

// deserializeHeader deserializes a header from []byte
func deserializeHeader(b []byte, h *RefCounterHeader) error {
	if uint64(len(b)) < RefCounterHeaderSize {
		return ErrInvalidHeaderData
	}
	copy(h.Version[:], b[:8])
	return nil
}

// offset calculates the byte offset of the sector counter in the file on disk
func offset(secIdx uint64) uint64 {
	return RefCounterHeaderSize + secIdx*2
}

// serializeHeader serializes a header to []byte
func serializeHeader(h RefCounterHeader) []byte {
	b := make([]byte, RefCounterHeaderSize)
	copy(b[:8], h.Version[:])
	return b
}<|MERGE_RESOLUTION|>--- conflicted
+++ resolved
@@ -77,7 +77,9 @@
 		Version [8]byte
 	}
 
-<<<<<<< HEAD
+	// u16 is a utility type for ser/des of uint16 values
+	u16 [2]byte
+
 	// updateDelete represents a WAL update for deleting the refcounter file
 	updateDelete struct {
 		filepath string
@@ -97,10 +99,6 @@
 		secNum   uint64
 		value    uint16
 	}
-=======
-	// u16 is a utility type for ser/des of uint16 values
-	u16 [2]byte
->>>>>>> 10a73024
 )
 
 // LoadRefCounter loads a refcounter from disk
@@ -234,7 +232,34 @@
 func (rc *RefCounter) DropSectors(numSec uint64) error {
 	rc.mu.Lock()
 	defer rc.mu.Unlock()
-<<<<<<< HEAD
+	if numSec > rc.numSectors {
+		return ErrInvalidSectorNumber
+	}
+	// truncate the file on disk
+	f, err := os.OpenFile(rc.filepath, os.O_RDWR, modules.DefaultFilePerm)
+	if err != nil {
+		return err
+	}
+	defer f.Close()
+
+	err = f.Truncate(RefCounterHeaderSize + int64(rc.numSectors-numSec)*2)
+	if err != nil {
+		return err
+	}
+	// decrement only after a successful truncate
+	rc.numSectors -= numSec
+	return nil
+}
+
+// Increment increments the reference counter of a given sector. The sector
+// is specified by its sequential number (secIdx).
+// Returns the updated number of references or an error.
+func (rc *RefCounter) Increment(secIdx uint64) (uint16, error) {
+	rc.mu.Lock()
+	defer rc.mu.Unlock()
+	if secIdx > rc.numSectors-1 {
+		return 0, ErrInvalidSectorNumber
+	}
 	count, err := rc.readCount(secIdx)
 	if err != nil {
 		return 0, errors.AddContext(err, "failed to read count")
@@ -246,20 +271,37 @@
 	return count, rc.writeCount(secIdx, count)
 }
 
-// callAppend appends one counter to the end of the refcounter file and
-// initializes it with `1`
-func (rc *RefCounter) callAppend() error {
-	return rc.managedAppend()
-}
-
-// callDropSectors removes the last numSec sector counts from the refcounter file
-func (rc *RefCounter) callDropSectors(numSec uint64) error {
-	return rc.managedDropSectors(numSec)
-}
-
-// callSwap swaps the two sectors at the given indices
-func (rc *RefCounter) callSwap(i, j uint64) error {
-	return rc.managedSwap(i, j)
+// Swap swaps the two sectors at the given indices
+func (rc *RefCounter) Swap(firstSector, secondSector uint64) error {
+	rc.mu.Lock()
+	defer rc.mu.Unlock()
+	if firstSector > rc.numSectors-1 || secondSector > rc.numSectors-1 {
+		return ErrInvalidSectorNumber
+	}
+	f, err := os.OpenFile(rc.filepath, os.O_RDWR, modules.DefaultFilePerm)
+	if err != nil {
+		return err
+	}
+	defer f.Close()
+
+	// swap the values on disk
+	firstOffset := int64(offset(firstSector))
+	secondOffset := int64(offset(secondSector))
+	var firstCount u16
+	var secondCount u16
+	if _, err = f.ReadAt(firstCount[:], firstOffset); err != nil {
+		return err
+	}
+	if _, err = f.ReadAt(secondCount[:], secondOffset); err != nil {
+		return err
+	}
+	if _, err = f.WriteAt(firstCount[:], secondOffset); err != nil {
+		return err
+	}
+	if _, err = f.WriteAt(secondCount[:], firstOffset); err != nil {
+		return err
+	}
+	return f.Sync()
 }
 
 // makeUpdateSetValue creates a WAL update for setting a given value to the
@@ -306,109 +348,6 @@
 	}
 }
 
-// managedAppend appends one counter to the end of the refcounter file and
-// initializes it with `1``
-func (rc *RefCounter) managedAppend() error {
-	rc.mu.Lock()
-	defer rc.mu.Unlock()
-	// resize the file on disk
-	f, err := os.OpenFile(rc.filepath, os.O_RDWR, modules.DefaultFilePerm)
-	if err != nil {
-		return err
-	}
-	defer f.Close()
-
-	b := make([]byte, 2)
-	binary.LittleEndian.PutUint16(b, 1)
-	offset := int64(offset(rc.numSectors))
-	if _, err = f.WriteAt(b, offset); err != nil {
-		return errors.AddContext(err, "failed to write new counter to disk")
-	}
-	if err := f.Sync(); err != nil {
-		return err
-	}
-	// increment only after a successful append
-	rc.numSectors++
-	return nil
-}
-
-// managedDropSectors removes the last numSec sector counts from the refcounter
-// file
-func (rc *RefCounter) managedDropSectors(numSec uint64) error {
-=======
->>>>>>> 10a73024
-	if numSec > rc.numSectors {
-		return ErrInvalidSectorNumber
-	}
-	// truncate the file on disk
-	f, err := os.OpenFile(rc.filepath, os.O_RDWR, modules.DefaultFilePerm)
-	if err != nil {
-		return err
-	}
-	defer f.Close()
-
-	err = f.Truncate(RefCounterHeaderSize + int64(rc.numSectors-numSec)*2)
-	if err != nil {
-		return err
-	}
-	// decrement only after a successful truncate
-	rc.numSectors -= numSec
-	return nil
-}
-
-// Increment increments the reference counter of a given sector. The sector
-// is specified by its sequential number (secIdx).
-// Returns the updated number of references or an error.
-func (rc *RefCounter) Increment(secIdx uint64) (uint16, error) {
-	rc.mu.Lock()
-	defer rc.mu.Unlock()
-	if secIdx > rc.numSectors-1 {
-		return 0, ErrInvalidSectorNumber
-	}
-	count, err := rc.readCount(secIdx)
-	if err != nil {
-		return 0, errors.AddContext(err, "failed to read count")
-	}
-	if count == math.MaxUint16 {
-		return 0, errors.New("sector count overflow")
-	}
-	count++
-	return count, rc.writeCount(secIdx, count)
-}
-
-// Swap swaps the two sectors at the given indices
-func (rc *RefCounter) Swap(firstSector, secondSector uint64) error {
-	rc.mu.Lock()
-	defer rc.mu.Unlock()
-	if firstSector > rc.numSectors-1 || secondSector > rc.numSectors-1 {
-		return ErrInvalidSectorNumber
-	}
-	f, err := os.OpenFile(rc.filepath, os.O_RDWR, modules.DefaultFilePerm)
-	if err != nil {
-		return err
-	}
-	defer f.Close()
-
-	// swap the values on disk
-	firstOffset := int64(offset(firstSector))
-	secondOffset := int64(offset(secondSector))
-	var firstCount u16
-	var secondCount u16
-	if _, err = f.ReadAt(firstCount[:], firstOffset); err != nil {
-		return err
-	}
-	if _, err = f.ReadAt(secondCount[:], secondOffset); err != nil {
-		return err
-	}
-	if _, err = f.WriteAt(firstCount[:], secondOffset); err != nil {
-		return err
-	}
-	if _, err = f.WriteAt(secondCount[:], firstOffset); err != nil {
-		return err
-	}
-	return f.Sync()
-}
-
 // readCount reads the given sector count from disk
 func (rc *RefCounter) readCount(secIdx uint64) (uint16, error) {
 	if secIdx > rc.numSectors-1 {
