package proto

import (
	"gitlab.com/NebulousLabs/errors"

	"gitlab.com/NebulousLabs/Sia/build"
	"gitlab.com/NebulousLabs/Sia/crypto"
	"gitlab.com/NebulousLabs/Sia/modules"
	"gitlab.com/NebulousLabs/Sia/types"
	"gitlab.com/NebulousLabs/Sia/types/typesutil"
)

// FormContract forms a contract with a host and submits the contract
// transaction to tpool. The contract is added to the ContractSet and its
// metadata is returned.
func (cs *ContractSet) FormContract(params ContractParams, txnBuilder transactionBuilder, tpool transactionPool, hdb hostDB, cancel <-chan struct{}) (rc modules.RenterContract, err error) {
<<<<<<< HEAD
	// use the new renter-host protocol for hosts that support it.
	//
	// NOTE: due to a bug, we use the old protocol even for v1.4.0 hosts.
	if build.VersionCmp(params.Host.Version, "1.4.1") >= 0 {
		return cs.newFormContract(params, txnBuilder, tpool, hdb, cancel)
	}
	return cs.oldFormContract(params, txnBuilder, tpool, hdb, cancel)
}

func (cs *ContractSet) oldFormContract(params ContractParams, txnBuilder transactionBuilder, tpool transactionPool, hdb hostDB, cancel <-chan struct{}) (rc modules.RenterContract, err error) {
	// Extract vars from params, for convenience.
	allowance, host, funding, startHeight, endHeight, refundAddress := params.Allowance, params.Host, params.Funding, params.StartHeight, params.EndHeight, params.RefundAddress

	// Calculate the anticipated transaction fee.
	_, maxFee := tpool.FeeEstimation()
	txnFee := maxFee.Mul64(modules.EstimatedFileContractTransactionSetSize)

	// Calculate the payouts for the renter, host, and whole contract.
	contractLength := endHeight - startHeight
	expectedStorage := allowance.ExpectedStorage / allowance.Hosts
	renterPayout, hostPayout, _, err := modules.RenterPayoutsPreTax(host, funding, txnFee, types.ZeroCurrency, types.ZeroCurrency, contractLength, expectedStorage)
	if err != nil {
		return modules.RenterContract{}, err
	}
	totalPayout := renterPayout.Add(hostPayout)

	// Check for negative currency.
	if types.PostTax(startHeight, totalPayout).Cmp(hostPayout) < 0 {
		return modules.RenterContract{}, errors.New("not enough money to pay both siafund fee and also host payout")
	}
	// Fund the transaction.
	err = txnBuilder.FundSiacoins(funding)
	if err != nil {
		return modules.RenterContract{}, err
	}
	// Add FileContract identifier.
	fcTxn, _ := txnBuilder.View()
	si, hk := PrefixedSignedIdentifier(params.RenterSeed, fcTxn, host.PublicKey)
	_ = txnBuilder.AddArbitraryData(append(si[:], hk[:]...))
	// Create our key.
	ourSK, ourPK := GenerateKeyPair(params.RenterSeed, fcTxn)
	// Create unlock conditions.
	uc := types.UnlockConditions{
		PublicKeys: []types.SiaPublicKey{
			types.Ed25519PublicKey(ourPK),
			host.PublicKey,
		},
		SignaturesRequired: 2,
	}

	// Create file contract.
	fc := types.FileContract{
		FileSize:       0,
		FileMerkleRoot: crypto.Hash{}, // no proof possible without data
		WindowStart:    endHeight,
		WindowEnd:      endHeight + host.WindowSize,
		Payout:         totalPayout,
		UnlockHash:     uc.UnlockHash(),
		RevisionNumber: 0,
		ValidProofOutputs: []types.SiacoinOutput{
			// Outputs need to account for tax.
			{Value: types.PostTax(startHeight, totalPayout).Sub(hostPayout), UnlockHash: refundAddress}, // This is the renter payout, but with tax applied.
			// Collateral is returned to host.
			{Value: hostPayout, UnlockHash: host.UnlockHash},
		},
		MissedProofOutputs: []types.SiacoinOutput{
			// Same as above.
			{Value: types.PostTax(startHeight, totalPayout).Sub(hostPayout), UnlockHash: refundAddress},
			// Same as above.
			{Value: hostPayout, UnlockHash: host.UnlockHash},
			// Once we start doing revisions, we'll move some coins to the host and some to the void.
			{Value: types.ZeroCurrency, UnlockHash: types.UnlockHash{}},
		},
	}

	// Add file contract.
	txnBuilder.AddFileContract(fc)
	// Add miner fee.
	txnBuilder.AddMinerFee(txnFee)

	// Create initial transaction set. Before sending the transaction set to the
	// host, ensure that all transactions which may be necessary to get accepted
	// into the transaction pool are included. Also ensure that only the minimum
	// set of transactions is supplied, if there are non-necessary transactions
	// included the chance of a double spend or poor propagation increases.
	txn, parentTxns := txnBuilder.View()
	unconfirmedParents, err := txnBuilder.UnconfirmedParents()
	if err != nil {
		return modules.RenterContract{}, err
	}
	txnSet := append(unconfirmedParents, parentTxns...)
	txnSet = typesutil.MinimumTransactionSet([]types.Transaction{txn}, txnSet)

	// Increase Successful/Failed interactions accordingly
	defer func() {
		if err != nil {
			hdb.IncrementFailedInteractions(host.PublicKey)
			err = errors.Extend(err, modules.ErrHostFault)
		} else {
			hdb.IncrementSuccessfulInteractions(host.PublicKey)
		}
	}()

	// Initiate connection.
	dialer := &net.Dialer{
		Cancel:  cancel,
		Timeout: connTimeout,
	}
	conn, err := dialer.Dial("tcp", string(host.NetAddress))
	if err != nil {
		return modules.RenterContract{}, err
	}
	defer func() { _ = conn.Close() }()

	// Allot time for sending RPC ID + verifySettings.
	extendDeadline(conn, modules.NegotiateSettingsTime)
	if err = encoding.WriteObject(conn, modules.RPCFormContract); err != nil {
		return modules.RenterContract{}, err
	}

	// Verify the host's settings and confirm its identity.
	host, err = verifySettings(conn, host)
	if err != nil {
		return modules.RenterContract{}, err
	}
	if !host.AcceptingContracts {
		return modules.RenterContract{}, errors.New("host is not accepting contracts")
	}

	// Allot time for negotiation.
	extendDeadline(conn, modules.NegotiateFileContractTime)

	// Send acceptance, txn signed by us, and pubkey.
	if err = modules.WriteNegotiationAcceptance(conn); err != nil {
		return modules.RenterContract{}, errors.New("couldn't send initial acceptance: " + err.Error())
	}
	if err = encoding.WriteObject(conn, txnSet); err != nil {
		return modules.RenterContract{}, errors.New("couldn't send the contract signed by us: " + err.Error())
	}
	if err = encoding.WriteObject(conn, ourSK.PublicKey()); err != nil {
		return modules.RenterContract{}, errors.New("couldn't send our public key: " + err.Error())
	}

	// Read acceptance and txn signed by host.
	if err = modules.ReadNegotiationAcceptance(conn); err != nil {
		return modules.RenterContract{}, errors.New("host did not accept our proposed contract: " + err.Error())
	}
	// Host now sends any new parent transactions, inputs and outputs that
	// were added to the transaction.
	var newParents []types.Transaction
	var newInputs []types.SiacoinInput
	var newOutputs []types.SiacoinOutput
	if err = encoding.ReadObject(conn, &newParents, types.BlockSizeLimit); err != nil {
		return modules.RenterContract{}, errors.New("couldn't read the host's added parents: " + err.Error())
	}
	if err = encoding.ReadObject(conn, &newInputs, types.BlockSizeLimit); err != nil {
		return modules.RenterContract{}, errors.New("couldn't read the host's added inputs: " + err.Error())
	}
	if err = encoding.ReadObject(conn, &newOutputs, types.BlockSizeLimit); err != nil {
		return modules.RenterContract{}, errors.New("couldn't read the host's added outputs: " + err.Error())
	}

	// Merge txnAdditions with txnSet.
	txnBuilder.AddParents(newParents)
	for _, input := range newInputs {
		txnBuilder.AddSiacoinInput(input)
	}
	for _, output := range newOutputs {
		txnBuilder.AddSiacoinOutput(output)
	}

	// Sign the txn.
	signedTxnSet, err := txnBuilder.Sign(true)
	if err != nil {
		return modules.RenterContract{}, modules.WriteNegotiationRejection(conn, errors.New("failed to sign transaction: "+err.Error()))
	}

	// Calculate signatures added by the transaction builder.
	var addedSignatures []types.TransactionSignature
	_, _, _, addedSignatureIndices := txnBuilder.ViewAdded()
	for _, i := range addedSignatureIndices {
		addedSignatures = append(addedSignatures, signedTxnSet[len(signedTxnSet)-1].TransactionSignatures[i])
	}

	// create initial (no-op) revision, transaction, and signature
	initRevision := types.FileContractRevision{
		ParentID:          signedTxnSet[len(signedTxnSet)-1].FileContractID(0),
		UnlockConditions:  uc,
		NewRevisionNumber: 1,

		NewFileSize:           fc.FileSize,
		NewFileMerkleRoot:     fc.FileMerkleRoot,
		NewWindowStart:        fc.WindowStart,
		NewWindowEnd:          fc.WindowEnd,
		NewValidProofOutputs:  fc.ValidProofOutputs,
		NewMissedProofOutputs: fc.MissedProofOutputs,
		NewUnlockHash:         fc.UnlockHash,
=======
	// Check that the host version is high enough as belt-and-suspenders. This
	// should never happen because hosts with old versions should be blacklisted
	// by the contractor.
	if build.VersionCmp(params.Host.Version, "1.4.1") < 0 {
		return modules.RenterContract{}, ErrBadHostVersion
>>>>>>> 70b018fe
	}

	// Extract vars from params, for convenience.
	allowance, host, funding, startHeight, endHeight, refundAddress := params.Allowance, params.Host, params.Funding, params.StartHeight, params.EndHeight, params.RefundAddress

	// Calculate the anticipated transaction fee.
	_, maxFee := tpool.FeeEstimation()
	txnFee := maxFee.Mul64(modules.EstimatedFileContractTransactionSetSize)

	// Calculate the payouts for the renter, host, and whole contract.
	contractLength := endHeight - startHeight
	expectedStorage := allowance.ExpectedStorage / allowance.Hosts
	renterPayout, hostPayout, _, err := modules.RenterPayoutsPreTax(host, funding, txnFee, types.ZeroCurrency, types.ZeroCurrency, contractLength, expectedStorage)
	if err != nil {
		return modules.RenterContract{}, err
	}
	totalPayout := renterPayout.Add(hostPayout)

	// Check for negative currency.
	if types.PostTax(startHeight, totalPayout).Cmp(hostPayout) < 0 {
		return modules.RenterContract{}, errors.New("not enough money to pay both siafund fee and also host payout")
	}
	// Fund the transaction.
	err = txnBuilder.FundSiacoins(funding)
	if err != nil {
		return modules.RenterContract{}, err
	}
	// Add FileContract identifier.
	fcTxn, _ := txnBuilder.View()
	si, hk := PrefixedSignedIdentifier(params.RenterSeed, fcTxn, host.PublicKey)
	_ = txnBuilder.AddArbitraryData(append(si[:], hk[:]...))
	// Create our key.
	ourSK, ourPK := GenerateKeyPair(params.RenterSeed, fcTxn)
	// Create unlock conditions.
	uc := types.UnlockConditions{
		PublicKeys: []types.SiaPublicKey{
			types.Ed25519PublicKey(ourPK),
			host.PublicKey,
		},
		SignaturesRequired: 2,
	}

	// Create file contract.
	fc := types.FileContract{
		FileSize:       0,
		FileMerkleRoot: crypto.Hash{}, // no proof possible without data
		WindowStart:    endHeight,
		WindowEnd:      endHeight + host.WindowSize,
		Payout:         totalPayout,
		UnlockHash:     uc.UnlockHash(),
		RevisionNumber: 0,
		ValidProofOutputs: []types.SiacoinOutput{
			// Outputs need to account for tax.
			{Value: types.PostTax(startHeight, totalPayout).Sub(hostPayout), UnlockHash: refundAddress}, // This is the renter payout, but with tax applied.
			// Collateral is returned to host.
			{Value: hostPayout, UnlockHash: host.UnlockHash},
		},
		MissedProofOutputs: []types.SiacoinOutput{
			// Same as above.
			{Value: types.PostTax(startHeight, totalPayout).Sub(hostPayout), UnlockHash: refundAddress},
			// Same as above.
			{Value: hostPayout, UnlockHash: host.UnlockHash},
			// Once we start doing revisions, we'll move some coins to the host and some to the void.
			{Value: types.ZeroCurrency, UnlockHash: types.UnlockHash{}},
		},
	}

	// Add file contract.
	txnBuilder.AddFileContract(fc)
	// Add miner fee.
	txnBuilder.AddMinerFee(txnFee)

	// Create initial transaction set.
	txn, parentTxns := txnBuilder.View()
	unconfirmedParents, err := txnBuilder.UnconfirmedParents()
	if err != nil {
		return modules.RenterContract{}, err
	}
	txnSet := append(unconfirmedParents, append(parentTxns, txn)...)
	txnSet = typesutil.MinimumTransactionSet([]types.Transaction{txn}, txnSet)

	// Increase Successful/Failed interactions accordingly
	defer func() {
		if err != nil {
			hdb.IncrementFailedInteractions(host.PublicKey)
			err = errors.Extend(err, modules.ErrHostFault)
		} else {
			hdb.IncrementSuccessfulInteractions(host.PublicKey)
		}
	}()

	// Initiate protocol.
	s, err := cs.NewRawSession(host, startHeight, hdb, cancel)
	if err != nil {
		return modules.RenterContract{}, err
	}
	defer s.Close()

	// Send the FormContract request.
	req := modules.LoopFormContractRequest{
		Transactions: txnSet,
		RenterKey:    uc.PublicKeys[0],
	}
	if err := s.writeRequest(modules.RPCLoopFormContract, req); err != nil {
		return modules.RenterContract{}, err
	}

	// Read the host's response.
	var resp modules.LoopContractAdditions
	if err := s.readResponse(&resp, modules.RPCMinLen); err != nil {
		return modules.RenterContract{}, err
	}

	// Incorporate host's modifications.
	txnBuilder.AddParents(resp.Parents)
	for _, input := range resp.Inputs {
		txnBuilder.AddSiacoinInput(input)
	}
	for _, output := range resp.Outputs {
		txnBuilder.AddSiacoinOutput(output)
	}

	// Sign the txn.
	signedTxnSet, err := txnBuilder.Sign(true)
	if err != nil {
		err = errors.New("failed to sign transaction: " + err.Error())
		modules.WriteRPCResponse(s.conn, s.aead, nil, err)
		return modules.RenterContract{}, err
	}

	// Calculate signatures added by the transaction builder.
	var addedSignatures []types.TransactionSignature
	_, _, _, addedSignatureIndices := txnBuilder.ViewAdded()
	for _, i := range addedSignatureIndices {
		addedSignatures = append(addedSignatures, signedTxnSet[len(signedTxnSet)-1].TransactionSignatures[i])
	}

	// create initial (no-op) revision, transaction, and signature
	initRevision := types.FileContractRevision{
		ParentID:          signedTxnSet[len(signedTxnSet)-1].FileContractID(0),
		UnlockConditions:  uc,
		NewRevisionNumber: 1,

		NewFileSize:           fc.FileSize,
		NewFileMerkleRoot:     fc.FileMerkleRoot,
		NewWindowStart:        fc.WindowStart,
		NewWindowEnd:          fc.WindowEnd,
		NewValidProofOutputs:  fc.ValidProofOutputs,
		NewMissedProofOutputs: fc.MissedProofOutputs,
		NewUnlockHash:         fc.UnlockHash,
	}
	renterRevisionSig := types.TransactionSignature{
		ParentID:       crypto.Hash(initRevision.ParentID),
		PublicKeyIndex: 0,
		CoveredFields: types.CoveredFields{
			FileContractRevisions: []uint64{0},
		},
	}
	revisionTxn := types.Transaction{
		FileContractRevisions: []types.FileContractRevision{initRevision},
		TransactionSignatures: []types.TransactionSignature{renterRevisionSig},
	}
	encodedSig := crypto.SignHash(revisionTxn.SigHash(0, startHeight), ourSK)
	revisionTxn.TransactionSignatures[0].Signature = encodedSig[:]

	// Send acceptance and signatures.
	renterSigs := modules.LoopContractSignatures{
		ContractSignatures: addedSignatures,
		RevisionSignature:  revisionTxn.TransactionSignatures[0],
	}
	if err := modules.WriteRPCResponse(s.conn, s.aead, renterSigs, nil); err != nil {
		return modules.RenterContract{}, err
	}

	// Read the host acceptance and signatures.
	var hostSigs modules.LoopContractSignatures
	if err := s.readResponse(&hostSigs, modules.RPCMinLen); err != nil {
		return modules.RenterContract{}, err
	}
	for _, sig := range hostSigs.ContractSignatures {
		txnBuilder.AddTransactionSignature(sig)
	}
	revisionTxn.TransactionSignatures = append(revisionTxn.TransactionSignatures, hostSigs.RevisionSignature)

	// Construct the final transaction, and then grab the minimum necessary
	// final set to submit to the transaction pool. Minimizing the set will
	// greatly improve the chances of the transaction propagating through an
	// actively attacked network.
	txn, parentTxns = txnBuilder.View()
	minSet := typesutil.MinimumTransactionSet([]types.Transaction{txn}, parentTxns)

	// Submit to blockchain.
	err = tpool.AcceptTransactionSet(minSet)
	if err == modules.ErrDuplicateTransactionSet {
		// As long as it made it into the transaction pool, we're good.
		err = nil
	}
	if err != nil {
		return modules.RenterContract{}, err
	}

	// Construct contract header.
	header := contractHeader{
		Transaction: revisionTxn,
		SecretKey:   ourSK,
		StartHeight: startHeight,
		TotalCost:   funding,
		ContractFee: host.ContractPrice,
		TxnFee:      txnFee,
		SiafundFee:  types.Tax(startHeight, fc.Payout),
		Utility: modules.ContractUtility{
			GoodForUpload: true,
			GoodForRenew:  true,
		},
	}

	// Add contract to set.
	meta, err := cs.managedInsertContract(header, nil) // no Merkle roots yet
	if err != nil {
		return modules.RenterContract{}, err
	}
	return meta, nil
}<|MERGE_RESOLUTION|>--- conflicted
+++ resolved
@@ -14,17 +14,13 @@
 // transaction to tpool. The contract is added to the ContractSet and its
 // metadata is returned.
 func (cs *ContractSet) FormContract(params ContractParams, txnBuilder transactionBuilder, tpool transactionPool, hdb hostDB, cancel <-chan struct{}) (rc modules.RenterContract, err error) {
-<<<<<<< HEAD
-	// use the new renter-host protocol for hosts that support it.
-	//
-	// NOTE: due to a bug, we use the old protocol even for v1.4.0 hosts.
-	if build.VersionCmp(params.Host.Version, "1.4.1") >= 0 {
-		return cs.newFormContract(params, txnBuilder, tpool, hdb, cancel)
-	}
-	return cs.oldFormContract(params, txnBuilder, tpool, hdb, cancel)
-}
-
-func (cs *ContractSet) oldFormContract(params ContractParams, txnBuilder transactionBuilder, tpool transactionPool, hdb hostDB, cancel <-chan struct{}) (rc modules.RenterContract, err error) {
+	// Check that the host version is high enough as belt-and-suspenders. This
+	// should never happen because hosts with old versions should be blacklisted
+	// by the contractor.
+	if build.VersionCmp(params.Host.Version, "1.4.1") < 0 {
+		return modules.RenterContract{}, ErrBadHostVersion
+	}
+
 	// Extract vars from params, for convenience.
 	allowance, host, funding, startHeight, endHeight, refundAddress := params.Allowance, params.Host, params.Funding, params.StartHeight, params.EndHeight, params.RefundAddress
 
@@ -95,202 +91,6 @@
 	// Add miner fee.
 	txnBuilder.AddMinerFee(txnFee)
 
-	// Create initial transaction set. Before sending the transaction set to the
-	// host, ensure that all transactions which may be necessary to get accepted
-	// into the transaction pool are included. Also ensure that only the minimum
-	// set of transactions is supplied, if there are non-necessary transactions
-	// included the chance of a double spend or poor propagation increases.
-	txn, parentTxns := txnBuilder.View()
-	unconfirmedParents, err := txnBuilder.UnconfirmedParents()
-	if err != nil {
-		return modules.RenterContract{}, err
-	}
-	txnSet := append(unconfirmedParents, parentTxns...)
-	txnSet = typesutil.MinimumTransactionSet([]types.Transaction{txn}, txnSet)
-
-	// Increase Successful/Failed interactions accordingly
-	defer func() {
-		if err != nil {
-			hdb.IncrementFailedInteractions(host.PublicKey)
-			err = errors.Extend(err, modules.ErrHostFault)
-		} else {
-			hdb.IncrementSuccessfulInteractions(host.PublicKey)
-		}
-	}()
-
-	// Initiate connection.
-	dialer := &net.Dialer{
-		Cancel:  cancel,
-		Timeout: connTimeout,
-	}
-	conn, err := dialer.Dial("tcp", string(host.NetAddress))
-	if err != nil {
-		return modules.RenterContract{}, err
-	}
-	defer func() { _ = conn.Close() }()
-
-	// Allot time for sending RPC ID + verifySettings.
-	extendDeadline(conn, modules.NegotiateSettingsTime)
-	if err = encoding.WriteObject(conn, modules.RPCFormContract); err != nil {
-		return modules.RenterContract{}, err
-	}
-
-	// Verify the host's settings and confirm its identity.
-	host, err = verifySettings(conn, host)
-	if err != nil {
-		return modules.RenterContract{}, err
-	}
-	if !host.AcceptingContracts {
-		return modules.RenterContract{}, errors.New("host is not accepting contracts")
-	}
-
-	// Allot time for negotiation.
-	extendDeadline(conn, modules.NegotiateFileContractTime)
-
-	// Send acceptance, txn signed by us, and pubkey.
-	if err = modules.WriteNegotiationAcceptance(conn); err != nil {
-		return modules.RenterContract{}, errors.New("couldn't send initial acceptance: " + err.Error())
-	}
-	if err = encoding.WriteObject(conn, txnSet); err != nil {
-		return modules.RenterContract{}, errors.New("couldn't send the contract signed by us: " + err.Error())
-	}
-	if err = encoding.WriteObject(conn, ourSK.PublicKey()); err != nil {
-		return modules.RenterContract{}, errors.New("couldn't send our public key: " + err.Error())
-	}
-
-	// Read acceptance and txn signed by host.
-	if err = modules.ReadNegotiationAcceptance(conn); err != nil {
-		return modules.RenterContract{}, errors.New("host did not accept our proposed contract: " + err.Error())
-	}
-	// Host now sends any new parent transactions, inputs and outputs that
-	// were added to the transaction.
-	var newParents []types.Transaction
-	var newInputs []types.SiacoinInput
-	var newOutputs []types.SiacoinOutput
-	if err = encoding.ReadObject(conn, &newParents, types.BlockSizeLimit); err != nil {
-		return modules.RenterContract{}, errors.New("couldn't read the host's added parents: " + err.Error())
-	}
-	if err = encoding.ReadObject(conn, &newInputs, types.BlockSizeLimit); err != nil {
-		return modules.RenterContract{}, errors.New("couldn't read the host's added inputs: " + err.Error())
-	}
-	if err = encoding.ReadObject(conn, &newOutputs, types.BlockSizeLimit); err != nil {
-		return modules.RenterContract{}, errors.New("couldn't read the host's added outputs: " + err.Error())
-	}
-
-	// Merge txnAdditions with txnSet.
-	txnBuilder.AddParents(newParents)
-	for _, input := range newInputs {
-		txnBuilder.AddSiacoinInput(input)
-	}
-	for _, output := range newOutputs {
-		txnBuilder.AddSiacoinOutput(output)
-	}
-
-	// Sign the txn.
-	signedTxnSet, err := txnBuilder.Sign(true)
-	if err != nil {
-		return modules.RenterContract{}, modules.WriteNegotiationRejection(conn, errors.New("failed to sign transaction: "+err.Error()))
-	}
-
-	// Calculate signatures added by the transaction builder.
-	var addedSignatures []types.TransactionSignature
-	_, _, _, addedSignatureIndices := txnBuilder.ViewAdded()
-	for _, i := range addedSignatureIndices {
-		addedSignatures = append(addedSignatures, signedTxnSet[len(signedTxnSet)-1].TransactionSignatures[i])
-	}
-
-	// create initial (no-op) revision, transaction, and signature
-	initRevision := types.FileContractRevision{
-		ParentID:          signedTxnSet[len(signedTxnSet)-1].FileContractID(0),
-		UnlockConditions:  uc,
-		NewRevisionNumber: 1,
-
-		NewFileSize:           fc.FileSize,
-		NewFileMerkleRoot:     fc.FileMerkleRoot,
-		NewWindowStart:        fc.WindowStart,
-		NewWindowEnd:          fc.WindowEnd,
-		NewValidProofOutputs:  fc.ValidProofOutputs,
-		NewMissedProofOutputs: fc.MissedProofOutputs,
-		NewUnlockHash:         fc.UnlockHash,
-=======
-	// Check that the host version is high enough as belt-and-suspenders. This
-	// should never happen because hosts with old versions should be blacklisted
-	// by the contractor.
-	if build.VersionCmp(params.Host.Version, "1.4.1") < 0 {
-		return modules.RenterContract{}, ErrBadHostVersion
->>>>>>> 70b018fe
-	}
-
-	// Extract vars from params, for convenience.
-	allowance, host, funding, startHeight, endHeight, refundAddress := params.Allowance, params.Host, params.Funding, params.StartHeight, params.EndHeight, params.RefundAddress
-
-	// Calculate the anticipated transaction fee.
-	_, maxFee := tpool.FeeEstimation()
-	txnFee := maxFee.Mul64(modules.EstimatedFileContractTransactionSetSize)
-
-	// Calculate the payouts for the renter, host, and whole contract.
-	contractLength := endHeight - startHeight
-	expectedStorage := allowance.ExpectedStorage / allowance.Hosts
-	renterPayout, hostPayout, _, err := modules.RenterPayoutsPreTax(host, funding, txnFee, types.ZeroCurrency, types.ZeroCurrency, contractLength, expectedStorage)
-	if err != nil {
-		return modules.RenterContract{}, err
-	}
-	totalPayout := renterPayout.Add(hostPayout)
-
-	// Check for negative currency.
-	if types.PostTax(startHeight, totalPayout).Cmp(hostPayout) < 0 {
-		return modules.RenterContract{}, errors.New("not enough money to pay both siafund fee and also host payout")
-	}
-	// Fund the transaction.
-	err = txnBuilder.FundSiacoins(funding)
-	if err != nil {
-		return modules.RenterContract{}, err
-	}
-	// Add FileContract identifier.
-	fcTxn, _ := txnBuilder.View()
-	si, hk := PrefixedSignedIdentifier(params.RenterSeed, fcTxn, host.PublicKey)
-	_ = txnBuilder.AddArbitraryData(append(si[:], hk[:]...))
-	// Create our key.
-	ourSK, ourPK := GenerateKeyPair(params.RenterSeed, fcTxn)
-	// Create unlock conditions.
-	uc := types.UnlockConditions{
-		PublicKeys: []types.SiaPublicKey{
-			types.Ed25519PublicKey(ourPK),
-			host.PublicKey,
-		},
-		SignaturesRequired: 2,
-	}
-
-	// Create file contract.
-	fc := types.FileContract{
-		FileSize:       0,
-		FileMerkleRoot: crypto.Hash{}, // no proof possible without data
-		WindowStart:    endHeight,
-		WindowEnd:      endHeight + host.WindowSize,
-		Payout:         totalPayout,
-		UnlockHash:     uc.UnlockHash(),
-		RevisionNumber: 0,
-		ValidProofOutputs: []types.SiacoinOutput{
-			// Outputs need to account for tax.
-			{Value: types.PostTax(startHeight, totalPayout).Sub(hostPayout), UnlockHash: refundAddress}, // This is the renter payout, but with tax applied.
-			// Collateral is returned to host.
-			{Value: hostPayout, UnlockHash: host.UnlockHash},
-		},
-		MissedProofOutputs: []types.SiacoinOutput{
-			// Same as above.
-			{Value: types.PostTax(startHeight, totalPayout).Sub(hostPayout), UnlockHash: refundAddress},
-			// Same as above.
-			{Value: hostPayout, UnlockHash: host.UnlockHash},
-			// Once we start doing revisions, we'll move some coins to the host and some to the void.
-			{Value: types.ZeroCurrency, UnlockHash: types.UnlockHash{}},
-		},
-	}
-
-	// Add file contract.
-	txnBuilder.AddFileContract(fc)
-	// Add miner fee.
-	txnBuilder.AddMinerFee(txnFee)
-
 	// Create initial transaction set.
 	txn, parentTxns := txnBuilder.View()
 	unconfirmedParents, err := txnBuilder.UnconfirmedParents()
