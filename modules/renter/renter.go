--- conflicted
+++ resolved
@@ -253,7 +253,6 @@
 	repairMemoryManager       *memoryManager
 
 	// Utilities.
-<<<<<<< HEAD
 	cs                                 modules.ConsensusSet
 	deps                               modules.Dependencies
 	g                                  modules.Gateway
@@ -263,7 +262,6 @@
 	log                                *persist.Logger
 	persist                            persistence
 	persistDir                         string
-	memoryManager                      *memoryManager
 	mu                                 *siasync.RWMutex
 	repairLog                          *persist.Logger
 	staticAccountManager               *accountManager
@@ -278,30 +276,6 @@
 	wal                                *writeaheadlog.WAL
 	staticWorkerPool                   *workerPool
 	staticMux                          *siamux.SiaMux
-=======
-	cs                    modules.ConsensusSet
-	deps                  modules.Dependencies
-	g                     modules.Gateway
-	w                     modules.Wallet
-	hostContractor        hostContractor
-	hostDB                modules.HostDB
-	log                   *persist.Logger
-	persist               persistence
-	persistDir            string
-	mu                    *siasync.RWMutex
-	repairLog             *persist.Logger
-	staticAccountManager  *accountManager
-	staticAlerter         *modules.GenericAlerter
-	staticFileSystem      *filesystem.FileSystem
-	staticFuseManager     renterFuseManager
-	staticSkykeyManager   *skykey.SkykeyManager
-	staticStreamBufferSet *streamBufferSet
-	tg                    threadgroup.ThreadGroup
-	tpool                 modules.TransactionPool
-	wal                   *writeaheadlog.WAL
-	staticWorkerPool      *workerPool
-	staticMux             *siamux.SiaMux
->>>>>>> 21a3a1a9
 }
 
 // Close closes the Renter and its dependencies
