// Package renter is responsible for uploading and downloading files on the sia
// network.
package renter

// TODO: Allow the 'baseMemory' to be set by the user.
//
// TODO: The repair loop currently receives new upload jobs through a channel.
// The download loop has a better model, a heap that can be pushed to and popped
// from concurrently without needing complex channel communication. Migrating
// the renter to this model should clean up some of the places where uploading
// bottlenecks, and reduce the amount of channel-ninjitsu required to make the
// uploading function.
//
// TODO: Allow user to configure the packet size when ratelimiting the renter.
// Currently the default is set to 16kb. That's going to require updating the
// API and extending the settings object, and then tweaking the
// setBandwidthLimits function.
//
// TODO: Currently 'callUpdate()' is used after setting the allowance, though
// this doesn't guarantee that anything interesting will happen because the
// contractor's 'threadedContractMaintenance' will run in the background and
// choose to update the hosts and contracts. Really, we should have the
// contractor notify the renter whenever there has been a change in the contract
// set so that 'callUpdate()' can be used. Implementation in renter.SetSettings.

import (
	"fmt"
	"os"
	"reflect"
	"strings"
	"sync"

	"gitlab.com/NebulousLabs/errors"
	"gitlab.com/NebulousLabs/threadgroup"
	"gitlab.com/NebulousLabs/writeaheadlog"

	"gitlab.com/NebulousLabs/Sia/build"
	"gitlab.com/NebulousLabs/Sia/modules"
	"gitlab.com/NebulousLabs/Sia/modules/renter/contractor"
	"gitlab.com/NebulousLabs/Sia/modules/renter/filesystem"
	"gitlab.com/NebulousLabs/Sia/modules/renter/hostdb"
	"gitlab.com/NebulousLabs/Sia/persist"
	siasync "gitlab.com/NebulousLabs/Sia/sync"
	"gitlab.com/NebulousLabs/Sia/types"
)

var (
	errNilContractor = errors.New("cannot create renter with nil contractor")
	errNilCS         = errors.New("cannot create renter with nil consensus set")
	errNilGateway    = errors.New("cannot create hostdb with nil gateway")
	errNilHdb        = errors.New("cannot create renter with nil hostdb")
	errNilTpool      = errors.New("cannot create renter with nil transaction pool")
	errNilWallet     = errors.New("cannot create renter with nil wallet")
)

// A hostDB is a database of hosts that the renter can use for figuring out who
// to upload to, and download from.
type hostDB interface {
	modules.Alerter

	// ActiveHosts returns the list of hosts that are actively being selected
	// from.
	ActiveHosts() ([]modules.HostDBEntry, error)

	// AllHosts returns the full list of hosts known to the hostdb, sorted in
	// order of preference.
	AllHosts() ([]modules.HostDBEntry, error)

	// Close closes the hostdb.
	Close() error

	// Filter returns the hostdb's filterMode and filteredHosts
	Filter() (modules.FilterMode, map[string]types.SiaPublicKey, error)

	// SetFilterMode sets the renter's hostdb filter mode
	SetFilterMode(lm modules.FilterMode, hosts []types.SiaPublicKey) error

	// Host returns the HostDBEntry for a given host.
	Host(pk types.SiaPublicKey) (modules.HostDBEntry, bool, error)

	// initialScanComplete returns a boolean indicating if the initial scan of the
	// hostdb is completed.
	InitialScanComplete() (bool, error)

	// IPViolationsCheck returns a boolean indicating if the IP violation check is
	// enabled or not.
	IPViolationsCheck() (bool, error)

	// RandomHosts returns a set of random hosts, weighted by their estimated
	// usefulness / attractiveness to the renter. RandomHosts will not return
	// any offline or inactive hosts.
	RandomHosts(int, []types.SiaPublicKey, []types.SiaPublicKey) ([]modules.HostDBEntry, error)

	// RandomHostsWithAllowance is the same as RandomHosts but accepts an
	// allowance as an argument to be used instead of the allowance set in the
	// renter.
	RandomHostsWithAllowance(int, []types.SiaPublicKey, []types.SiaPublicKey, modules.Allowance) ([]modules.HostDBEntry, error)

	// ScoreBreakdown returns a detailed explanation of the various properties
	// of the host.
	ScoreBreakdown(modules.HostDBEntry) (modules.HostScoreBreakdown, error)

	// SetIPViolationCheck enables/disables the IP violation check within the
	// hostdb.
	SetIPViolationCheck(enabled bool) error

	// EstimateHostScore returns the estimated score breakdown of a host with the
	// provided settings.
	EstimateHostScore(modules.HostDBEntry, modules.Allowance) (modules.HostScoreBreakdown, error)
}

// A hostContractor negotiates, revises, renews, and provides access to file
// contracts.
type hostContractor interface {
	modules.Alerter

	// SetAllowance sets the amount of money the contractor is allowed to
	// spend on contracts over a given time period, divided among the number
	// of hosts specified. Note that contractor can start forming contracts as
	// soon as SetAllowance is called; that is, it may block.
	SetAllowance(modules.Allowance) error

	// Allowance returns the current allowance
	Allowance() modules.Allowance

	// Close closes the hostContractor.
	Close() error

	// CancelContract cancels the Renter's contract
	CancelContract(id types.FileContractID) error

	// Contracts returns the staticContracts of the renter's hostContractor.
	Contracts() []modules.RenterContract

	// ContractByPublicKey returns the contract associated with the host key.
	ContractByPublicKey(types.SiaPublicKey) (modules.RenterContract, bool)

	// ChurnStatus returns contract churn stats for the current period.
	ChurnStatus() modules.ContractorChurnStatus

	// ContractUtility returns the utility field for a given contract, along
	// with a bool indicating if it exists.
	ContractUtility(types.SiaPublicKey) (modules.ContractUtility, bool)

	// ContractStatus returns the status of the given contract within the
	// watchdog.
	ContractStatus(fcID types.FileContractID) (modules.ContractWatchStatus, bool)

	// CurrentPeriod returns the height at which the current allowance period
	// began.
	CurrentPeriod() types.BlockHeight

	// InitRecoveryScan starts scanning the whole blockchain for recoverable
	// contracts within a separate thread.
	InitRecoveryScan() error

	// PeriodSpending returns the amount spent on contracts during the current
	// billing period.
	PeriodSpending() (modules.ContractorSpending, error)

	// OldContracts returns the oldContracts of the renter's hostContractor.
	OldContracts() []modules.RenterContract

	// Editor creates an Editor from the specified contract ID, allowing the
	// insertion, deletion, and modification of sectors.
	Editor(types.SiaPublicKey, <-chan struct{}) (contractor.Editor, error)

	// IsOffline reports whether the specified host is considered offline.
	IsOffline(types.SiaPublicKey) bool

	// Downloader creates a Downloader from the specified contract ID,
	// allowing the retrieval of sectors.
	Downloader(types.SiaPublicKey, <-chan struct{}) (contractor.Downloader, error)

	// Session creates a Session from the specified contract ID.
	Session(types.SiaPublicKey, <-chan struct{}) (contractor.Session, error)

	// RecoverableContracts returns the contracts that the contractor deems
	// recoverable. That means they are not expired yet and also not part of the
	// active contracts. Usually this should return an empty slice unless the host
	// isn't available for recovery or something went wrong.
	RecoverableContracts() []modules.RecoverableContract

	// RecoveryScanStatus returns a bool indicating if a scan for recoverable
	// contracts is in progress and if it is, the current progress of the scan.
	RecoveryScanStatus() (bool, types.BlockHeight)

	// RefreshedContract checks if the contract was previously refreshed
	RefreshedContract(fcid types.FileContractID) bool

	// RateLimits Gets the bandwidth limits for connections created by the
	// contractor and its submodules.
	RateLimits() (readBPS int64, writeBPS int64, packetSize uint64)

	// SetRateLimits sets the bandwidth limits for connections created by the
	// contractor and its submodules.
	SetRateLimits(int64, int64, uint64)

	// Synced returns a channel that is closed when the contractor is fully
	// synced with the peer-to-peer network.
	Synced() <-chan struct{}
}

// A Renter is responsible for tracking all of the files that a user has
// uploaded to Sia, as well as the locations and health of these files.
type Renter struct {
	// Alert management.
	staticAlerter *modules.GenericAlerter

	// File management.
	staticFileSystem *filesystem.FileSystem

	// Download management. The heap has a separate mutex because it is always
	// accessed in isolation.
	downloadHeapMu sync.Mutex         // Used to protect the downloadHeap.
	downloadHeap   *downloadChunkHeap // A heap of priority-sorted chunks to download.
	newDownloads   chan struct{}      // Used to notify download loop that new downloads are available.

	// Download history. The history list has its own mutex because it is always
	// accessed in isolation.
	//
	// TODO: Currently the download history doesn't include repair-initiated
	// downloads, and instead only contains user-initiated downloads.
	downloadHistory   map[modules.DownloadID]*download
	downloadHistoryMu sync.Mutex

	// Upload management.
	uploadHeap    uploadHeap
	directoryHeap directoryHeap
	stuckStack    stuckStack

	// Cache the hosts from the last price estimation result.
	lastEstimationHosts []modules.HostDBEntry

	// bubbleUpdates are active and pending bubbles that need to be executed on
	// directories in order to keep the renter's directory tree metadata up to
	// date
	//
	// A bubble is the process of updating a directory's metadata and then
	// moving on to its parent directory so that any changes in metadata are
	// properly reflected throughout the filesystem.
	bubbleUpdates   map[string]bubbleStatus
	bubbleUpdatesMu sync.Mutex

	// Utilities.
<<<<<<< HEAD
	cs                modules.ConsensusSet
	deps              modules.Dependencies
	g                 modules.Gateway
	w                 modules.Wallet
	hostContractor    hostContractor
	hostDB            hostDB
	log               *persist.Logger
	persist           persistence
	persistDir        string
	staticFilesDir    string
	staticBackupsDir  string
	memoryManager     *memoryManager
	mu                *siasync.RWMutex
	repairLog         *persist.Logger
	staticFuseManager *fuseManager
	tg                threadgroup.ThreadGroup
	tpool             modules.TransactionPool
	wal               *writeaheadlog.WAL
	staticWorkerPool  *workerPool
=======
	cs               modules.ConsensusSet
	deps             modules.Dependencies
	g                modules.Gateway
	w                modules.Wallet
	hostContractor   hostContractor
	hostDB           hostDB
	log              *persist.Logger
	persist          persistence
	persistDir       string
	memoryManager    *memoryManager
	mu               *siasync.RWMutex
	repairLog        *persist.Logger
	tg               threadgroup.ThreadGroup
	tpool            modules.TransactionPool
	wal              *writeaheadlog.WAL
	staticWorkerPool *workerPool
>>>>>>> 32df4b35
}

// Close closes the Renter and its dependencies
func (r *Renter) Close() error {
	// TODO: Is this check needed?
	if r == nil {
		return nil
	}

	return errors.Compose(r.tg.Stop(), r.hostDB.Close(), r.hostContractor.Close())
}

// PriceEstimation estimates the cost in siacoins of performing various storage
// and data operations.  The estimation will be done using the provided
// allowance, if an empty allowance is provided then the renter's current
// allowance will be used if one is set.  The final allowance used will be
// returned.
func (r *Renter) PriceEstimation(allowance modules.Allowance) (modules.RenterPriceEstimation, modules.Allowance, error) {
	if err := r.tg.Add(); err != nil {
		return modules.RenterPriceEstimation{}, modules.Allowance{}, err
	}
	defer r.tg.Done()
	// Use provide allowance. If no allowance provided use the existing
	// allowance. If no allowance exists, use a sane default allowance.
	if reflect.DeepEqual(allowance, modules.Allowance{}) {
		rs, err := r.Settings()
		if err != nil {
			return modules.RenterPriceEstimation{}, modules.Allowance{}, errors.AddContext(err, "error getting renter settings:")
		}
		allowance = rs.Allowance
		if reflect.DeepEqual(allowance, modules.Allowance{}) {
			allowance = modules.DefaultAllowance
		}
	}

	// Get hosts for estimate
	var hosts []modules.HostDBEntry
	hostmap := make(map[string]struct{})

	// Start by grabbing hosts from contracts
	// Get host pubkeys from contracts
	contracts := r.Contracts()
	var pks []types.SiaPublicKey
	for _, c := range contracts {
		u, ok := r.ContractUtility(c.HostPublicKey)
		if !ok {
			continue
		}
		// Check for active contracts only
		if !u.GoodForRenew {
			continue
		}
		pks = append(pks, c.HostPublicKey)
	}
	// Get hosts from pubkeys
	for _, pk := range pks {
		host, ok, err := r.hostDB.Host(pk)
		if !ok || host.Filtered || err != nil {
			continue
		}
		// confirm host wasn't already added
		if _, ok := hostmap[host.PublicKey.String()]; ok {
			continue
		}
		hosts = append(hosts, host)
		hostmap[host.PublicKey.String()] = struct{}{}
	}
	// Add hosts from previous estimate cache if needed
	if len(hosts) < int(allowance.Hosts) {
		id := r.mu.Lock()
		cachedHosts := r.lastEstimationHosts
		r.mu.Unlock(id)
		for _, host := range cachedHosts {
			// confirm host wasn't already added
			if _, ok := hostmap[host.PublicKey.String()]; ok {
				continue
			}
			hosts = append(hosts, host)
			hostmap[host.PublicKey.String()] = struct{}{}
		}
	}
	// Add random hosts if needed
	if len(hosts) < int(allowance.Hosts) {
		// Re-initialize the list with SiaPublicKeys to hold the public keys from the current
		// set of hosts. This list will be used as address filter when requesting random hosts.
		var pks []types.SiaPublicKey
		for _, host := range hosts {
			pks = append(pks, host.PublicKey)
		}
		// Grab hosts to perform the estimation.
		var err error
		randHosts, err := r.hostDB.RandomHostsWithAllowance(int(allowance.Hosts)-len(hosts), pks, pks, allowance)
		if err != nil {
			return modules.RenterPriceEstimation{}, allowance, errors.AddContext(err, "could not generate estimate, could not get random hosts")
		}
		// As the returned random hosts are checked for IP violations and double entries against the current
		// slice of hosts, the returned hosts can be safely added to the current slice.
		hosts = append(hosts, randHosts...)
	}
	// Check if there are zero hosts, which means no estimation can be made.
	if len(hosts) == 0 {
		return modules.RenterPriceEstimation{}, allowance, errors.New("estimate cannot be made, there are no hosts")
	}

	// Add up the costs for each host.
	var totalContractCost types.Currency
	var totalDownloadCost types.Currency
	var totalStorageCost types.Currency
	var totalUploadCost types.Currency
	for _, host := range hosts {
		totalContractCost = totalContractCost.Add(host.ContractPrice)
		totalDownloadCost = totalDownloadCost.Add(host.DownloadBandwidthPrice)
		totalStorageCost = totalStorageCost.Add(host.StoragePrice)
		totalUploadCost = totalUploadCost.Add(host.UploadBandwidthPrice)
	}

	// Convert values to being human-scale.
	totalDownloadCost = totalDownloadCost.Mul(modules.BytesPerTerabyte)
	totalStorageCost = totalStorageCost.Mul(modules.BlockBytesPerMonthTerabyte)
	totalUploadCost = totalUploadCost.Mul(modules.BytesPerTerabyte)

	// Factor in redundancy.
	totalStorageCost = totalStorageCost.Mul64(3) // TODO: follow file settings?
	totalUploadCost = totalUploadCost.Mul64(3)   // TODO: follow file settings?

	// Perform averages.
	totalContractCost = totalContractCost.Div64(uint64(len(hosts)))
	totalDownloadCost = totalDownloadCost.Div64(uint64(len(hosts)))
	totalStorageCost = totalStorageCost.Div64(uint64(len(hosts)))
	totalUploadCost = totalUploadCost.Div64(uint64(len(hosts)))

	// Take the average of the host set to estimate the overall cost of the
	// contract forming. This is to protect against the case where less hosts
	// were gathered for the estimate that the allowance requires
	totalContractCost = totalContractCost.Mul64(allowance.Hosts)

	// Add the cost of paying the transaction fees and then double the contract
	// costs to account for renewing a full set of contracts.
	_, feePerByte := r.tpool.FeeEstimation()
	txnsFees := feePerByte.Mul64(modules.EstimatedFileContractTransactionSetSize).Mul64(uint64(allowance.Hosts))
	totalContractCost = totalContractCost.Add(txnsFees)
	totalContractCost = totalContractCost.Mul64(2)

	// Determine host collateral to be added to siafund fee
	var hostCollateral types.Currency
	contractCostPerHost := totalContractCost.Div64(allowance.Hosts)
	fundingPerHost := allowance.Funds.Div64(allowance.Hosts)
	numHosts := uint64(0)
	for _, host := range hosts {
		// Assume that the ContractPrice equals contractCostPerHost and that
		// the txnFee was zero. It doesn't matter since RenterPayoutsPreTax
		// simply subtracts both values from the funding.
		host.ContractPrice = contractCostPerHost
		expectedStorage := allowance.ExpectedStorage / uint64(len(hosts))
		_, _, collateral, err := modules.RenterPayoutsPreTax(host, fundingPerHost, types.ZeroCurrency, types.ZeroCurrency, types.ZeroCurrency, allowance.Period, expectedStorage)
		if err != nil {
			continue
		}
		hostCollateral = hostCollateral.Add(collateral)
		numHosts++
	}

	// Divide by zero check. The only way to get 0 numHosts is if
	// RenterPayoutsPreTax errors for every host. This would happen if the
	// funding of the allowance is not enough as that would cause the
	// fundingPerHost to be less than the contract price
	if numHosts == 0 {
		return modules.RenterPriceEstimation{}, allowance, errors.New("funding insufficient for number of hosts")
	}
	// Calculate average collateral and determine collateral for allowance
	hostCollateral = hostCollateral.Div64(numHosts)
	hostCollateral = hostCollateral.Mul64(allowance.Hosts)

	// Add in siafund fee. which should be around 10%. The 10% siafund fee
	// accounts for paying 3.9% siafund on transactions and host collateral. We
	// estimate the renter to spend all of it's allowance so the siafund fee
	// will be calculated on the sum of the allowance and the hosts collateral
	totalPayout := allowance.Funds.Add(hostCollateral)
	siafundFee := types.Tax(r.cs.Height(), totalPayout)
	totalContractCost = totalContractCost.Add(siafundFee)

	// Increase estimates by a factor of safety to account for host churn and
	// any potential missed additions
	totalContractCost = totalContractCost.MulFloat(PriceEstimationSafetyFactor)
	totalDownloadCost = totalDownloadCost.MulFloat(PriceEstimationSafetyFactor)
	totalStorageCost = totalStorageCost.MulFloat(PriceEstimationSafetyFactor)
	totalUploadCost = totalUploadCost.MulFloat(PriceEstimationSafetyFactor)

	est := modules.RenterPriceEstimation{
		FormContracts:        totalContractCost,
		DownloadTerabyte:     totalDownloadCost,
		StorageTerabyteMonth: totalStorageCost,
		UploadTerabyte:       totalUploadCost,
	}

	id := r.mu.Lock()
	r.lastEstimationHosts = hosts
	r.mu.Unlock(id)

	return est, allowance, nil
}

// managedContractUtilityMaps returns a set of maps that contain contract
// information. Information about which contracts are offline, goodForRenew are
// available, as well as a full list of contracts keyed by their public key.
func (r *Renter) managedContractUtilityMaps() (offline map[string]bool, goodForRenew map[string]bool, contracts map[string]modules.RenterContract) {
	// Save host keys in map.
	contracts = make(map[string]modules.RenterContract)
	goodForRenew = make(map[string]bool)
	offline = make(map[string]bool)

	// Get the list of public keys from the contractor and use it to fill out
	// the contracts map.
	cs := r.hostContractor.Contracts()
	for i := 0; i < len(cs); i++ {
		contracts[cs[i].HostPublicKey.String()] = cs[i]
	}

	// Fill out the goodForRenew and offline maps based on the utility values of
	// the contractor.
	for pkString, contract := range contracts {
		cu, ok := r.ContractUtility(contract.HostPublicKey)
		if !ok {
			continue
		}
		goodForRenew[pkString] = cu.GoodForRenew
		offline[pkString] = r.hostContractor.IsOffline(contract.HostPublicKey)
	}
	return offline, goodForRenew, contracts
}

// managedRenterContractsAndUtilities grabs the pubkeys of the hosts that the
// file(s) have been uploaded to and then generates maps of the contract's
// utilities showing which hosts are GoodForRenew and which hosts are Offline.
// Additionally a map of host pubkeys to renter contract is returned.  The
// offline and goodforrenew maps are needed for calculating redundancy and other
// file metrics.
func (r *Renter) managedRenterContractsAndUtilities(entrys []*filesystem.FileNode) (offline map[string]bool, goodForRenew map[string]bool, contracts map[string]modules.RenterContract) {
	// Save host keys in map.
	pks := make(map[string]types.SiaPublicKey)
	goodForRenew = make(map[string]bool)
	offline = make(map[string]bool)
	for _, e := range entrys {
		var used []types.SiaPublicKey
		for _, pk := range e.HostPublicKeys() {
			pks[pk.String()] = pk
			used = append(used, pk)
		}
		if err := e.UpdateUsedHosts(used); err != nil {
			r.log.Debugln("WARN: Could not update used hosts:", err)
		}
	}
	// Build 2 maps that map every pubkey to its offline and goodForRenew
	// status.
	contracts = make(map[string]modules.RenterContract)
	for _, pk := range pks {
		cu, ok := r.ContractUtility(pk)
		if !ok {
			continue
		}
		contract, ok := r.hostContractor.ContractByPublicKey(pk)
		if !ok {
			continue
		}
		goodForRenew[pk.String()] = cu.GoodForRenew
		offline[pk.String()] = r.hostContractor.IsOffline(pk)
		contracts[pk.String()] = contract
	}
	// Update the cached expiration of the siafiles.
	for _, e := range entrys {
		_ = e.Expiration(contracts)
	}
	return offline, goodForRenew, contracts
}

// setBandwidthLimits will change the bandwidth limits of the renter based on
// the persist values for the bandwidth.
func (r *Renter) setBandwidthLimits(downloadSpeed int64, uploadSpeed int64) error {
	// Input validation.
	if downloadSpeed < 0 || uploadSpeed < 0 {
		return errors.New("download/upload rate limit can't be below 0")
	}

	// Check for sentinel "no limits" value.
	if downloadSpeed == 0 && uploadSpeed == 0 {
		r.hostContractor.SetRateLimits(0, 0, 0)
	} else {
		// Set the rate limits according to the provided values.
		r.hostContractor.SetRateLimits(downloadSpeed, uploadSpeed, 4*4096)
	}
	return nil
}

// SetSettings will update the settings for the renter.
//
// NOTE: This function can't be atomic. Typically we try to have user requests
// be atomic, so that either everything changes or nothing changes, but since
// these changes happen progressively, it's possible for some of the settings
// (like the allowance) to succeed, but then if the bandwidth limits for example
// are bad, then the allowance will update but the bandwidth will not update.
func (r *Renter) SetSettings(s modules.RenterSettings) error {
	if err := r.tg.Add(); err != nil {
		return err
	}
	defer r.tg.Done()
	// Early input validation.
	if s.MaxDownloadSpeed < 0 || s.MaxUploadSpeed < 0 {
		return errors.New("bandwidth limits cannot be negative")
	}

	// Set allowance.
	err := r.hostContractor.SetAllowance(s.Allowance)
	if err != nil {
		return err
	}

	// Set IPViolationsCheck
	r.hostDB.SetIPViolationCheck(s.IPViolationsCheck)

	// Set the bandwidth limits.
	err = r.setBandwidthLimits(s.MaxDownloadSpeed, s.MaxUploadSpeed)
	if err != nil {
		return err
	}
	// Save the changes.
	id := r.mu.Lock()
	r.persist.MaxDownloadSpeed = s.MaxDownloadSpeed
	r.persist.MaxUploadSpeed = s.MaxUploadSpeed
	err = r.saveSync()
	r.mu.Unlock(id)
	if err != nil {
		return err
	}

	// Update the worker pool so that the changes are immediately apparent to
	// users.
	r.staticWorkerPool.callUpdate()
	return nil
}

// SetFileTrackingPath sets the on-disk location of an uploaded file to a new
// value. Useful if files need to be moved on disk. SetFileTrackingPath will
// check that a file exists at the new location and it ensures that it has the
// right size, but it can't check that the content is the same. Therefore the
// caller is responsible for not accidentally corrupting the uploaded file by
// providing a different file with the same size.
func (r *Renter) SetFileTrackingPath(siaPath modules.SiaPath, newPath string) error {
	if err := r.tg.Add(); err != nil {
		return err
	}
	defer r.tg.Done()
	// Check if file exists and is being tracked.
	entry, err := r.staticFileSystem.OpenSiaFile(siaPath)
	if err != nil {
		return err
	}
	defer entry.Close()

	// Sanity check that a file with the correct size exists at the new
	// location.
	fi, err := os.Stat(newPath)
	if err != nil {
		return errors.AddContext(err, "failed to get fileinfo of the file")
	}
	if uint64(fi.Size()) != entry.Size() {
		return fmt.Errorf("file sizes don't match - want %v but got %v", entry.Size(), fi.Size())
	}

	// Set the new path on disk.
	return entry.SetLocalPath(newPath)
}

// ActiveHosts returns an array of hostDB's active hosts
func (r *Renter) ActiveHosts() ([]modules.HostDBEntry, error) { return r.hostDB.ActiveHosts() }

// AllHosts returns an array of all hosts
func (r *Renter) AllHosts() ([]modules.HostDBEntry, error) { return r.hostDB.AllHosts() }

// Filter returns the renter's hostdb's filterMode and filteredHosts
func (r *Renter) Filter() (modules.FilterMode, map[string]types.SiaPublicKey, error) {
	var fm modules.FilterMode
	hosts := make(map[string]types.SiaPublicKey)
	if err := r.tg.Add(); err != nil {
		return fm, hosts, err
	}
	defer r.tg.Done()
	fm, hosts, err := r.hostDB.Filter()
	if err != nil {
		return fm, hosts, errors.AddContext(err, "error getting hostdb filter:")
	}
	return fm, hosts, nil
}

// SetFilterMode sets the renter's hostdb filter mode
func (r *Renter) SetFilterMode(lm modules.FilterMode, hosts []types.SiaPublicKey) error {
	if err := r.tg.Add(); err != nil {
		return err
	}
	defer r.tg.Done()
	// Check to see how many hosts are needed for the allowance
	settings, err := r.Settings()
	if err != nil {
		return errors.AddContext(err, "error getting renter settings:")
	}
	minHosts := settings.Allowance.Hosts
	if len(hosts) < int(minHosts) && lm == modules.HostDBActiveWhitelist {
		r.log.Printf("WARN: There are fewer whitelisted hosts than the allowance requires.  Have %v whitelisted hosts, need %v to support allowance\n", len(hosts), minHosts)
	}

	// Set list mode filter for the hostdb
	if err := r.hostDB.SetFilterMode(lm, hosts); err != nil {
		return err
	}

	return nil
}

// Host returns the host associated with the given public key
func (r *Renter) Host(spk types.SiaPublicKey) (modules.HostDBEntry, bool, error) {
	return r.hostDB.Host(spk)
}

// InitialScanComplete returns a boolean indicating if the initial scan of the
// hostdb is completed.
func (r *Renter) InitialScanComplete() (bool, error) { return r.hostDB.InitialScanComplete() }

// ScoreBreakdown returns the score breakdown
func (r *Renter) ScoreBreakdown(e modules.HostDBEntry) (modules.HostScoreBreakdown, error) {
	return r.hostDB.ScoreBreakdown(e)
}

// EstimateHostScore returns the estimated host score
func (r *Renter) EstimateHostScore(e modules.HostDBEntry, a modules.Allowance) (modules.HostScoreBreakdown, error) {
	if reflect.DeepEqual(a, modules.Allowance{}) {
		settings, err := r.Settings()
		if err != nil {
			return modules.HostScoreBreakdown{}, errors.AddContext(err, "error getting renter settings:")
		}
		a = settings.Allowance
	}
	if reflect.DeepEqual(a, modules.Allowance{}) {
		a = modules.DefaultAllowance
	}
	return r.hostDB.EstimateHostScore(e, a)
}

// CancelContract cancels a renter's contract by ID by setting goodForRenew and goodForUpload to false
func (r *Renter) CancelContract(id types.FileContractID) error {
	return r.hostContractor.CancelContract(id)
}

// Contracts returns an array of host contractor's staticContracts
func (r *Renter) Contracts() []modules.RenterContract { return r.hostContractor.Contracts() }

// CurrentPeriod returns the host contractor's current period
func (r *Renter) CurrentPeriod() types.BlockHeight { return r.hostContractor.CurrentPeriod() }

// ContractUtility returns the utility field for a given contract, along
// with a bool indicating if it exists.
func (r *Renter) ContractUtility(pk types.SiaPublicKey) (modules.ContractUtility, bool) {
	return r.hostContractor.ContractUtility(pk)
}

// ContractStatus returns the status of the given contract within the watchdog,
// and a bool indicating whether or not it is being monitored.
func (r *Renter) ContractStatus(fcID types.FileContractID) (modules.ContractWatchStatus, bool) {
	return r.hostContractor.ContractStatus(fcID)
}

// ContractorChurnStatus returns contract churn stats for the current period.
func (r *Renter) ContractorChurnStatus() modules.ContractorChurnStatus {
	return r.hostContractor.ChurnStatus()
}

// InitRecoveryScan starts scanning the whole blockchain for recoverable
// contracts within a separate thread.
func (r *Renter) InitRecoveryScan() error {
	return r.hostContractor.InitRecoveryScan()
}

// RecoveryScanStatus returns a bool indicating if a scan for recoverable
// contracts is in progress and if it is, the current progress of the scan.
func (r *Renter) RecoveryScanStatus() (bool, types.BlockHeight) {
	return r.hostContractor.RecoveryScanStatus()
}

// OldContracts returns an array of host contractor's oldContracts
func (r *Renter) OldContracts() []modules.RenterContract {
	return r.hostContractor.OldContracts()
}

// PeriodSpending returns the host contractor's period spending
func (r *Renter) PeriodSpending() (modules.ContractorSpending, error) {
	return r.hostContractor.PeriodSpending()
}

// RecoverableContracts returns the host contractor's recoverable contracts.
func (r *Renter) RecoverableContracts() []modules.RecoverableContract {
	return r.hostContractor.RecoverableContracts()
}

// RefreshedContract returns a bool indicating if the contract was previously
// refreshed
func (r *Renter) RefreshedContract(fcid types.FileContractID) bool {
	return r.hostContractor.RefreshedContract(fcid)
}

// Settings returns the renter's allowance
func (r *Renter) Settings() (modules.RenterSettings, error) {
	download, upload, _ := r.hostContractor.RateLimits()
	enabled, err := r.hostDB.IPViolationsCheck()
	if err != nil {
		return modules.RenterSettings{}, errors.AddContext(err, "error getting IPViolationsCheck:")
	}
	return modules.RenterSettings{
		Allowance:         r.hostContractor.Allowance(),
		IPViolationsCheck: enabled,
		MaxDownloadSpeed:  download,
		MaxUploadSpeed:    upload,
	}, nil
}

// ProcessConsensusChange returns the process consensus change
func (r *Renter) ProcessConsensusChange(cc modules.ConsensusChange) {
	id := r.mu.Lock()
	r.lastEstimationHosts = []modules.HostDBEntry{}
	r.mu.Unlock(id)
}

// SetIPViolationCheck is a passthrough method to the hostdb's method of the
// same name.
func (r *Renter) SetIPViolationCheck(enabled bool) {
	r.hostDB.SetIPViolationCheck(enabled)
}

// MountInfo returns the list of currently mounted fusefilesystems.
func (r *Renter) MountInfo() []modules.MountInfo {
	return r.staticFuseManager.MountInfo()
}

// Mount mounts the files under the specified siapath under the 'mountPoint' folder on
// the local filesystem.
func (r *Renter) Mount(mountPoint string, sp modules.SiaPath, opts modules.MountOptions) error {
	return r.staticFuseManager.Mount(mountPoint, sp, opts)
}

// Unmount unmounts the fuse filesystem currently mounted at mountPoint.
func (r *Renter) Unmount(mountPoint string) error {
	return r.staticFuseManager.Unmount(mountPoint)
}

// Enforce that Renter satisfies the modules.Renter interface.
var _ modules.Renter = (*Renter)(nil)

// renterBlockingStartup handles the blocking portion of NewCustomRenter.
func renterBlockingStartup(g modules.Gateway, cs modules.ConsensusSet, tpool modules.TransactionPool, hdb hostDB, w modules.Wallet, hc hostContractor, persistDir string, deps modules.Dependencies) (*Renter, error) {
	if g == nil {
		return nil, errNilGateway
	}
	if cs == nil {
		return nil, errNilCS
	}
	if tpool == nil {
		return nil, errNilTpool
	}
	if hc == nil {
		return nil, errNilContractor
	}
	if hdb == nil && build.Release != "testing" {
		return nil, errNilHdb
	}
	if w == nil {
		return nil, errNilWallet
	}

	r := &Renter{
		// Making newDownloads a buffered channel means that most of the time, a
		// new download will trigger an unnecessary extra iteration of the
		// download heap loop, searching for a chunk that's not there. This is
		// preferable to the alternative, where in rare cases the download heap
		// will miss work altogether.
		newDownloads: make(chan struct{}, 1),
		downloadHeap: new(downloadChunkHeap),

		uploadHeap: uploadHeap{
			repairingChunks:   make(map[uploadChunkID]*unfinishedUploadChunk),
			stuckHeapChunks:   make(map[uploadChunkID]*unfinishedUploadChunk),
			unstuckHeapChunks: make(map[uploadChunkID]*unfinishedUploadChunk),

			newUploads:        make(chan struct{}, 1),
			repairNeeded:      make(chan struct{}, 1),
			stuckChunkFound:   make(chan struct{}, 1),
			stuckChunkSuccess: make(chan struct{}, 1),
		},
		directoryHeap: directoryHeap{
			heapDirectories: make(map[modules.SiaPath]*directory),
		},

		bubbleUpdates:   make(map[string]bubbleStatus),
		downloadHistory: make(map[modules.DownloadID]*download),

		cs:             cs,
		deps:           deps,
		g:              g,
		w:              w,
		hostDB:         hdb,
		hostContractor: hc,
		persistDir:     persistDir,
		staticAlerter:  modules.NewAlerter("renter"),
		mu:             siasync.New(modules.SafeMutexDelay, 1),
		tpool:          tpool,
	}
	r.memoryManager = newMemoryManager(defaultMemory, r.tg.StopChan())
	r.staticFuseManager = newFuseManager(r)
	r.stuckStack = callNewStuckStack()

	// Load all saved data.
	if err := r.managedInitPersist(); err != nil {
		return nil, err
	}
	// After persist is initialized, push the root directory onto the directory
	// heap for the repair process.
	r.managedPushUnexploredDirectory(modules.RootSiaPath())
	// After persist is initialized, create the worker pool.
	r.staticWorkerPool = r.newWorkerPool()

	// Spin up background threads which are not depending on the renter being
	// up-to-date with consensus.
	if !r.deps.Disrupt("DisableRepairAndHealthLoops") {
		go r.threadedUpdateRenterHealth()
	}
	// Unsubscribe on shutdown.
	err := r.tg.OnStop(func() error {
		cs.Unsubscribe(r)
		return nil
	})
	if err != nil {
		return nil, err
	}
	return r, nil
}

// renterAsyncStartup handles the non-blocking portion of NewCustomRenter.
func renterAsyncStartup(r *Renter, cs modules.ConsensusSet) error {
	if r.deps.Disrupt("BlockAsyncStartup") {
		return nil
	}
	// Subscribe to the consensus set in a separate goroutine.
	done := make(chan struct{})
	defer close(done)
	err := cs.ConsensusSetSubscribe(r, modules.ConsensusChangeRecent, r.tg.StopChan())
	if err != nil && strings.Contains(err.Error(), threadgroup.ErrStopped.Error()) {
		return err
	}
	if err != nil {
		return err
	}
	// Spin up the remaining background threads once we are caught up with the
	// consensus set.
	// Spin up the workers for the work pool.
	go r.threadedDownloadLoop()
	if !r.deps.Disrupt("DisableRepairAndHealthLoops") {
		go r.threadedUploadAndRepair()
		go r.threadedStuckFileLoop()
	}
	// Spin up the snapshot synchronization thread.
	go r.threadedSynchronizeSnapshots()
	return nil
}

// NewCustomRenter initializes a renter and returns it.
func NewCustomRenter(g modules.Gateway, cs modules.ConsensusSet, tpool modules.TransactionPool, hdb hostDB, w modules.Wallet, hc hostContractor, persistDir string, deps modules.Dependencies) (*Renter, <-chan error) {
	errChan := make(chan error, 1)

	// Blocking startup.
	r, err := renterBlockingStartup(g, cs, tpool, hdb, w, hc, persistDir, deps)
	if err != nil {
		errChan <- err
		return nil, errChan
	}

	// non-blocking startup
	go func() {
		defer close(errChan)
		if err := r.tg.Add(); err != nil {
			errChan <- err
			return
		}
		defer r.tg.Done()
		err := renterAsyncStartup(r, cs)
		if err != nil {
			errChan <- err
		}
	}()
	return r, errChan
}

// New returns an initialized renter.
func New(g modules.Gateway, cs modules.ConsensusSet, wallet modules.Wallet, tpool modules.TransactionPool, persistDir string) (*Renter, <-chan error) {
	errChan := make(chan error, 1)
	hdb, errChanHDB := hostdb.New(g, cs, tpool, persistDir)
	if err := modules.PeekErr(errChanHDB); err != nil {
		errChan <- err
		return nil, errChan
	}
	hc, errChanContractor := contractor.New(cs, wallet, tpool, hdb, persistDir)
	if err := modules.PeekErr(errChanContractor); err != nil {
		errChan <- err
		return nil, errChan
	}
	renter, errChanRenter := NewCustomRenter(g, cs, tpool, hdb, wallet, hc, persistDir, modules.ProdDependencies)
	if err := modules.PeekErr(errChanRenter); err != nil {
		errChan <- err
		return nil, errChan
	}
	go func() {
		errChan <- errors.Compose(<-errChanHDB, <-errChanContractor, <-errChanRenter)
		close(errChan)
	}()
	return renter, errChan
}<|MERGE_RESOLUTION|>--- conflicted
+++ resolved
@@ -243,7 +243,6 @@
 	bubbleUpdatesMu sync.Mutex
 
 	// Utilities.
-<<<<<<< HEAD
 	cs                modules.ConsensusSet
 	deps              modules.Dependencies
 	g                 modules.Gateway
@@ -263,24 +262,6 @@
 	tpool             modules.TransactionPool
 	wal               *writeaheadlog.WAL
 	staticWorkerPool  *workerPool
-=======
-	cs               modules.ConsensusSet
-	deps             modules.Dependencies
-	g                modules.Gateway
-	w                modules.Wallet
-	hostContractor   hostContractor
-	hostDB           hostDB
-	log              *persist.Logger
-	persist          persistence
-	persistDir       string
-	memoryManager    *memoryManager
-	mu               *siasync.RWMutex
-	repairLog        *persist.Logger
-	tg               threadgroup.ThreadGroup
-	tpool            modules.TransactionPool
-	wal              *writeaheadlog.WAL
-	staticWorkerPool *workerPool
->>>>>>> 32df4b35
 }
 
 // Close closes the Renter and its dependencies
