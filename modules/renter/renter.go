--- conflicted
+++ resolved
@@ -909,12 +909,7 @@
 		bubbleUpdates:   make(map[string]bubbleStatus),
 		downloadHistory: make(map[modules.DownloadID]*download),
 
-<<<<<<< HEAD
-		accounts:       make(map[string]*account),
-		accountsClosed: true,
-=======
 		accounts: make(map[string]*account),
->>>>>>> 34874d43
 
 		cs:                    cs,
 		deps:                  deps,
