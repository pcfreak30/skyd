// Package renter is responsible for uploading and downloading files on the sia
// network.
package renter

// TODO: Allow the 'baseMemory' to be set by the user.
//
// TODO: The repair loop currently receives new upload jobs through a channel.
// The download loop has a better model, a heap that can be pushed to and popped
// from concurrently without needing complex channel communication. Migrating
// the renter to this model should clean up some of the places where uploading
// bottlenecks, and reduce the amount of channel-ninjitsu required to make the
// uploading function.
//
// TODO: Allow user to configure the packet size when ratelimiting the renter.
// Currently the default is set to 16kb. That's going to require updating the
// API and extending the settings object, and then tweaking the
// setBandwidthLimits function.
//
// TODO: Currently 'callUpdate()' is used after setting the allowance, though
// this doesn't guarantee that anything interesting will happen because the
// contractor's 'threadedContractMaintenance' will run in the background and
// choose to update the hosts and contracts. Really, we should have the
// contractor notify the renter whenever there has been a change in the contract
// set so that 'callUpdate()' can be used. Implementation in renter.SetSettings.

import (
	"fmt"
	"os"
	"reflect"
	"strings"
	"sync"

	"gitlab.com/NebulousLabs/errors"
	"gitlab.com/NebulousLabs/threadgroup"
	"gitlab.com/NebulousLabs/writeaheadlog"

	"gitlab.com/NebulousLabs/Sia/build"
	"gitlab.com/NebulousLabs/Sia/modules"
	"gitlab.com/NebulousLabs/Sia/modules/renter/contractor"
	"gitlab.com/NebulousLabs/Sia/modules/renter/filesystem"
	"gitlab.com/NebulousLabs/Sia/modules/renter/hostdb"
	"gitlab.com/NebulousLabs/Sia/persist"
	siasync "gitlab.com/NebulousLabs/Sia/sync"
	"gitlab.com/NebulousLabs/Sia/types"
)

var (
	errNilContractor = errors.New("cannot create renter with nil contractor")
	errNilCS         = errors.New("cannot create renter with nil consensus set")
	errNilGateway    = errors.New("cannot create hostdb with nil gateway")
	errNilHdb        = errors.New("cannot create renter with nil hostdb")
	errNilTpool      = errors.New("cannot create renter with nil transaction pool")
	errNilWallet     = errors.New("cannot create renter with nil wallet")
)

// A hostContractor negotiates, revises, renews, and provides access to file
// contracts.
type hostContractor interface {
	modules.Alerter

	// SetAllowance sets the amount of money the contractor is allowed to
	// spend on contracts over a given time period, divided among the number
	// of hosts specified. Note that contractor can start forming contracts as
	// soon as SetAllowance is called; that is, it may block.
	SetAllowance(modules.Allowance) error

	// Allowance returns the current allowance
	Allowance() modules.Allowance

	// Close closes the hostContractor.
	Close() error

	// CancelContract cancels the Renter's contract
	CancelContract(id types.FileContractID) error

	// Contracts returns the staticContracts of the renter's hostContractor.
	Contracts() []modules.RenterContract

	// ContractByPublicKey returns the contract associated with the host key.
	ContractByPublicKey(types.SiaPublicKey) (modules.RenterContract, bool)

	// ChurnStatus returns contract churn stats for the current period.
	ChurnStatus() modules.ContractorChurnStatus

	// ContractUtility returns the utility field for a given contract, along
	// with a bool indicating if it exists.
	ContractUtility(types.SiaPublicKey) (modules.ContractUtility, bool)

	// ContractStatus returns the status of the given contract within the
	// watchdog.
	ContractStatus(fcID types.FileContractID) (modules.ContractWatchStatus, bool)

	// CurrentPeriod returns the height at which the current allowance period
	// began.
	CurrentPeriod() types.BlockHeight

	// InitRecoveryScan starts scanning the whole blockchain for recoverable
	// contracts within a separate thread.
	InitRecoveryScan() error

	// PaymentProvider creates a payment provider from the specified host key,
	// allowing payments to be made from the host contract.
	PaymentProvider(types.SiaPublicKey) (modules.PaymentProvider, error)

	// PeriodSpending returns the amount spent on contracts during the current
	// billing period.
	PeriodSpending() (modules.ContractorSpending, error)

	// OldContracts returns the oldContracts of the renter's hostContractor.
	OldContracts() []modules.RenterContract

	// Editor creates an Editor from the specified contract ID, allowing the
	// insertion, deletion, and modification of sectors.
	Editor(types.SiaPublicKey, <-chan struct{}) (contractor.Editor, error)

	// IsOffline reports whether the specified host is considered offline.
	IsOffline(types.SiaPublicKey) bool

	// Downloader creates a Downloader from the specified contract ID,
	// allowing the retrieval of sectors.
	Downloader(types.SiaPublicKey, <-chan struct{}) (contractor.Downloader, error)

	// Session creates a Session from the specified contract ID.
	Session(types.SiaPublicKey, <-chan struct{}) (contractor.Session, error)

	// RecoverableContracts returns the contracts that the contractor deems
	// recoverable. That means they are not expired yet and also not part of the
	// active contracts. Usually this should return an empty slice unless the host
	// isn't available for recovery or something went wrong.
	RecoverableContracts() []modules.RecoverableContract

	// RecoveryScanStatus returns a bool indicating if a scan for recoverable
	// contracts is in progress and if it is, the current progress of the scan.
	RecoveryScanStatus() (bool, types.BlockHeight)

	// RefreshedContract checks if the contract was previously refreshed
	RefreshedContract(fcid types.FileContractID) bool

	// RateLimits Gets the bandwidth limits for connections created by the
	// contractor and its submodules.
	RateLimits() (readBPS int64, writeBPS int64, packetSize uint64)

	// SetRateLimits sets the bandwidth limits for connections created by the
	// contractor and its submodules.
	SetRateLimits(int64, int64, uint64)

	// Synced returns a channel that is closed when the contractor is fully
	// synced with the peer-to-peer network.
	Synced() <-chan struct{}
}

type renterFuseManager interface {
	// Mount mounts the files under the specified siapath under the 'mountPoint' folder on
	// the local filesystem.
	Mount(mountPoint string, sp modules.SiaPath, opts modules.MountOptions) (err error)

	// MountInfo returns the list of currently mounted fuse filesystems.
	MountInfo() []modules.MountInfo

	// Unmount unmounts the fuse filesystem currently mounted at mountPoint.
	Unmount(mountPoint string) error
}

// A Renter is responsible for tracking all of the files that a user has
// uploaded to Sia, as well as the locations and health of these files.
type Renter struct {
	// Alert management.
	staticAlerter *modules.GenericAlerter

	// File management.
	staticFileSystem *filesystem.FileSystem

	// Download management. The heap has a separate mutex because it is always
	// accessed in isolation.
	downloadHeapMu sync.Mutex         // Used to protect the downloadHeap.
	downloadHeap   *downloadChunkHeap // A heap of priority-sorted chunks to download.
	newDownloads   chan struct{}      // Used to notify download loop that new downloads are available.

	// Download history. The history list has its own mutex because it is always
	// accessed in isolation.
	//
	// TODO: Currently the download history doesn't include repair-initiated
	// downloads, and instead only contains user-initiated downloads.
	downloadHistory   map[modules.DownloadID]*download
	downloadHistoryMu sync.Mutex

	// Upload management.
	uploadHeap    uploadHeap
	directoryHeap directoryHeap
	stuckStack    stuckStack

	// Cache the hosts from the last price estimation result.
	lastEstimationHosts []modules.HostDBEntry

	// bubbleUpdates are active and pending bubbles that need to be executed on
	// directories in order to keep the renter's directory tree metadata up to
	// date
	//
	// A bubble is the process of updating a directory's metadata and then
	// moving on to its parent directory so that any changes in metadata are
	// properly reflected throughout the filesystem.
	bubbleUpdates   map[string]bubbleStatus
	bubbleUpdatesMu sync.Mutex

	// blockHeight is cached on the renter, this is used to update the state of
	// the workers every time consensus changes. We keep this as state on the
	// renter to avoid that the worker has to fetch the block height from the
	// renter for every RPC call that is paid from an ephemeral account.
	blockHeight types.BlockHeight

	// Utilities.
	cs                    modules.ConsensusSet
	deps                  modules.Dependencies
	g                     modules.Gateway
	w                     modules.Wallet
	hostContractor        hostContractor
<<<<<<< HEAD
	hostDB                hostDB
=======
	hostDB                modules.HostDB
>>>>>>> 368cc498
	log                   *persist.Logger
	persist               persistence
	persistDir            string
	memoryManager         *memoryManager
	mu                    *siasync.RWMutex
	repairLog             *persist.Logger
	staticFuseManager     renterFuseManager
	staticStreamBufferSet *streamBufferSet
<<<<<<< HEAD
	staticMux             *modules.SiaMux
	staticWorkerPool      *workerPool
	tg                    threadgroup.ThreadGroup
	tpool                 modules.TransactionPool
	wal                   *writeaheadlog.WAL
=======
	tg                    threadgroup.ThreadGroup
	tpool                 modules.TransactionPool
	wal                   *writeaheadlog.WAL
	staticWorkerPool      *workerPool
>>>>>>> 368cc498
}

// Close closes the Renter and its dependencies
func (r *Renter) Close() error {
	// TODO: Is this check needed?
	if r == nil {
		return nil
	}

	return errors.Compose(r.tg.Stop(), r.hostDB.Close(), r.hostContractor.Close())
}

// PriceEstimation estimates the cost in siacoins of performing various storage
// and data operations.  The estimation will be done using the provided
// allowance, if an empty allowance is provided then the renter's current
// allowance will be used if one is set.  The final allowance used will be
// returned.
func (r *Renter) PriceEstimation(allowance modules.Allowance) (modules.RenterPriceEstimation, modules.Allowance, error) {
	if err := r.tg.Add(); err != nil {
		return modules.RenterPriceEstimation{}, modules.Allowance{}, err
	}
	defer r.tg.Done()
	// Use provide allowance. If no allowance provided use the existing
	// allowance. If no allowance exists, use a sane default allowance.
	if reflect.DeepEqual(allowance, modules.Allowance{}) {
		rs, err := r.Settings()
		if err != nil {
			return modules.RenterPriceEstimation{}, modules.Allowance{}, errors.AddContext(err, "error getting renter settings:")
		}
		allowance = rs.Allowance
		if reflect.DeepEqual(allowance, modules.Allowance{}) {
			allowance = modules.DefaultAllowance
		}
	}

	// Get hosts for estimate
	var hosts []modules.HostDBEntry
	hostmap := make(map[string]struct{})

	// Start by grabbing hosts from contracts
	// Get host pubkeys from contracts
	contracts := r.Contracts()
	var pks []types.SiaPublicKey
	for _, c := range contracts {
		u, ok := r.ContractUtility(c.HostPublicKey)
		if !ok {
			continue
		}
		// Check for active contracts only
		if !u.GoodForRenew {
			continue
		}
		pks = append(pks, c.HostPublicKey)
	}
	// Get hosts from pubkeys
	for _, pk := range pks {
		host, ok, err := r.hostDB.Host(pk)
		if !ok || host.Filtered || err != nil {
			continue
		}
		// confirm host wasn't already added
		if _, ok := hostmap[host.PublicKey.String()]; ok {
			continue
		}
		hosts = append(hosts, host)
		hostmap[host.PublicKey.String()] = struct{}{}
	}
	// Add hosts from previous estimate cache if needed
	if len(hosts) < int(allowance.Hosts) {
		id := r.mu.Lock()
		cachedHosts := r.lastEstimationHosts
		r.mu.Unlock(id)
		for _, host := range cachedHosts {
			// confirm host wasn't already added
			if _, ok := hostmap[host.PublicKey.String()]; ok {
				continue
			}
			hosts = append(hosts, host)
			hostmap[host.PublicKey.String()] = struct{}{}
		}
	}
	// Add random hosts if needed
	if len(hosts) < int(allowance.Hosts) {
		// Re-initialize the list with SiaPublicKeys to hold the public keys from the current
		// set of hosts. This list will be used as address filter when requesting random hosts.
		var pks []types.SiaPublicKey
		for _, host := range hosts {
			pks = append(pks, host.PublicKey)
		}
		// Grab hosts to perform the estimation.
		var err error
		randHosts, err := r.hostDB.RandomHostsWithAllowance(int(allowance.Hosts)-len(hosts), pks, pks, allowance)
		if err != nil {
			return modules.RenterPriceEstimation{}, allowance, errors.AddContext(err, "could not generate estimate, could not get random hosts")
		}
		// As the returned random hosts are checked for IP violations and double entries against the current
		// slice of hosts, the returned hosts can be safely added to the current slice.
		hosts = append(hosts, randHosts...)
	}
	// Check if there are zero hosts, which means no estimation can be made.
	if len(hosts) == 0 {
		return modules.RenterPriceEstimation{}, allowance, errors.New("estimate cannot be made, there are no hosts")
	}

	// Add up the costs for each host.
	var totalContractCost types.Currency
	var totalDownloadCost types.Currency
	var totalStorageCost types.Currency
	var totalUploadCost types.Currency
	for _, host := range hosts {
		totalContractCost = totalContractCost.Add(host.ContractPrice)
		totalDownloadCost = totalDownloadCost.Add(host.DownloadBandwidthPrice)
		totalStorageCost = totalStorageCost.Add(host.StoragePrice)
		totalUploadCost = totalUploadCost.Add(host.UploadBandwidthPrice)
	}

	// Convert values to being human-scale.
	totalDownloadCost = totalDownloadCost.Mul(modules.BytesPerTerabyte)
	totalStorageCost = totalStorageCost.Mul(modules.BlockBytesPerMonthTerabyte)
	totalUploadCost = totalUploadCost.Mul(modules.BytesPerTerabyte)

	// Factor in redundancy.
	totalStorageCost = totalStorageCost.Mul64(3) // TODO: follow file settings?
	totalUploadCost = totalUploadCost.Mul64(3)   // TODO: follow file settings?

	// Perform averages.
	totalContractCost = totalContractCost.Div64(uint64(len(hosts)))
	totalDownloadCost = totalDownloadCost.Div64(uint64(len(hosts)))
	totalStorageCost = totalStorageCost.Div64(uint64(len(hosts)))
	totalUploadCost = totalUploadCost.Div64(uint64(len(hosts)))

	// Take the average of the host set to estimate the overall cost of the
	// contract forming. This is to protect against the case where less hosts
	// were gathered for the estimate that the allowance requires
	totalContractCost = totalContractCost.Mul64(allowance.Hosts)

	// Add the cost of paying the transaction fees and then double the contract
	// costs to account for renewing a full set of contracts.
	_, feePerByte := r.tpool.FeeEstimation()
	txnsFees := feePerByte.Mul64(modules.EstimatedFileContractTransactionSetSize).Mul64(uint64(allowance.Hosts))
	totalContractCost = totalContractCost.Add(txnsFees)
	totalContractCost = totalContractCost.Mul64(2)

	// Determine host collateral to be added to siafund fee
	var hostCollateral types.Currency
	contractCostPerHost := totalContractCost.Div64(allowance.Hosts)
	fundingPerHost := allowance.Funds.Div64(allowance.Hosts)
	numHosts := uint64(0)
	for _, host := range hosts {
		// Assume that the ContractPrice equals contractCostPerHost and that
		// the txnFee was zero. It doesn't matter since RenterPayoutsPreTax
		// simply subtracts both values from the funding.
		host.ContractPrice = contractCostPerHost
		expectedStorage := allowance.ExpectedStorage / uint64(len(hosts))
		_, _, collateral, err := modules.RenterPayoutsPreTax(host, fundingPerHost, types.ZeroCurrency, types.ZeroCurrency, types.ZeroCurrency, allowance.Period, expectedStorage)
		if err != nil {
			continue
		}
		hostCollateral = hostCollateral.Add(collateral)
		numHosts++
	}

	// Divide by zero check. The only way to get 0 numHosts is if
	// RenterPayoutsPreTax errors for every host. This would happen if the
	// funding of the allowance is not enough as that would cause the
	// fundingPerHost to be less than the contract price
	if numHosts == 0 {
		return modules.RenterPriceEstimation{}, allowance, errors.New("funding insufficient for number of hosts")
	}
	// Calculate average collateral and determine collateral for allowance
	hostCollateral = hostCollateral.Div64(numHosts)
	hostCollateral = hostCollateral.Mul64(allowance.Hosts)

	// Add in siafund fee. which should be around 10%. The 10% siafund fee
	// accounts for paying 3.9% siafund on transactions and host collateral. We
	// estimate the renter to spend all of it's allowance so the siafund fee
	// will be calculated on the sum of the allowance and the hosts collateral
	totalPayout := allowance.Funds.Add(hostCollateral)
	siafundFee := types.Tax(r.cs.Height(), totalPayout)
	totalContractCost = totalContractCost.Add(siafundFee)

	// Increase estimates by a factor of safety to account for host churn and
	// any potential missed additions
	totalContractCost = totalContractCost.MulFloat(PriceEstimationSafetyFactor)
	totalDownloadCost = totalDownloadCost.MulFloat(PriceEstimationSafetyFactor)
	totalStorageCost = totalStorageCost.MulFloat(PriceEstimationSafetyFactor)
	totalUploadCost = totalUploadCost.MulFloat(PriceEstimationSafetyFactor)

	est := modules.RenterPriceEstimation{
		FormContracts:        totalContractCost,
		DownloadTerabyte:     totalDownloadCost,
		StorageTerabyteMonth: totalStorageCost,
		UploadTerabyte:       totalUploadCost,
	}

	id := r.mu.Lock()
	r.lastEstimationHosts = hosts
	r.mu.Unlock(id)

	return est, allowance, nil
}

// managedContractUtilityMaps returns a set of maps that contain contract
// information. Information about which contracts are offline, goodForRenew are
// available, as well as a full list of contracts keyed by their public key.
func (r *Renter) managedContractUtilityMaps() (offline map[string]bool, goodForRenew map[string]bool, contracts map[string]modules.RenterContract) {
	// Save host keys in map.
	contracts = make(map[string]modules.RenterContract)
	goodForRenew = make(map[string]bool)
	offline = make(map[string]bool)

	// Get the list of public keys from the contractor and use it to fill out
	// the contracts map.
	cs := r.hostContractor.Contracts()
	for i := 0; i < len(cs); i++ {
		contracts[cs[i].HostPublicKey.String()] = cs[i]
	}

	// Fill out the goodForRenew and offline maps based on the utility values of
	// the contractor.
	for pkString, contract := range contracts {
		cu, ok := r.ContractUtility(contract.HostPublicKey)
		if !ok {
			continue
		}
		goodForRenew[pkString] = cu.GoodForRenew
		offline[pkString] = r.hostContractor.IsOffline(contract.HostPublicKey)
	}
	return offline, goodForRenew, contracts
}

// managedRenterContractsAndUtilities grabs the pubkeys of the hosts that the
// file(s) have been uploaded to and then generates maps of the contract's
// utilities showing which hosts are GoodForRenew and which hosts are Offline.
// Additionally a map of host pubkeys to renter contract is returned.  The
// offline and goodforrenew maps are needed for calculating redundancy and other
// file metrics.
func (r *Renter) managedRenterContractsAndUtilities(entrys []*filesystem.FileNode) (offline map[string]bool, goodForRenew map[string]bool, contracts map[string]modules.RenterContract) {
	// Save host keys in map.
	pks := make(map[string]types.SiaPublicKey)
	goodForRenew = make(map[string]bool)
	offline = make(map[string]bool)
	for _, e := range entrys {
		var used []types.SiaPublicKey
		for _, pk := range e.HostPublicKeys() {
			pks[pk.String()] = pk
			used = append(used, pk)
		}
		if err := e.UpdateUsedHosts(used); err != nil {
			r.log.Debugln("WARN: Could not update used hosts:", err)
		}
	}
	// Build 2 maps that map every pubkey to its offline and goodForRenew
	// status.
	contracts = make(map[string]modules.RenterContract)
	for _, pk := range pks {
		cu, ok := r.ContractUtility(pk)
		if !ok {
			continue
		}
		contract, ok := r.hostContractor.ContractByPublicKey(pk)
		if !ok {
			continue
		}
		goodForRenew[pk.String()] = cu.GoodForRenew
		offline[pk.String()] = r.hostContractor.IsOffline(pk)
		contracts[pk.String()] = contract
	}
	// Update the cached expiration of the siafiles.
	for _, e := range entrys {
		_ = e.Expiration(contracts)
	}
	return offline, goodForRenew, contracts
}

// setBandwidthLimits will change the bandwidth limits of the renter based on
// the persist values for the bandwidth.
func (r *Renter) setBandwidthLimits(downloadSpeed int64, uploadSpeed int64) error {
	// Input validation.
	if downloadSpeed < 0 || uploadSpeed < 0 {
		return errors.New("download/upload rate limit can't be below 0")
	}

	// Check for sentinel "no limits" value.
	if downloadSpeed == 0 && uploadSpeed == 0 {
		r.hostContractor.SetRateLimits(0, 0, 0)
	} else {
		// Set the rate limits according to the provided values.
		r.hostContractor.SetRateLimits(downloadSpeed, uploadSpeed, 4*4096)
	}
	return nil
}

// SetSettings will update the settings for the renter.
//
// NOTE: This function can't be atomic. Typically we try to have user requests
// be atomic, so that either everything changes or nothing changes, but since
// these changes happen progressively, it's possible for some of the settings
// (like the allowance) to succeed, but then if the bandwidth limits for example
// are bad, then the allowance will update but the bandwidth will not update.
func (r *Renter) SetSettings(s modules.RenterSettings) error {
	if err := r.tg.Add(); err != nil {
		return err
	}
	defer r.tg.Done()
	// Early input validation.
	if s.MaxDownloadSpeed < 0 || s.MaxUploadSpeed < 0 {
		return errors.New("bandwidth limits cannot be negative")
	}

	// Set allowance.
	err := r.hostContractor.SetAllowance(s.Allowance)
	if err != nil {
		return err
	}

	// Set IPViolationsCheck
	r.hostDB.SetIPViolationCheck(s.IPViolationCheck)

	// Set the bandwidth limits.
	err = r.setBandwidthLimits(s.MaxDownloadSpeed, s.MaxUploadSpeed)
	if err != nil {
		return err
	}
	// Save the changes.
	id := r.mu.Lock()
	r.persist.MaxDownloadSpeed = s.MaxDownloadSpeed
	r.persist.MaxUploadSpeed = s.MaxUploadSpeed
	err = r.saveSync()
	r.mu.Unlock(id)
	if err != nil {
		return err
	}

	// Update the worker pool so that the changes are immediately apparent to
	// users.
	r.staticWorkerPool.callUpdate()
	return nil
}

// SetFileTrackingPath sets the on-disk location of an uploaded file to a new
// value. Useful if files need to be moved on disk. SetFileTrackingPath will
// check that a file exists at the new location and it ensures that it has the
// right size, but it can't check that the content is the same. Therefore the
// caller is responsible for not accidentally corrupting the uploaded file by
// providing a different file with the same size.
func (r *Renter) SetFileTrackingPath(siaPath modules.SiaPath, newPath string) error {
	if err := r.tg.Add(); err != nil {
		return err
	}
	defer r.tg.Done()
	// Check if file exists and is being tracked.
	entry, err := r.staticFileSystem.OpenSiaFile(siaPath)
	if err != nil {
		return err
	}
	defer entry.Close()

	// Sanity check that a file with the correct size exists at the new
	// location.
	fi, err := os.Stat(newPath)
	if err != nil {
		return errors.AddContext(err, "failed to get fileinfo of the file")
	}
	if uint64(fi.Size()) != entry.Size() {
		return fmt.Errorf("file sizes don't match - want %v but got %v", entry.Size(), fi.Size())
	}

	// Set the new path on disk.
	return entry.SetLocalPath(newPath)
}

// ActiveHosts returns an array of hostDB's active hosts
func (r *Renter) ActiveHosts() ([]modules.HostDBEntry, error) { return r.hostDB.ActiveHosts() }

// AllHosts returns an array of all hosts
func (r *Renter) AllHosts() ([]modules.HostDBEntry, error) { return r.hostDB.AllHosts() }

// Filter returns the renter's hostdb's filterMode and filteredHosts
func (r *Renter) Filter() (modules.FilterMode, map[string]types.SiaPublicKey, error) {
	var fm modules.FilterMode
	hosts := make(map[string]types.SiaPublicKey)
	if err := r.tg.Add(); err != nil {
		return fm, hosts, err
	}
	defer r.tg.Done()
	fm, hosts, err := r.hostDB.Filter()
	if err != nil {
		return fm, hosts, errors.AddContext(err, "error getting hostdb filter:")
	}
	return fm, hosts, nil
}

// SetFilterMode sets the renter's hostdb filter mode
func (r *Renter) SetFilterMode(lm modules.FilterMode, hosts []types.SiaPublicKey) error {
	if err := r.tg.Add(); err != nil {
		return err
	}
	defer r.tg.Done()
	// Check to see how many hosts are needed for the allowance
	settings, err := r.Settings()
	if err != nil {
		return errors.AddContext(err, "error getting renter settings:")
	}
	minHosts := settings.Allowance.Hosts
	if len(hosts) < int(minHosts) && lm == modules.HostDBActiveWhitelist {
		r.log.Printf("WARN: There are fewer whitelisted hosts than the allowance requires.  Have %v whitelisted hosts, need %v to support allowance\n", len(hosts), minHosts)
	}

	// Set list mode filter for the hostdb
	if err := r.hostDB.SetFilterMode(lm, hosts); err != nil {
		return err
	}

	return nil
}

// Host returns the host associated with the given public key
func (r *Renter) Host(spk types.SiaPublicKey) (modules.HostDBEntry, bool, error) {
	return r.hostDB.Host(spk)
}

// InitialScanComplete returns a boolean indicating if the initial scan of the
// hostdb is completed.
func (r *Renter) InitialScanComplete() (bool, error) { return r.hostDB.InitialScanComplete() }

// ScoreBreakdown returns the score breakdown
func (r *Renter) ScoreBreakdown(e modules.HostDBEntry) (modules.HostScoreBreakdown, error) {
	return r.hostDB.ScoreBreakdown(e)
}

// EstimateHostScore returns the estimated host score
func (r *Renter) EstimateHostScore(e modules.HostDBEntry, a modules.Allowance) (modules.HostScoreBreakdown, error) {
	if reflect.DeepEqual(a, modules.Allowance{}) {
		settings, err := r.Settings()
		if err != nil {
			return modules.HostScoreBreakdown{}, errors.AddContext(err, "error getting renter settings:")
		}
		a = settings.Allowance
	}
	if reflect.DeepEqual(a, modules.Allowance{}) {
		a = modules.DefaultAllowance
	}
	return r.hostDB.EstimateHostScore(e, a)
}

// CancelContract cancels a renter's contract by ID by setting goodForRenew and goodForUpload to false
func (r *Renter) CancelContract(id types.FileContractID) error {
	return r.hostContractor.CancelContract(id)
}

// Contracts returns an array of host contractor's staticContracts
func (r *Renter) Contracts() []modules.RenterContract { return r.hostContractor.Contracts() }

// CurrentPeriod returns the host contractor's current period
func (r *Renter) CurrentPeriod() types.BlockHeight { return r.hostContractor.CurrentPeriod() }

// ContractUtility returns the utility field for a given contract, along
// with a bool indicating if it exists.
func (r *Renter) ContractUtility(pk types.SiaPublicKey) (modules.ContractUtility, bool) {
	return r.hostContractor.ContractUtility(pk)
}

// ContractStatus returns the status of the given contract within the watchdog,
// and a bool indicating whether or not it is being monitored.
func (r *Renter) ContractStatus(fcID types.FileContractID) (modules.ContractWatchStatus, bool) {
	return r.hostContractor.ContractStatus(fcID)
}

// ContractorChurnStatus returns contract churn stats for the current period.
func (r *Renter) ContractorChurnStatus() modules.ContractorChurnStatus {
	return r.hostContractor.ChurnStatus()
}

// InitRecoveryScan starts scanning the whole blockchain for recoverable
// contracts within a separate thread.
func (r *Renter) InitRecoveryScan() error {
	return r.hostContractor.InitRecoveryScan()
}

// RecoveryScanStatus returns a bool indicating if a scan for recoverable
// contracts is in progress and if it is, the current progress of the scan.
func (r *Renter) RecoveryScanStatus() (bool, types.BlockHeight) {
	return r.hostContractor.RecoveryScanStatus()
}

// OldContracts returns an array of host contractor's oldContracts
func (r *Renter) OldContracts() []modules.RenterContract {
	return r.hostContractor.OldContracts()
}

// PeriodSpending returns the host contractor's period spending
func (r *Renter) PeriodSpending() (modules.ContractorSpending, error) {
	return r.hostContractor.PeriodSpending()
}

// RecoverableContracts returns the host contractor's recoverable contracts.
func (r *Renter) RecoverableContracts() []modules.RecoverableContract {
	return r.hostContractor.RecoverableContracts()
}

// RefreshedContract returns a bool indicating if the contract was previously
// refreshed
func (r *Renter) RefreshedContract(fcid types.FileContractID) bool {
	return r.hostContractor.RefreshedContract(fcid)
}

// Settings returns the Renter's current settings.
func (r *Renter) Settings() (modules.RenterSettings, error) {
	if err := r.tg.Add(); err != nil {
		return modules.RenterSettings{}, err
	}
	defer r.tg.Done()
	download, upload, _ := r.hostContractor.RateLimits()
	enabled, err := r.hostDB.IPViolationsCheck()
	if err != nil {
		return modules.RenterSettings{}, errors.AddContext(err, "error getting IPViolationsCheck:")
	}
	paused, endTime := r.uploadHeap.managedPauseStatus()
	return modules.RenterSettings{
		Allowance:        r.hostContractor.Allowance(),
		IPViolationCheck: enabled,
		MaxDownloadSpeed: download,
		MaxUploadSpeed:   upload,
		UploadsStatus: modules.UploadsStatus{
			Paused:       paused,
			PauseEndTime: endTime,
		},
	}, nil
}

// ProcessConsensusChange returns the process consensus change
func (r *Renter) ProcessConsensusChange(cc modules.ConsensusChange) {
	id := r.mu.Lock()
	r.lastEstimationHosts = []modules.HostDBEntry{}

	// Update the block height on the renter
	for _, block := range cc.RevertedBlocks {
		if block.ID() != types.GenesisID {
			r.blockHeight--
		}
	}
	for _, block := range cc.AppliedBlocks {
		if block.ID() != types.GenesisID {
			r.blockHeight++
		}
	}
	bh := r.blockHeight
	r.mu.Unlock(id)

	// Notify all rpc clients of the new block height
	if cc.Synced {
		for _, w := range r.staticWorkerPool.workers {
			w.UpdateBlockHeight(bh)
		}
	}
}

// SetIPViolationCheck is a passthrough method to the hostdb's method of the
// same name.
func (r *Renter) SetIPViolationCheck(enabled bool) {
	r.hostDB.SetIPViolationCheck(enabled)
}

// MountInfo returns the list of currently mounted fusefilesystems.
func (r *Renter) MountInfo() []modules.MountInfo {
	return r.staticFuseManager.MountInfo()
}

// Mount mounts the files under the specified siapath under the 'mountPoint' folder on
// the local filesystem.
func (r *Renter) Mount(mountPoint string, sp modules.SiaPath, opts modules.MountOptions) error {
	return r.staticFuseManager.Mount(mountPoint, sp, opts)
}

// Unmount unmounts the fuse filesystem currently mounted at mountPoint.
func (r *Renter) Unmount(mountPoint string) error {
	return r.staticFuseManager.Unmount(mountPoint)
}

// Enforce that Renter satisfies the modules.Renter interface.
var _ modules.Renter = (*Renter)(nil)

// renterBlockingStartup handles the blocking portion of NewCustomRenter.
<<<<<<< HEAD
func renterBlockingStartup(g modules.Gateway, cs modules.ConsensusSet, tpool modules.TransactionPool, hdb hostDB, w modules.Wallet, hc hostContractor, mux *modules.SiaMux, persistDir string, deps modules.Dependencies) (*Renter, error) {
=======
func renterBlockingStartup(g modules.Gateway, cs modules.ConsensusSet, tpool modules.TransactionPool, hdb modules.HostDB, w modules.Wallet, hc hostContractor, persistDir string, deps modules.Dependencies) (*Renter, error) {
>>>>>>> 368cc498
	if g == nil {
		return nil, errNilGateway
	}
	if cs == nil {
		return nil, errNilCS
	}
	if tpool == nil {
		return nil, errNilTpool
	}
	if hc == nil {
		return nil, errNilContractor
	}
	if hdb == nil && build.Release != "testing" {
		return nil, errNilHdb
	}
	if w == nil {
		return nil, errNilWallet
	}

	r := &Renter{
		// Making newDownloads a buffered channel means that most of the time, a
		// new download will trigger an unnecessary extra iteration of the
		// download heap loop, searching for a chunk that's not there. This is
		// preferable to the alternative, where in rare cases the download heap
		// will miss work altogether.
		newDownloads: make(chan struct{}, 1),
		downloadHeap: new(downloadChunkHeap),

		uploadHeap: uploadHeap{
			repairingChunks:   make(map[uploadChunkID]*unfinishedUploadChunk),
			stuckHeapChunks:   make(map[uploadChunkID]*unfinishedUploadChunk),
			unstuckHeapChunks: make(map[uploadChunkID]*unfinishedUploadChunk),

			newUploads:        make(chan struct{}, 1),
			repairNeeded:      make(chan struct{}, 1),
			stuckChunkFound:   make(chan struct{}, 1),
			stuckChunkSuccess: make(chan struct{}, 1),

			pauseChan: make(chan struct{}),
		},
		directoryHeap: directoryHeap{
			heapDirectories: make(map[modules.SiaPath]*directory),
		},

		bubbleUpdates:   make(map[string]bubbleStatus),
		downloadHistory: make(map[modules.DownloadID]*download),

		cs:                    cs,
		deps:                  deps,
		g:                     g,
		w:                     w,
		hostDB:                hdb,
		hostContractor:        hc,
		persistDir:            persistDir,
		staticAlerter:         modules.NewAlerter("renter"),
		staticStreamBufferSet: newStreamBufferSet(),
<<<<<<< HEAD
		staticMux:             mux,
=======
>>>>>>> 368cc498
		mu:                    siasync.New(modules.SafeMutexDelay, 1),
		tpool:                 tpool,
	}
	close(r.uploadHeap.pauseChan)

	r.memoryManager = newMemoryManager(defaultMemory, r.tg.StopChan())
	r.staticFuseManager = newFuseManager(r)
	r.stuckStack = callNewStuckStack()

	// Load all saved data.
	if err := r.managedInitPersist(); err != nil {
		return nil, err
	}
	// After persist is initialized, push the root directory onto the directory
	// heap for the repair process.
	r.managedPushUnexploredDirectory(modules.RootSiaPath())
	// After persist is initialized, create the worker pool.
	r.staticWorkerPool = r.newWorkerPool()

	// Spin up background threads which are not depending on the renter being
	// up-to-date with consensus.
	if !r.deps.Disrupt("DisableRepairAndHealthLoops") {
		go r.threadedUpdateRenterHealth()
	}
	// Unsubscribe on shutdown.
	err := r.tg.OnStop(func() error {
		cs.Unsubscribe(r)
		return nil
	})
	if err != nil {
		return nil, err
	}
	return r, nil
}

// renterAsyncStartup handles the non-blocking portion of NewCustomRenter.
func renterAsyncStartup(r *Renter, cs modules.ConsensusSet) error {
	if r.deps.Disrupt("BlockAsyncStartup") {
		return nil
	}
	// Subscribe to the consensus set in a separate goroutine.
	done := make(chan struct{})
	defer close(done)
	err := cs.ConsensusSetSubscribe(r, modules.ConsensusChangeRecent, r.tg.StopChan())
	if err != nil && strings.Contains(err.Error(), threadgroup.ErrStopped.Error()) {
		return err
	}
	if err != nil {
		return err
	}
	// Spin up the remaining background threads once we are caught up with the
	// consensus set.
	// Spin up the workers for the work pool.
	go r.threadedDownloadLoop()
	if !r.deps.Disrupt("DisableRepairAndHealthLoops") {
		go r.threadedUploadAndRepair()
		go r.threadedStuckFileLoop()
	}
	// Spin up the snapshot synchronization thread.
	go r.threadedSynchronizeSnapshots()
	return nil
}

// NewCustomRenter initializes a renter and returns it.
<<<<<<< HEAD
func NewCustomRenter(g modules.Gateway, cs modules.ConsensusSet, tpool modules.TransactionPool, hdb hostDB, w modules.Wallet, hc hostContractor, mux *modules.SiaMux, persistDir string, deps modules.Dependencies) (*Renter, <-chan error) {
=======
func NewCustomRenter(g modules.Gateway, cs modules.ConsensusSet, tpool modules.TransactionPool, hdb modules.HostDB, w modules.Wallet, hc hostContractor, persistDir string, deps modules.Dependencies) (*Renter, <-chan error) {
>>>>>>> 368cc498
	errChan := make(chan error, 1)

	// Blocking startup.
	r, err := renterBlockingStartup(g, cs, tpool, hdb, w, hc, mux, persistDir, deps)
	if err != nil {
		errChan <- err
		return nil, errChan
	}

	// non-blocking startup
	go func() {
		defer close(errChan)
		if err := r.tg.Add(); err != nil {
			errChan <- err
			return
		}
		defer r.tg.Done()
		err := renterAsyncStartup(r, cs)
		if err != nil {
			errChan <- err
		}
	}()
	return r, errChan
}

// New returns an initialized renter.
func New(g modules.Gateway, cs modules.ConsensusSet, wallet modules.Wallet, tpool modules.TransactionPool, mux *modules.SiaMux, persistDir string) (*Renter, <-chan error) {
	errChan := make(chan error, 1)
	hdb, errChanHDB := hostdb.New(g, cs, tpool, persistDir)
	if err := modules.PeekErr(errChanHDB); err != nil {
		errChan <- err
		return nil, errChan
	}
	hc, errChanContractor := contractor.New(cs, wallet, tpool, hdb, persistDir)
	if err := modules.PeekErr(errChanContractor); err != nil {
		errChan <- err
		return nil, errChan
	}
	renter, errChanRenter := NewCustomRenter(g, cs, tpool, hdb, wallet, hc, mux, persistDir, modules.ProdDependencies)
	if err := modules.PeekErr(errChanRenter); err != nil {
		errChan <- err
		return nil, errChan
	}
	go func() {
		errChan <- errors.Compose(<-errChanHDB, <-errChanContractor, <-errChanRenter)
		close(errChan)
	}()
	return renter, errChan
}<|MERGE_RESOLUTION|>--- conflicted
+++ resolved
@@ -214,11 +214,7 @@
 	g                     modules.Gateway
 	w                     modules.Wallet
 	hostContractor        hostContractor
-<<<<<<< HEAD
-	hostDB                hostDB
-=======
 	hostDB                modules.HostDB
->>>>>>> 368cc498
 	log                   *persist.Logger
 	persist               persistence
 	persistDir            string
@@ -227,18 +223,11 @@
 	repairLog             *persist.Logger
 	staticFuseManager     renterFuseManager
 	staticStreamBufferSet *streamBufferSet
-<<<<<<< HEAD
 	staticMux             *modules.SiaMux
 	staticWorkerPool      *workerPool
 	tg                    threadgroup.ThreadGroup
 	tpool                 modules.TransactionPool
 	wal                   *writeaheadlog.WAL
-=======
-	tg                    threadgroup.ThreadGroup
-	tpool                 modules.TransactionPool
-	wal                   *writeaheadlog.WAL
-	staticWorkerPool      *workerPool
->>>>>>> 368cc498
 }
 
 // Close closes the Renter and its dependencies
@@ -823,11 +812,7 @@
 var _ modules.Renter = (*Renter)(nil)
 
 // renterBlockingStartup handles the blocking portion of NewCustomRenter.
-<<<<<<< HEAD
-func renterBlockingStartup(g modules.Gateway, cs modules.ConsensusSet, tpool modules.TransactionPool, hdb hostDB, w modules.Wallet, hc hostContractor, mux *modules.SiaMux, persistDir string, deps modules.Dependencies) (*Renter, error) {
-=======
-func renterBlockingStartup(g modules.Gateway, cs modules.ConsensusSet, tpool modules.TransactionPool, hdb modules.HostDB, w modules.Wallet, hc hostContractor, persistDir string, deps modules.Dependencies) (*Renter, error) {
->>>>>>> 368cc498
+func renterBlockingStartup(g modules.Gateway, cs modules.ConsensusSet, tpool modules.TransactionPool, hdb modules.HostDB, w modules.Wallet, hc hostContractor, mux *modules.SiaMux, persistDir string, deps modules.Dependencies) (*Renter, error) {
 	if g == nil {
 		return nil, errNilGateway
 	}
@@ -884,10 +869,7 @@
 		persistDir:            persistDir,
 		staticAlerter:         modules.NewAlerter("renter"),
 		staticStreamBufferSet: newStreamBufferSet(),
-<<<<<<< HEAD
 		staticMux:             mux,
-=======
->>>>>>> 368cc498
 		mu:                    siasync.New(modules.SafeMutexDelay, 1),
 		tpool:                 tpool,
 	}
@@ -952,11 +934,7 @@
 }
 
 // NewCustomRenter initializes a renter and returns it.
-<<<<<<< HEAD
-func NewCustomRenter(g modules.Gateway, cs modules.ConsensusSet, tpool modules.TransactionPool, hdb hostDB, w modules.Wallet, hc hostContractor, mux *modules.SiaMux, persistDir string, deps modules.Dependencies) (*Renter, <-chan error) {
-=======
-func NewCustomRenter(g modules.Gateway, cs modules.ConsensusSet, tpool modules.TransactionPool, hdb modules.HostDB, w modules.Wallet, hc hostContractor, persistDir string, deps modules.Dependencies) (*Renter, <-chan error) {
->>>>>>> 368cc498
+func NewCustomRenter(g modules.Gateway, cs modules.ConsensusSet, tpool modules.TransactionPool, hdb modules.HostDB, w modules.Wallet, hc hostContractor, mux *modules.SiaMux, persistDir string, deps modules.Dependencies) (*Renter, <-chan error) {
 	errChan := make(chan error, 1)
 
 	// Blocking startup.
