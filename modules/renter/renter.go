--- conflicted
+++ resolved
@@ -259,15 +259,11 @@
 	bubbleUpdatesMu sync.Mutex
 
 	accounts map[string]*account
-
-<<<<<<< HEAD
 	// RPC clients
 	clients map[string]RPCClient
 
 	blockHeight types.BlockHeight
 
-=======
->>>>>>> 08ed9bed
 	// Utilities.
 	cs                modules.ConsensusSet
 	deps              modules.Dependencies
@@ -493,7 +489,6 @@
 func (r *Renter) managedRPCClient(host types.SiaPublicKey) (RPCClient, error) {
 	id := r.mu.Lock()
 	defer r.mu.Unlock(id)
-<<<<<<< HEAD
 
 	// return early if we early have an RPC client for the given host
 	client, exists := r.clients[host.String()]
@@ -515,9 +510,6 @@
 
 	r.clients[host.String()] = client
 	return client, nil
-=======
-	return &MockRPCClient{}, nil
->>>>>>> 08ed9bed
 }
 
 // managedContractUtilityMaps returns a set of maps that contain contract
@@ -949,10 +941,7 @@
 		},
 
 		accounts: make(map[string]*account),
-<<<<<<< HEAD
 		clients:  make(map[string]RPCClient),
-=======
->>>>>>> 08ed9bed
 
 		bubbleUpdates:   make(map[string]bubbleStatus),
 		downloadHistory: make(map[modules.DownloadID]*download),
