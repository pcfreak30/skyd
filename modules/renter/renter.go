--- conflicted
+++ resolved
@@ -224,16 +224,11 @@
 	repairLog             *persist.Logger
 	staticFuseManager     renterFuseManager
 	staticStreamBufferSet *streamBufferSet
-	staticMux             *modules.SiaMux
+	staticMux             *siamux.SiaMux
 	staticWorkerPool      *workerPool
 	tg                    threadgroup.ThreadGroup
 	tpool                 modules.TransactionPool
 	wal                   *writeaheadlog.WAL
-<<<<<<< HEAD
-=======
-	staticWorkerPool      *workerPool
-	staticMux             *siamux.SiaMux
->>>>>>> f9720379
 }
 
 // Close closes the Renter and its dependencies
@@ -818,11 +813,7 @@
 var _ modules.Renter = (*Renter)(nil)
 
 // renterBlockingStartup handles the blocking portion of NewCustomRenter.
-<<<<<<< HEAD
-func renterBlockingStartup(g modules.Gateway, cs modules.ConsensusSet, tpool modules.TransactionPool, hdb modules.HostDB, w modules.Wallet, hc hostContractor, mux *modules.SiaMux, persistDir string, deps modules.Dependencies) (*Renter, error) {
-=======
 func renterBlockingStartup(g modules.Gateway, cs modules.ConsensusSet, tpool modules.TransactionPool, hdb modules.HostDB, w modules.Wallet, hc hostContractor, mux *siamux.SiaMux, persistDir string, deps modules.Dependencies) (*Renter, error) {
->>>>>>> f9720379
 	if g == nil {
 		return nil, errNilGateway
 	}
@@ -944,11 +935,7 @@
 }
 
 // NewCustomRenter initializes a renter and returns it.
-<<<<<<< HEAD
-func NewCustomRenter(g modules.Gateway, cs modules.ConsensusSet, tpool modules.TransactionPool, hdb modules.HostDB, w modules.Wallet, hc hostContractor, mux *modules.SiaMux, persistDir string, deps modules.Dependencies) (*Renter, <-chan error) {
-=======
 func NewCustomRenter(g modules.Gateway, cs modules.ConsensusSet, tpool modules.TransactionPool, hdb modules.HostDB, w modules.Wallet, hc hostContractor, mux *siamux.SiaMux, persistDir string, deps modules.Dependencies) (*Renter, <-chan error) {
->>>>>>> f9720379
 	errChan := make(chan error, 1)
 
 	// Blocking startup.
@@ -975,11 +962,7 @@
 }
 
 // New returns an initialized renter.
-<<<<<<< HEAD
-func New(g modules.Gateway, cs modules.ConsensusSet, wallet modules.Wallet, tpool modules.TransactionPool, mux *modules.SiaMux, persistDir string) (*Renter, <-chan error) {
-=======
 func New(g modules.Gateway, cs modules.ConsensusSet, wallet modules.Wallet, tpool modules.TransactionPool, mux *siamux.SiaMux, persistDir string) (*Renter, <-chan error) {
->>>>>>> f9720379
 	errChan := make(chan error, 1)
 	hdb, errChanHDB := hostdb.New(g, cs, tpool, persistDir)
 	if err := modules.PeekErr(errChanHDB); err != nil {
