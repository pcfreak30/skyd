--- conflicted
+++ resolved
@@ -1115,16 +1115,14 @@
 		}
 		go r.threadedUpdateRenterHealth()
 	}
-<<<<<<< HEAD
+
 	// We do not group the staticBubbleScheduler's background thread with the
 	// threads disabled by "DisableRepairAndHealthLoops" so that manual calls to
 	// for bubble updates are processed.
 	go r.staticBubbleScheduler.callThreadedProcessBubbleUpdates()
-=======
 
 	// Initialize the batch manager
 	r.newSkylinkBatchManager()
->>>>>>> 9ce1e9a7
 
 	// Unsubscribe on shutdown.
 	err = r.tg.OnStop(func() error {
