--- conflicted
+++ resolved
@@ -210,15 +210,10 @@
 	downloadHistoryMu sync.Mutex
 
 	// Upload management.
-<<<<<<< HEAD
 	uploadHeap            uploadHeap
 	directoryHeap         directoryHeap
 	staticPartialChunkSet *partialChunkSet
-=======
-	uploadHeap    uploadHeap
-	directoryHeap directoryHeap
-	stuckStack    stuckStack
->>>>>>> a57af63a
+	stuckStack            stuckStack
 
 	// Cache the hosts from the last price estimation result.
 	lastEstimationHosts []modules.HostDBEntry
