package renter

// skyfile.go provides the tools for creating and uploading skyfiles, and then
// receiving the associated skylinks to recover the files. The skyfile is the
// fundamental data structure underpinning Skynet.
//
// The primary trick of the skyfile is that the initial data is stored entirely
// in a single sector which is put on the Sia network using 1-of-N redundancy.
// Every replica has an identical Merkle root, meaning that someone attempting
// to fetch the file only needs the Merkle root and then some way to ask hosts
// on the network whether they have access to the Merkle root.
//
// That single sector then contains all of the other information that is
// necessary to recover the rest of the file. If the file is small enough, the
// entire file will be stored within the single sector. If the file is larger,
// the Merkle roots that are needed to download the remaining data get encoded
// into something called a 'fanout'. While the base chunk is required to use
// 1-of-N redundancy, the fanout chunks can use more sophisticated redundancy.
//
// The 1-of-N redundancy requirement really stems from the fact that Skylinks
// are only 34 bytes of raw data, meaning that there's only enough room in a
// Skylink to encode a single root. The fanout however has much more data to
// work with, meaning there is space to describe much fancier redundancy schemes
// and data fetching patterns.
//
// Skyfiles also contain some metadata which gets encoded as json. The
// intention is to allow uploaders to put any arbitrary metadata fields into
// their file and know that users will be able to see that metadata after
// downloading. A couple of fields such as the mode of the file are supported at
// the base level by Sia.

import (
	"bytes"
	"encoding/json"
	"fmt"
	"io"
	"time"

	"gitlab.com/NebulousLabs/Sia/fixtures"

	"gitlab.com/NebulousLabs/Sia/crypto"
	"gitlab.com/NebulousLabs/Sia/modules"
	"gitlab.com/NebulousLabs/Sia/modules/renter/filesystem"
	"gitlab.com/NebulousLabs/Sia/skykey"
	"gitlab.com/NebulousLabs/Sia/types"
	"gitlab.com/NebulousLabs/errors"
)

const (
	// SkyfileDefaultBaseChunkRedundancy establishes the default redundancy for
	// the base chunk of a skyfile.
	SkyfileDefaultBaseChunkRedundancy = 10
)

var (
	// ErrInvalidMetadata is the error returned when the metadata is not valid.
	ErrInvalidMetadata = errors.New("metadata is invalid")

	// ErrMetadataTooBig is the error returned when the metadata exceeds a
	// sectorsize.
	ErrMetadataTooBig = errors.New("metadata exceeds sectorsize")

	// ErrRedundancyNotSupported is the error returned when trying to convert a
	// Siafile that was uploaded with redundancy that is not currently supported
	// by Skynet
	ErrRedundancyNotSupported = errors.New("skylinks currently only support 1-of-N redundancy, other redundancies will be supported in a later version")

	// ErrSkylinkBlocked is the error returned when a skylink is blocked
	ErrSkylinkBlocked = errors.New("skylink is blocked")

	// ExtendedSuffix is the suffix that is added to a skyfile siapath if it is
	// a large file upload
	ExtendedSuffix = "-extended"
)

// skyfileBuildBaseSector will take all of the elements of the base sector and
// copy them into a freshly created base sector.
func skyfileBuildBaseSector(layoutBytes, fanoutBytes, metadataBytes, fileBytes []byte) ([]byte, uint64) {
	baseSector := make([]byte, modules.SectorSize)
	offset := 0
	copy(baseSector[offset:], layoutBytes)
	offset += len(layoutBytes)
	copy(baseSector[offset:], fanoutBytes)
	offset += len(fanoutBytes)
	copy(baseSector[offset:], metadataBytes)
	offset += len(metadataBytes)
	copy(baseSector[offset:], fileBytes)
	offset += len(fileBytes)
	return baseSector, uint64(offset)
}

// skyfileEstablishDefaults will set any zero values in the lup to be equal to
// the desired defaults.
func skyfileEstablishDefaults(lup *modules.SkyfileUploadParameters) error {
	if lup.BaseChunkRedundancy == 0 {
		lup.BaseChunkRedundancy = SkyfileDefaultBaseChunkRedundancy
	}
	return nil
}

// skyfileMetadataBytes will return the marshalled/encoded bytes for the
// skyfile metadata.
func skyfileMetadataBytes(lm modules.SkyfileMetadata) ([]byte, error) {
	// Compose the metadata into the leading chunk.
	metadataBytes, err := json.Marshal(lm)
	if err != nil {
		return nil, errors.AddContext(err, "unable to marshal the link file metadata")
	}
	return metadataBytes, nil
}

// fileUploadParamsFromLUP will derive the FileUploadParams to use when
// uploading the base chunk siafile of a skyfile using the skyfile's upload
// parameters.
func fileUploadParamsFromLUP(lup modules.SkyfileUploadParameters) (modules.FileUploadParams, error) {
	// Create parameters to upload the file with 1-of-N erasure coding and no
	// encryption. This should cause all of the pieces to have the same Merkle
	// root, which is critical to making the file discoverable to viewnodes and
	// also resilient to host failures.
	ec, err := modules.NewRSSubCode(1, int(lup.BaseChunkRedundancy)-1, crypto.SegmentSize)
	if err != nil {
		return modules.FileUploadParams{}, errors.AddContext(err, "unable to create erasure coder")
	}
	return modules.FileUploadParams{
		SiaPath:             lup.SiaPath,
		ErasureCode:         ec,
		Force:               lup.Force,
		DisablePartialChunk: true,  // must be set to true - partial chunks change, content addressed files must not change.
		Repair:              false, // indicates whether this is a repair operation
	}, nil
}

// streamerFromReader wraps a bytes.Reader to give it a Close() method, which
// allows it to satisfy the modules.Streamer interface.
type streamerFromReader struct {
	*bytes.Reader
}

// Close is a no-op because a bytes.Reader doesn't need to be closed.
func (sfr *streamerFromReader) Close() error {
	return nil
}

// StreamerFromSlice returns a modules.Streamer given a slice. This is
// non-trivial because a bytes.Reader does not implement Close.
func StreamerFromSlice(b []byte) modules.Streamer {
	reader := bytes.NewReader(b)
	return &streamerFromReader{
		Reader: reader,
	}
}

// CreateSkylinkFromSiafile creates a skyfile from a siafile. This requires
// uploading a new skyfile which contains fanout information pointing to the
// siafile data. The SiaPath provided in 'lup' indicates where the new base
// sector skyfile will be placed, and the siaPath provided as its own input is
// the siaPath of the file that is being used to create the skyfile.
func (r *Renter) CreateSkylinkFromSiafile(lup modules.SkyfileUploadParameters, siaPath modules.SiaPath) (_ modules.Skylink, err error) {
	// Set reasonable default values for any lup fields that are blank.
	err = skyfileEstablishDefaults(&lup)
	if err != nil {
		return modules.Skylink{}, errors.AddContext(err, "skyfile upload parameters are incorrect")
	}

	// Grab the filenode for the provided siapath.
	fileNode, err := r.staticFileSystem.OpenSiaFile(siaPath)
	if err != nil {
		return modules.Skylink{}, errors.AddContext(err, "unable to open siafile")
	}
	defer func() {
		err = errors.Compose(err, fileNode.Close())
	}()

	// Override the metadata with the info from the fileNode.
	metadata := modules.SkyfileMetadata{
		Filename: siaPath.Name(),
		Mode:     fileNode.Mode(),
		Length:   fileNode.Size(),
	}
	return r.managedCreateSkylinkFromFileNode(lup, metadata, fileNode)
}

// managedCreateSkylinkFromFileNode creates a skylink from a file node.
//
// The name needs to be passed in explicitly because a file node does not track
// its own name, which allows the file to be renamed concurrently without
// causing any race conditions.
func (r *Renter) managedCreateSkylinkFromFileNode(sup modules.SkyfileUploadParameters, skyfileMetadata modules.SkyfileMetadata, fileNode *filesystem.FileNode) (modules.Skylink, error) {
	// Check if the given metadata is valid
	err := modules.ValidateSkyfileMetadata(skyfileMetadata)
	if err != nil {
		return modules.Skylink{}, errors.Compose(ErrInvalidMetadata, err)
	}

	// Check if any of the skylinks associated with the siafile are blocked
	skylinkstrs := fileNode.Metadata().Skylinks
	for _, skylinkstr := range skylinkstrs {
		var skylink modules.Skylink
		err := skylink.LoadString(skylinkstr)
		if err != nil {
			// If there is an error just continue as we shouldn't prevent the
			// conversion due to bad old skylinks
			//
			// Log the error for debugging purposes
			r.log.Printf("WARN: previous skylink for siafile %v could not be loaded from string; potentially corrupt skylink: %v", fileNode.SiaFilePath(), skylinkstr)
			continue
		}
		// Check if skylink is blocked
		if r.staticSkynetBlocklist.IsBlocked(skylink) {
			// Skylink is blocked, return error and try and delete file
			return modules.Skylink{}, errors.Compose(ErrSkylinkBlocked, r.DeleteFile(sup.SiaPath))
		}
	}

	// Check that the encryption key and erasure code is compatible with the
	// skyfile format. This is intentionally done before any heavy computation
	// to catch early errors.
	var sl modules.SkyfileLayout
	masterKey := fileNode.MasterKey()
	if len(masterKey.Key()) > len(sl.KeyData) {
		return modules.Skylink{}, errors.New("cipher key is not supported by the skyfile format")
	}
	ec := fileNode.ErasureCode()
	if ec.Type() != modules.ECReedSolomonSubShards64 {
		return modules.Skylink{}, errors.New("siafile has unsupported erasure code type")
	}
	// Deny the conversion of siafiles that are not 1 data piece. Not because we
	// cannot download them, but because it is currently inefficient to download
	// them.
	if ec.MinPieces() != 1 {
		return modules.Skylink{}, ErrRedundancyNotSupported
	}

	// Marshal the metadata.
	metadataBytes, err := skyfileMetadataBytes(skyfileMetadata)
	if err != nil {
		return modules.Skylink{}, errors.AddContext(err, "error retrieving skyfile metadata bytes")
	}

	// Create the fanout for the siafile.
	fanoutBytes, err := skyfileEncodeFanout(fileNode)
	if err != nil {
		return modules.Skylink{}, errors.AddContext(err, "unable to encode the fanout of the siafile")
	}
	headerSize := uint64(modules.SkyfileLayoutSize + len(metadataBytes) + len(fanoutBytes))
	if headerSize > modules.SectorSize {
		return modules.Skylink{}, errors.AddContext(ErrMetadataTooBig, fmt.Sprintf("skyfile does not fit in leading chunk - metadata size plus fanout size must be less than %v bytes, metadata size is %v bytes and fanout size is %v bytes", modules.SectorSize-modules.SkyfileLayoutSize, len(metadataBytes), len(fanoutBytes)))
	}

	// Assemble the first chunk of the skyfile.
	sl = modules.SkyfileLayout{
		Version:            modules.SkyfileVersion,
		Filesize:           fileNode.Size(),
		MetadataSize:       uint64(len(metadataBytes)),
		FanoutSize:         uint64(len(fanoutBytes)),
		FanoutDataPieces:   uint8(ec.MinPieces()),
		FanoutParityPieces: uint8(ec.NumPieces() - ec.MinPieces()),
		CipherType:         masterKey.Type(),
	}
	// If we're uploading in plaintext, we put the key in the baseSector
	if !encryptionEnabled(sup) {
		copy(sl.KeyData[:], masterKey.Key())
	}

	// Create the base sector.
	baseSector, fetchSize := skyfileBuildBaseSector(sl.Encode(), fanoutBytes, metadataBytes, nil)

	// Encrypt the base sector if necessary.
	if encryptionEnabled(sup) {
		err = encryptBaseSectorWithSkykey(baseSector, sl, sup.FileSpecificSkykey)
		if err != nil {
			return modules.Skylink{}, errors.AddContext(err, "Failed to encrypt base sector for upload")
		}
	}

	// Create the skylink.
	baseSectorRoot := crypto.MerkleRoot(baseSector)
	skylink, err := modules.NewSkylinkV1(baseSectorRoot, 0, fetchSize)
	if err != nil {
		return modules.Skylink{}, errors.AddContext(err, "unable to build skylink")
	}
	if sup.DryRun {
		return skylink, nil
	}

	// Check if the new skylink is blocked
	if r.staticSkynetBlocklist.IsBlocked(skylink) {
		// Skylink is blocked, return error and try and delete file
		return modules.Skylink{}, errors.Compose(ErrSkylinkBlocked, r.DeleteFile(sup.SiaPath))
	}

	// Add the skylink to the siafiles.
	err = fileNode.AddSkylink(skylink)
	if err != nil {
		return skylink, errors.AddContext(err, "unable to add skylink to the sianodes")
	}

	// Upload the base sector.
	err = r.managedUploadBaseSector(sup, baseSector, skylink)
	if err != nil {
		return modules.Skylink{}, errors.AddContext(err, "Unable to upload base sector for file node. ")
	}

	return skylink, errors.AddContext(err, "unable to add skylink to the sianodes")
}

// managedCreateFileNodeFromReader takes the file upload parameters and a reader
// and returns a filenode. This method turns the reader into a FileNode without
// effectively uploading the data. It is used to perform a dry-run of a skyfile
// upload.
func (r *Renter) managedCreateFileNodeFromReader(up modules.FileUploadParams, reader io.Reader) (*filesystem.FileNode, error) {
	// Check the upload params first.
	fileNode, err := r.managedInitUploadStream(up)
	if err != nil {
		return nil, err
	}

	// Extract some helper variables
	hpk := types.SiaPublicKey{} // blank host key
	ec := fileNode.ErasureCode()
	psize := fileNode.PieceSize()
	csize := fileNode.ChunkSize()

	var peek []byte
	for chunkIndex := uint64(0); ; chunkIndex++ {
		// Grow the SiaFile to the right size.
		err := fileNode.SiaFile.GrowNumChunks(chunkIndex + 1)
		if err != nil {
			return nil, err
		}

		// Allocate data pieces and fill them with data from r.
		ss := NewStreamShard(reader, peek)
		err = func() (err error) {
			defer func() {
				err = errors.Compose(err, ss.Close())
			}()

			dataPieces, total, errRead := readDataPieces(ss, ec, psize)
			if errRead != nil {
				return errRead
			}

			dataEncoded, _ := ec.EncodeShards(dataPieces)
			for pieceIndex, dataPieceEnc := range dataEncoded {
				if err := fileNode.SiaFile.AddPiece(hpk, chunkIndex, uint64(pieceIndex), crypto.MerkleRoot(dataPieceEnc)); err != nil {
					return err
				}
			}

			adjustedSize := fileNode.Size() - csize + total
			if err := fileNode.SetFileSize(adjustedSize); err != nil {
				return errors.AddContext(err, "failed to adjust FileSize")
			}
			return nil
		}()
		if err != nil {
			return nil, err
		}

		_, err = ss.Result()
		if errors.Contains(err, io.EOF) {
			break
		}
		if err != nil {
			return nil, err
		}
	}
	return fileNode, nil
}

// Blocklist returns the merkleroots that are on the blocklist
func (r *Renter) Blocklist() ([]crypto.Hash, error) {
	err := r.tg.Add()
	if err != nil {
		return []crypto.Hash{}, err
	}
	defer r.tg.Done()
	return r.staticSkynetBlocklist.Blocklist(), nil
}

// UpdateSkynetBlocklist updates the list of hashed merkleroots that are blocked
func (r *Renter) UpdateSkynetBlocklist(additions, removals []crypto.Hash) error {
	err := r.tg.Add()
	if err != nil {
		return err
	}
	defer r.tg.Done()
	return r.staticSkynetBlocklist.UpdateBlocklist(additions, removals)
}

// Portals returns the list of known skynet portals.
func (r *Renter) Portals() ([]modules.SkynetPortal, error) {
	err := r.tg.Add()
	if err != nil {
		return []modules.SkynetPortal{}, err
	}
	defer r.tg.Done()
	return r.staticSkynetPortals.Portals(), nil
}

// UpdateSkynetPortals updates the list of known Skynet portals that are listed.
func (r *Renter) UpdateSkynetPortals(additions []modules.SkynetPortal, removals []modules.NetAddress) error {
	err := r.tg.Add()
	if err != nil {
		return err
	}
	defer r.tg.Done()
	return r.staticSkynetPortals.UpdatePortals(additions, removals)
}

// uploadSkyfileReadLeadingChunk will read the leading chunk of a skyfile. If
// entire file is small enough to fit inside of the leading chunk, the return
// value will be:
//
//   (fileBytes, nil, false, nil)
//
// And if the entire file is too large to fit inside of the leading chunk, the
// return value will be:
//
//   (nil, fileReader, true, nil)
//
// where the fileReader contains all of the data for the file, including the
// data that uploadSkyfileReadLeadingChunk had to read to figure out whether
// the file was too large to fit into the leading chunk.
func uploadSkyfileReadLeadingChunk(r io.Reader, headerSize uint64) ([]byte, io.Reader, bool, error) {
	// Check for underflow.
	if headerSize+1 > modules.SectorSize {
		return nil, nil, false, ErrMetadataTooBig
	}
	// Read data from the reader to fill out the remainder of the first sector.
	fileBytes := make([]byte, modules.SectorSize-headerSize, modules.SectorSize-headerSize+1) // +1 capacity for the peek byte
	size, err := io.ReadFull(r, fileBytes)
	if errors.Contains(err, io.EOF) || errors.Contains(err, io.ErrUnexpectedEOF) {
		err = nil
	}
	if err != nil {
		return nil, nil, false, errors.AddContext(err, "unable to read the file data")
	}
	// Set fileBytes to the right size.
	fileBytes = fileBytes[:size]

	// See whether there is more data in the reader. If there is no more data in
	// the reader, a small file will be signaled and the data that has been read
	// will be returned.
	peek := make([]byte, 1)
	n, peekErr := io.ReadFull(r, peek)
	if errors.Contains(peekErr, io.EOF) || errors.Contains(peekErr, io.ErrUnexpectedEOF) {
		peekErr = nil
	}
	if peekErr != nil {
		return nil, nil, false, errors.AddContext(err, "too much data provided, cannot create skyfile")
	}
	if n == 0 {
		// There is no more data, return the data that was read from the reader
		// and signal a small file.
		return fileBytes, nil, false, nil
	}

	// There is more data. Create a prepend reader using the data we've already
	// read plus the reader that we read from, effectively creating a new reader
	// that is identical to the one that was passed in if no data had been read.
	prependData := append(fileBytes, peek...)
	fullReader := io.MultiReader(bytes.NewReader(prependData), r)
	return nil, fullReader, true, nil
}

// managedUploadBaseSector will take the raw baseSector bytes and upload them,
// returning the resulting merkle root, and the fileNode of the siafile that is
// tracking the base sector.
func (r *Renter) managedUploadBaseSector(lup modules.SkyfileUploadParameters, baseSector []byte, skylink modules.Skylink) (err error) {
	fileUploadParams, err := fileUploadParamsFromLUP(lup)
	if err != nil {
		return errors.AddContext(err, "failed to create siafile upload parameters")
	}
	fileUploadParams.CipherType = crypto.TypePlain // the baseSector should be encrypted by the caller.

	// Perform the actual upload. This will require turning the base sector into
	// a reader.
	baseSectorReader := bytes.NewReader(baseSector)
	fileNode, err := r.callUploadStreamFromReader(fileUploadParams, baseSectorReader)
	if err != nil {
		return errors.AddContext(err, "failed to stream upload small skyfile")
	}
	defer func() {
		err = errors.Compose(err, fileNode.Close())
	}()

	// Add the skylink to the Siafile.
	err = fileNode.AddSkylink(skylink)
	return errors.AddContext(err, "unable to add skylink to siafile")
}

// managedUploadSkyfile uploads a file and returns the skylink and whether or
// not it was a large file.
func (r *Renter) managedUploadSkyfile(sup modules.SkyfileUploadParameters, reader modules.SkyfileUploadReader) (modules.Skylink, error) {
	// see if we can fit the entire upload in a single chunk
	buf := make([]byte, modules.SectorSize)
	numBytes, err := io.ReadFull(reader, buf)
	buf = buf[:numBytes] // truncate the buffer

	// if we've reached EOF, we can safely fetch the metadata and calculate the
	// actual header size, if that fits in a single sector we can upload the
	// Skyfile as a small file
	if errors.Contains(err, io.EOF) || errors.Contains(err, io.ErrUnexpectedEOF) {
		// get the skyfile metadata from the reader
		metadata, err := reader.SkyfileMetadata(r.tg.StopCtx())
		if err != nil {
			return modules.Skylink{}, errors.AddContext(err, "unable to get skyfile metadata")
		}

		// check whether it's valid
		err = modules.ValidateSkyfileMetadata(metadata)
		if err != nil {
			return modules.Skylink{}, errors.Compose(ErrInvalidMetadata, err)
		}

		// marshal the skyfile metadata into bytes
		metadataBytes, err := skyfileMetadataBytes(metadata)
		if err != nil {
			return modules.Skylink{}, errors.AddContext(err, "unable to get skyfile metadata bytes")
		}

		// verify if it fits in a single chunk
		headerSize := uint64(modules.SkyfileLayoutSize + len(metadataBytes))
		if uint64(numBytes)+headerSize <= modules.SectorSize {
			return r.managedUploadSkyfileSmallFile(sup, metadataBytes, buf)
		}
	}

	// if we reach this point it means either we have not reached the EOF or the
	// data combined with the header exceeds a single sector, we add the data we
	// already read and upload as a large file
	reader.AddReadBuffer(buf)
	return r.managedUploadSkyfileLargeFile(sup, reader)
}

// managedUploadSkyfileSmallFile uploads a file that fits entirely in the
// leading chunk of a skyfile to the Sia network and returns the skylink that
// can be used to access the file.
func (r *Renter) managedUploadSkyfileSmallFile(sup modules.SkyfileUploadParameters, metadataBytes, fileBytes []byte) (modules.Skylink, error) {
	sl := modules.SkyfileLayout{
		Version:      modules.SkyfileVersion,
		Filesize:     uint64(len(fileBytes)),
		MetadataSize: uint64(len(metadataBytes)),
		// No fanout is set yet.
		// If encryption is set in the upload params, this will be overwritten.
		CipherType: crypto.TypePlain,
	}

	// Create the base sector. This is done as late as possible so that any
	// errors are caught before a large block of memory is allocated.
	baseSector, fetchSize := skyfileBuildBaseSector(sl.Encode(), nil, metadataBytes, fileBytes) // 'nil' because there is no fanout

	if encryptionEnabled(sup) {
		err := encryptBaseSectorWithSkykey(baseSector, sl, sup.FileSpecificSkykey)
		if err != nil {
			return modules.Skylink{}, errors.AddContext(err, "Failed to encrypt base sector for upload")
		}
	}

	// Create the skylink.
	baseSectorRoot := crypto.MerkleRoot(baseSector) // Should be identical to the sector roots for each sector in the siafile.
	skylink, err := modules.NewSkylinkV1(baseSectorRoot, 0, fetchSize)
	if err != nil {
		return modules.Skylink{}, errors.AddContext(err, "failed to build the skylink")
	}

	// If this is a dry-run, we do not need to upload the base sector
	if sup.DryRun {
		return skylink, nil
	}

	// Upload the base sector.
	err = r.managedUploadBaseSector(sup, baseSector, skylink)
	if err != nil {
		return modules.Skylink{}, errors.AddContext(err, "failed to upload base sector")
	}
	return skylink, nil
}

// managedUploadSkyfileLargeFile will accept a fileReader containing all of the
// data to a large siafile and upload it to the Sia network using
// 'callUploadStreamFromReader'. The final skylink is created by calling
// 'CreateSkylinkFromSiafile' on the resulting siafile.
func (r *Renter) managedUploadSkyfileLargeFile(sup modules.SkyfileUploadParameters, fileReader modules.SkyfileUploadReader) (modules.Skylink, error) {
	// Create the erasure coder to use when uploading the file. When going
	// through the 'managedUploadSkyfile' command, a 1-of-N scheme is always
	// used, where the redundancy of the data as a whole matches the proposed
	// redundancy for the base chunk.
	ec, err := modules.NewRSSubCode(1, int(sup.BaseChunkRedundancy)-1, crypto.SegmentSize)
	if err != nil {
		return modules.Skylink{}, errors.AddContext(err, "unable to create erasure coder for large file")
	}
	// Create the siapath for the skyfile extra data. This is going to be the
	// same as the skyfile upload siapath, except with a suffix.
	siaPath, err := modules.NewSiaPath(sup.SiaPath.String() + ExtendedSuffix)
	if err != nil {
		return modules.Skylink{}, errors.AddContext(err, "unable to create SiaPath for large skyfile extended data")
	}
	fup := modules.FileUploadParams{
		SiaPath:             siaPath,
		ErasureCode:         ec,
		Force:               sup.Force,
		DisablePartialChunk: true,  // must be set to true - partial chunks change, content addressed files must not change.
		Repair:              false, // indicates whether this is a repair operation

		CipherType: crypto.TypePlain,
	}

	// Check if an encryption key was specified.
	if encryptionEnabled(sup) {
		fanoutSkykey, err := sup.FileSpecificSkykey.DeriveSubkey(modules.FanoutNonceDerivation[:])
		if err != nil {
			return modules.Skylink{}, errors.AddContext(err, "unable to derive fanout subkey")
		}
		fup.CipherKey, err = fanoutSkykey.CipherKey()
		if err != nil {
			return modules.Skylink{}, errors.AddContext(err, "unable to get skykey cipherkey")
		}
		fup.CipherType = sup.FileSpecificSkykey.CipherType()
	}

	var fileNode *filesystem.FileNode
	if sup.DryRun {
		// In case of a dry-run we don't want to perform the actual upload,
		// instead we create a filenode that contains all of the data pieces and
		// their merkle roots.
		fileNode, err = r.managedCreateFileNodeFromReader(fup, fileReader)
		if err != nil {
			return modules.Skylink{}, errors.AddContext(err, "unable to upload large skyfile")
		}
	} else {
		// Upload the file using a streamer.
		fileNode, err = r.callUploadStreamFromReader(fup, fileReader)
		if err != nil {
			return modules.Skylink{}, errors.AddContext(err, "unable to upload large skyfile")
		}
	}

	// Defer closing the file
	defer func() {
		err := fileNode.Close()
		if err != nil {
			r.log.Printf("Could not close node, err: %s\n", err.Error())
		}
	}()

	// Get the SkyfileMetadata from the reader object.
	metadata, err := fileReader.SkyfileMetadata(r.tg.StopCtx())
	if err != nil {
		return modules.Skylink{}, errors.AddContext(err, "unable to get skyfile metadata")
	}

	// Convert the new siafile we just uploaded into a skyfile using the
	// convert function.
	return r.managedCreateSkylinkFromFileNode(sup, metadata, fileNode)
}

// DownloadSkylink will take a link and turn it into the metadata and data of a
// download.
//
// TODO: Should be passing in a context here.
// TODO: Should be passing in a pricePerMs here.
func (r *Renter) DownloadSkylink(link modules.Skylink, timeout time.Duration) (modules.SkyfileMetadata, modules.Streamer, error) {
	if err := r.tg.Add(); err != nil {
		return modules.SkyfileMetadata{}, nil, err
	}
	defer r.tg.Done()
	return r.managedDownloadSkylink(link, timeout)
}

// DownloadSkylinkBaseSector will take a link and turn it into the data of
// a basesector without any decoding of the metadata, fanout, or decryption.
func (r *Renter) DownloadSkylinkBaseSector(link modules.Skylink, timeout time.Duration) (modules.Streamer, error) {
	if err := r.tg.Add(); err != nil {
		return nil, err
	}
	defer r.tg.Done()
	baseSector, err := r.managedDownloadBaseSector(link, timeout)
	return StreamerFromSlice(baseSector), err
}

// managedDownloadSkylink will take a link and turn it into the metadata and
// data of a download.
func (r *Renter) managedDownloadSkylink(link modules.Skylink, timeout time.Duration) (modules.SkyfileMetadata, modules.Streamer, error) {
	// TODO: Replace with input params.
	pricePerMs := types.SiacoinPrecision

	if r.deps.Disrupt("resolveSkylinkToFixture") {
		sf, err := fixtures.LoadSkylinkFixture(link)
		if err != nil {
			return modules.SkyfileMetadata{}, nil, errors.AddContext(err, "failed to fetch fixture")
		}
		return sf.Metadata, StreamerFromSlice(sf.Content), nil
	}

<<<<<<< HEAD
	// Check if link is blocked
	if r.staticSkynetBlocklist.IsBlocked(link) {
		return modules.SkyfileMetadata{}, nil, ErrSkylinkBlocked
=======
	// Check if this skylink is already in the stream buffer set. If so, we can
	// skip the lookup procedure and use any data that other threads have
	// cached. Only do this if the skylink is not blocked. We still might have
	// cached, blocked data.
	if !r.staticSkynetBlocklist.IsBlocked(link) {
		id := link.DataSourceID()
		streamer, exists := r.staticStreamBufferSet.callNewStreamFromID(id, 0)
		if exists {
			return streamer.Metadata(), streamer, nil
		}
	}

	// Try downloading the base sector.
	baseSector, err := r.managedDownloadBaseSector(link, timeout)
	if err != nil {
		return modules.SkyfileMetadata{}, nil, errors.AddContext(err, "unable to perform raw download of the skyfile")
	}

	// Check if the base sector is encrypted, and attempt to decrypt it.
	// This will fail if we don't have the decryption key.
	var fileSpecificSkykey skykey.Skykey
	if modules.IsEncryptedBaseSector(baseSector) {
		fileSpecificSkykey, err = r.decryptBaseSector(baseSector)
		if err != nil {
			return modules.SkyfileMetadata{}, nil, errors.AddContext(err, "Unable to decrypt skyfile base sector")
		}
	}

	// Parse out the metadata of the skyfile.
	layout, fanoutBytes, metadata, baseSectorPayload, err := modules.ParseSkyfileMetadata(baseSector)
	if err != nil {
		return modules.SkyfileMetadata{}, nil, errors.AddContext(err, "error parsing skyfile metadata")
>>>>>>> 49fec8c7
	}

	// Check if this skylink is already in the stream buffer set. If so, we can
	// skip the lookup procedure and use any data that other threads have
	// cached.
	id := link.DataSourceID()
	streamer, exists := r.staticStreamBufferSet.callNewStreamFromID(id, 0)
	if exists {
		return streamer.Metadata(), streamer, nil
	}

	// Create the data source and add it to the stream buffer set.
	dataSource, err := r.skylinkDataSource(link, pricePerMs, timeout)
	if err != nil {
		return modules.SkyfileMetadata{}, nil, errors.AddContext(err, "unable to create data source for skylink")
	}
	stream := r.staticStreamBufferSet.callNewStream(dataSource, 0)
	return dataSource.Metadata(), stream, nil
}

// managedDownloadBaseSector will download the baseSector for the skylink or
// return the active stream
func (r *Renter) managedDownloadBaseSector(link modules.Skylink, timeout time.Duration) ([]byte, error) {
	// Check if link is blocked
	if r.staticSkynetBlocklist.IsBlocked(link) {
		return nil, ErrSkylinkBlocked
	}

	// Pull the offset and fetchSize out of the skylink.
	offset, fetchSize, err := link.OffsetAndFetchSize()
	if err != nil {
		return nil, errors.AddContext(err, "unable to parse skylink")
	}

	// Fetch the leading chunk.
	baseSector, err := r.DownloadByRoot(link.MerkleRoot(), offset, fetchSize, timeout)
	if err != nil {
		return nil, errors.AddContext(err, "unable to fetch base sector of skylink")
	}
	if len(baseSector) < modules.SkyfileLayoutSize {
		return nil, errors.New("download did not fetch enough data, layout cannot be decoded")
	}

	// Return the baseSector
	return baseSector, nil
}

// PinSkylink will fetch the file associated with the Skylink, and then pin all
// necessary content to maintain that Skylink.
func (r *Renter) PinSkylink(skylink modules.Skylink, lup modules.SkyfileUploadParameters, timeout time.Duration) error {
	// Check if link is blocked
	if r.staticSkynetBlocklist.IsBlocked(skylink) {
		return ErrSkylinkBlocked
	}

	// Set sane defaults for unspecified values.
	skyfileEstablishDefaults(&lup)

	// Fetch the leading chunk.
	baseSector, err := r.DownloadByRoot(skylink.MerkleRoot(), 0, modules.SectorSize, timeout)
	if err != nil {
		return errors.AddContext(err, "unable to fetch base sector of skylink")
	}
	if uint64(len(baseSector)) != modules.SectorSize {
		return errors.New("download did not fetch enough data, file cannot be re-pinned")
	}

	// Check if the base sector is encrypted, and attempt to decrypt it.
	var fileSpecificSkykey skykey.Skykey
	encrypted := modules.IsEncryptedBaseSector(baseSector)
	if encrypted {
		fileSpecificSkykey, err = r.decryptBaseSector(baseSector)
		if err != nil {
			return errors.AddContext(err, "Unable to decrypt skyfile base sector")
		}
	}

	// Parse out the metadata of the skyfile.
	layout, fanoutBytes, metadata, _, err := modules.ParseSkyfileMetadata(baseSector)
	if err != nil {
		return errors.AddContext(err, "error parsing skyfile metadata")
	}

	// Start setting up the FUP.
	fup := modules.FileUploadParams{
		Force:               lup.Force,
		DisablePartialChunk: true,  // must be set to true - partial chunks change, content addressed files must not change.
		Repair:              false, // indicates whether this is a repair operation
		CipherType:          crypto.TypePlain,
	}

	// Re-encrypt the baseSector for upload and add the fanout key to the fup.
	if encrypted {
		err = encryptBaseSectorWithSkykey(baseSector, layout, fileSpecificSkykey)
		if err != nil {
			return errors.AddContext(err, "Error re-encrypting base sector")
		}

		// Derive the fanout key and add to the fup.
		fanoutSkykey, err := fileSpecificSkykey.DeriveSubkey(modules.FanoutNonceDerivation[:])
		if err != nil {
			return errors.AddContext(err, "Error deriving fanout skykey")
		}
		fup.CipherKey, err = fanoutSkykey.CipherKey()
		if err != nil {
			return errors.AddContext(err, "Error getting fanout CipherKey")
		}
		fup.CipherType = fanoutSkykey.CipherType()

		// These fields aren't used yet, but we'll set them anyway to mimic behavior in
		// upload/download code for consistency.
		lup.SkykeyName = fileSpecificSkykey.Name
		lup.FileSpecificSkykey = fileSpecificSkykey
	}

	// Re-upload the baseSector.
	err = r.managedUploadBaseSector(lup, baseSector, skylink)
	if err != nil {
		return errors.AddContext(err, "unable to upload base sector")
	}

	// If there is no fanout, nothing more to do, the pin is complete.
	if layout.FanoutSize == 0 {
		return nil
	}
	// Create the erasure coder to use when uploading the file bulk.
	fup.ErasureCode, err = modules.NewRSSubCode(int(layout.FanoutDataPieces), int(layout.FanoutParityPieces), crypto.SegmentSize)
	if err != nil {
		return errors.AddContext(err, "unable to create erasure coder for large file")
	}
	// Create the siapath for the skyfile extra data. This is going to be the
	// same as the skyfile upload siapath, except with a suffix.
	fup.SiaPath, err = modules.NewSiaPath(lup.SiaPath.String() + ExtendedSuffix)
	if err != nil {
		return errors.AddContext(err, "unable to create SiaPath for large skyfile extended data")
	}

	// Create the fanout streamer that will download the file.
	streamer, err := r.newFanoutStreamer(skylink, layout, metadata, fanoutBytes, timeout, fileSpecificSkykey)
	if err != nil {
		return errors.AddContext(err, "Failed to create fanout streamer for large skyfile pin")
	}

	// Upload directly from the fanout download streamer.
	fileNode, err := r.callUploadStreamFromReader(fup, streamer)
	if err != nil {
		return errors.AddContext(err, "unable to upload large skyfile")
	}
	err = fileNode.AddSkylink(skylink)
	if err != nil {
		return errors.AddContext(err, "unable to upload skyfile fanout")
	}
	return nil
}

// UploadSkyfile will upload the provided data with the provided metadata,
// returning a skylink which can be used by any viewnode to recover the full
// original file and metadata. The skylink will be unique to the combination of
// both the file data and metadata.
func (r *Renter) UploadSkyfile(sup modules.SkyfileUploadParameters, reader modules.SkyfileUploadReader) (skylink modules.Skylink, err error) {
	// Set reasonable default values for any lup fields that are blank.
	err = skyfileEstablishDefaults(&sup)
	if err != nil {
		return modules.Skylink{}, errors.AddContext(err, "skyfile upload parameters are incorrect")
	}

	// If a skykey name or ID was specified, generate a file-specific key for
	// this upload.
	if encryptionEnabled(sup) && sup.SkykeyName != "" {
		key, err := r.SkykeyByName(sup.SkykeyName)
		if err != nil {
			return modules.Skylink{}, errors.AddContext(err, "UploadSkyfile unable to get skykey")
		}
		sup.FileSpecificSkykey, err = key.GenerateFileSpecificSubkey()
		if err != nil {
			return modules.Skylink{}, errors.AddContext(err, "UploadSkyfile unable to generate subkey")
		}
	} else if encryptionEnabled(sup) {
		key, err := r.SkykeyByID(sup.SkykeyID)
		if err != nil {
			return modules.Skylink{}, errors.AddContext(err, "UploadSkyfile unable to get skykey")
		}

		sup.FileSpecificSkykey, err = key.GenerateFileSpecificSubkey()
		if err != nil {
			return modules.Skylink{}, errors.AddContext(err, "UploadSkyfile unable to generate subkey")
		}
	}

	// defer a function that cleans up the siafiles after a failed upload
	// attempt or after a dry run
	defer func() {
		if err != nil || sup.DryRun {
			if err := r.DeleteFile(sup.SiaPath); err != nil && !errors.Contains(err, filesystem.ErrNotExist) {
				r.log.Printf("error deleting siafile after upload error: %v", err)
			}

			extendedPath := sup.SiaPath.String() + ExtendedSuffix
			extendedSiaPath, _ := modules.NewSiaPath(extendedPath)
			if err := r.DeleteFile(extendedSiaPath); err != nil && !errors.Contains(err, filesystem.ErrNotExist) {
				r.log.Printf("error deleting extended siafile after upload error: %v\n", err)
			}
		}
	}()

	// Upload the skyfile
	skylink, err = r.managedUploadSkyfile(sup, reader)
	if err != nil {
		return modules.Skylink{}, errors.AddContext(err, "unable to upload skyfile")
	}
	if r.deps.Disrupt("SkyfileUploadFail") {
		return modules.Skylink{}, errors.New("SkyfileUploadFail")
	}

	// Check if skylink is blocked
	if r.staticSkynetBlocklist.IsBlocked(skylink) && !sup.DryRun {
		return modules.Skylink{}, ErrSkylinkBlocked
	}

	return skylink, nil
}<|MERGE_RESOLUTION|>--- conflicted
+++ resolved
@@ -695,44 +695,9 @@
 		return sf.Metadata, StreamerFromSlice(sf.Content), nil
 	}
 
-<<<<<<< HEAD
 	// Check if link is blocked
 	if r.staticSkynetBlocklist.IsBlocked(link) {
 		return modules.SkyfileMetadata{}, nil, ErrSkylinkBlocked
-=======
-	// Check if this skylink is already in the stream buffer set. If so, we can
-	// skip the lookup procedure and use any data that other threads have
-	// cached. Only do this if the skylink is not blocked. We still might have
-	// cached, blocked data.
-	if !r.staticSkynetBlocklist.IsBlocked(link) {
-		id := link.DataSourceID()
-		streamer, exists := r.staticStreamBufferSet.callNewStreamFromID(id, 0)
-		if exists {
-			return streamer.Metadata(), streamer, nil
-		}
-	}
-
-	// Try downloading the base sector.
-	baseSector, err := r.managedDownloadBaseSector(link, timeout)
-	if err != nil {
-		return modules.SkyfileMetadata{}, nil, errors.AddContext(err, "unable to perform raw download of the skyfile")
-	}
-
-	// Check if the base sector is encrypted, and attempt to decrypt it.
-	// This will fail if we don't have the decryption key.
-	var fileSpecificSkykey skykey.Skykey
-	if modules.IsEncryptedBaseSector(baseSector) {
-		fileSpecificSkykey, err = r.decryptBaseSector(baseSector)
-		if err != nil {
-			return modules.SkyfileMetadata{}, nil, errors.AddContext(err, "Unable to decrypt skyfile base sector")
-		}
-	}
-
-	// Parse out the metadata of the skyfile.
-	layout, fanoutBytes, metadata, baseSectorPayload, err := modules.ParseSkyfileMetadata(baseSector)
-	if err != nil {
-		return modules.SkyfileMetadata{}, nil, errors.AddContext(err, "error parsing skyfile metadata")
->>>>>>> 49fec8c7
 	}
 
 	// Check if this skylink is already in the stream buffer set. If so, we can
