package renter

import (
	"encoding/hex"
	"encoding/json"
	"fmt"
	"math"
	"os"
	"testing"
	"time"

	"gitlab.com/NebulousLabs/errors"
	"gitlab.com/NebulousLabs/fastrand"

	"gitlab.com/NebulousLabs/Sia/build"
	"gitlab.com/NebulousLabs/Sia/crypto"
	"gitlab.com/NebulousLabs/Sia/modules"
	"gitlab.com/NebulousLabs/Sia/modules/renter/filesystem/siadir"
	"gitlab.com/NebulousLabs/Sia/persist"
	"gitlab.com/NebulousLabs/Sia/siatest/dependencies"
)

// timeEquals is a helper function for checking if two times are equal
//
// Since we can't check timestamps for equality cause they are often set to
// `time.Now()` by methods, we allow a timestamp to be off by a certain delta.
func timeEquals(t1, t2 time.Time, delta time.Duration) bool {
	if t1.After(t2) && t1.After(t2.Add(delta)) {
		return false
	}
	if t2.After(t1) && t2.After(t1.Add(delta)) {
		return false
	}
	return true
}

// equalBubbledMetadata is a helper that checks for equality in the siadir
// metadata that gets bubbled
//
// Since we can't check timestamps for equality cause they are often set to
// `time.Now()` by methods, we allow a timestamp to be off by a certain delta.
func equalBubbledMetadata(md1, md2 siadir.Metadata, delta time.Duration) error {
	err1 := equalBubbledAggregateMetadata(md1, md2, delta)
	err2 := equalBubbledDirectoryMetadata(md1, md2, delta)
	return errors.Compose(err1, err2)
}

// equalBubbledAggregateMetadata is a helper that checks for equality in the
// aggregate siadir metadata fields that gets bubbled
//
// Since we can't check timestamps for equality cause they are often set to
// `time.Now()` by methods, we allow a timestamp to be off by a certain delta.
func equalBubbledAggregateMetadata(md1, md2 siadir.Metadata, delta time.Duration) error {
	// Check AggregateHealth
	if md1.AggregateHealth != md2.AggregateHealth {
		return fmt.Errorf("AggregateHealth not equal, %v and %v", md1.AggregateHealth, md2.AggregateHealth)
	}
	// Check AggregateLastHealthCheckTime
	if !timeEquals(md1.AggregateLastHealthCheckTime, md2.AggregateLastHealthCheckTime, delta) {
		return fmt.Errorf("AggregateLastHealthCheckTimes not equal %v and %v (%v)", md1.AggregateLastHealthCheckTime, md2.AggregateLastHealthCheckTime, delta)
	}
	// Check AggregateMinRedundancy
	if md1.AggregateMinRedundancy != md2.AggregateMinRedundancy {
		return fmt.Errorf("AggregateMinRedundancy not equal, %v and %v", md1.AggregateMinRedundancy, md2.AggregateMinRedundancy)
	}
	// Check AggregateModTime
	if !timeEquals(md2.AggregateModTime, md1.AggregateModTime, delta) {
		return fmt.Errorf("AggregateModTime not equal %v and %v (%v)", md1.AggregateModTime, md2.AggregateModTime, delta)
	}
	// Check AggregateNumFiles
	if md1.AggregateNumFiles != md2.AggregateNumFiles {
		return fmt.Errorf("AggregateNumFiles not equal, %v and %v", md1.AggregateNumFiles, md2.AggregateNumFiles)
	}
	// Check AggregateNumStuckChunks
	if md1.AggregateNumStuckChunks != md2.AggregateNumStuckChunks {
		return fmt.Errorf("AggregateNumStuckChunks not equal, %v and %v", md1.AggregateNumStuckChunks, md2.AggregateNumStuckChunks)
	}
	// Check AggregateNumSubDirs
	if md1.AggregateNumSubDirs != md2.AggregateNumSubDirs {
		return fmt.Errorf("AggregateNumSubDirs not equal, %v and %v", md1.AggregateNumSubDirs, md2.AggregateNumSubDirs)
	}
	// Check AggregateRemoteHealth
	if md1.AggregateRemoteHealth != md2.AggregateRemoteHealth {
		return fmt.Errorf("AggregateRemoteHealth not equal, %v and %v", md1.AggregateRemoteHealth, md2.AggregateRemoteHealth)
	}
	// Check AggregateRepairSize
	if md1.AggregateRepairSize != md2.AggregateRepairSize {
		return fmt.Errorf("AggregateRepairSize not equal, %v and %v", md1.AggregateRepairSize, md2.AggregateRepairSize)
	}
	// Check AggregateSize
	if md1.AggregateSize != md2.AggregateSize {
		return fmt.Errorf("AggregateSize not equal, %v and %v", md1.AggregateSize, md2.AggregateSize)
	}
	// Check AggregateStuckHealth
	if md1.AggregateStuckHealth != md2.AggregateStuckHealth {
		return fmt.Errorf("AggregateStuckHealth not equal, %v and %v", md1.AggregateStuckHealth, md2.AggregateStuckHealth)
	}
	// Check AggregateStuckSize
	if md1.AggregateStuckSize != md2.AggregateStuckSize {
		return fmt.Errorf("AggregateStuckSize not equal, %v and %v", md1.AggregateStuckSize, md2.AggregateStuckSize)
	}

	// Aggregate Skynet Fields
	//
	// Check AggregateSkynetFiles
	if md1.AggregateSkynetFiles != md2.AggregateSkynetFiles {
		return fmt.Errorf("AggregateSkynetFiles not equal, %v and %v", md1.AggregateSkynetFiles, md2.AggregateSkynetFiles)
	}
	// Check AggregateSkynetSize
	if md1.AggregateSkynetSize != md2.AggregateSkynetSize {
		return fmt.Errorf("AggregateSkynetSize not equal, %v and %v", md1.AggregateSkynetSize, md2.AggregateSkynetSize)
	}
	return nil
}

// equalBubbledDirectoryMetadata is a helper that checks for equality in the
// non-aggregate siadir metadata fields that gets bubbled
//
// Since we can't check timestamps for equality cause they are often set to
// `time.Now()` by methods, we allow a timestamp to be off by a certain delta.
func equalBubbledDirectoryMetadata(md1, md2 siadir.Metadata, delta time.Duration) error {
	// Check Health
	if md1.Health != md2.Health {
		return fmt.Errorf("Health not equal, %v and %v", md1.Health, md2.Health)
	}
	// Check LastHealthCheckTime
	if !timeEquals(md1.LastHealthCheckTime, md2.LastHealthCheckTime, delta) {
		return fmt.Errorf("LastHealthCheckTimes not equal %v and %v (%v)", md1.LastHealthCheckTime, md2.LastHealthCheckTime, delta)
	}
	// Check MinRedundancy
	if md1.MinRedundancy != md2.MinRedundancy {
		return fmt.Errorf("MinRedundancy not equal, %v and %v", md1.MinRedundancy, md2.MinRedundancy)
	}
	// Check ModTime
	if !timeEquals(md2.ModTime, md1.ModTime, delta) {
		return fmt.Errorf("ModTime not equal %v and %v (%v)", md1.ModTime, md2.ModTime, delta)
	}
	// Check NumFiles
	if md1.NumFiles != md2.NumFiles {
		return fmt.Errorf("NumFiles not equal, %v and %v", md1.NumFiles, md2.NumFiles)
	}
	// Check NumStuckChunks
	if md1.NumStuckChunks != md2.NumStuckChunks {
		return fmt.Errorf("NumStuckChunks not equal, %v and %v", md1.NumStuckChunks, md2.NumStuckChunks)
	}
	// Check NumSubDirs
	if md1.NumSubDirs != md2.NumSubDirs {
		return fmt.Errorf("NumSubDirs not equal, %v and %v", md1.NumSubDirs, md2.NumSubDirs)
	}
	// Check RemoteHealth
	if md1.RemoteHealth != md2.RemoteHealth {
		return fmt.Errorf("RemoteHealth not equal, %v and %v", md1.RemoteHealth, md2.RemoteHealth)
	}
	// Check RepairSize
	if md1.RepairSize != md2.RepairSize {
		return fmt.Errorf("RepairSize not equal, %v and %v", md1.RepairSize, md2.RepairSize)
	}
	// Check Size
	if md1.Size != md2.Size {
		return fmt.Errorf("Size not equal, %v and %v", md1.Size, md2.Size)
	}
	// Check StuckHealth
	if md1.StuckHealth != md2.StuckHealth {
		return fmt.Errorf("StuckHealth not equal, %v and %v", md1.StuckHealth, md2.StuckHealth)
	}
	// Check StuckSize
	if md1.StuckSize != md2.StuckSize {
		return fmt.Errorf("StuckSize not equal, %v and %v", md1.StuckSize, md2.StuckSize)
	}

	// Skynet Fields
	//
	// Check SkynetFiles
	if md1.SkynetFiles != md2.SkynetFiles {
		return fmt.Errorf("SkynetFiles not equal, %v and %v", md1.SkynetFiles, md2.SkynetFiles)
	}
	// Check SkynetSize
	if md1.SkynetSize != md2.SkynetSize {
		return fmt.Errorf("SkynetSize not equal, %v and %v", md1.SkynetSize, md2.SkynetSize)
	}
	return nil
}

// openAndUpdateDir is a helper method for updating a siadir metadata
func (rt *renterTester) openAndUpdateDir(siapath modules.SiaPath, metadata siadir.Metadata) error {
	siadir, err := rt.renter.staticFileSystem.OpenSiaDir(siapath)
	if err != nil {
		return err
	}
	err = siadir.UpdateMetadata(metadata)
	return errors.Compose(err, siadir.Close())
}

// TestBubbleHealth tests to make sure that the health of the most in need file
// in a directory is bubbled up to the right levels and probes the supporting
// functions as well
func TestBubbleHealth(t *testing.T) {
	if testing.Short() {
		t.SkipNow()
	}
	t.Parallel()

	// Create test renter
	rt, err := newRenterTesterWithDependency(t.Name(), &dependencies.DependencyDisableRepairAndHealthLoops{})
	if err != nil {
		t.Fatal(err)
	}
	defer func() {
		if err := rt.Close(); err != nil {
			t.Fatal(err)
		}
	}()

	// Bubble all the system dirs.
	beforeBubble := time.Now()
	err1 := rt.renter.managedBubbleMetadata(modules.BackupFolder)
	err2 := rt.renter.managedBubbleMetadata(modules.SkynetFolder)
	err3 := rt.renter.managedBubbleMetadata(modules.UserFolder)
	err = errors.Compose(err1, err2, err3)
	if err != nil {
		t.Fatal(err)
	}
	defaultMetadata := siadir.Metadata{
		AggregateHealth: siadir.DefaultDirHealth,
		Health:          siadir.DefaultDirHealth,

		AggregateStuckHealth: siadir.DefaultDirHealth,
		StuckHealth:          siadir.DefaultDirHealth,

		AggregateLastHealthCheckTime: beforeBubble,
		LastHealthCheckTime:          beforeBubble,

		AggregateMinRedundancy: siadir.DefaultDirRedundancy,
		MinRedundancy:          siadir.DefaultDirRedundancy,

		AggregateNumSubDirs: 5,
		NumSubDirs:          3,
	}
	err = build.Retry(20, time.Second, func() error {
		// Get Root Directory Health
		metadata, err := rt.renter.managedDirectoryMetadata(modules.RootSiaPath())
		if err != nil {
			return err
		}
		// Set the ModTimes since those are not initialized until Bubble is Called
		defaultMetadata.AggregateModTime = metadata.AggregateModTime
		defaultMetadata.ModTime = metadata.ModTime
		// Check metadata
		if err = equalBubbledMetadata(metadata, defaultMetadata, time.Since(beforeBubble)); err != nil {
			return err
		}
		return nil
	})
	if err != nil {
		t.Fatal(err)
	}

	// Create a test directory with the following healths
	//
	// root/ 1
	// root/SubDir1/ 1
	// root/SubDir1/SubDir1/ 1
	// root/SubDir1/SubDir2/ 4

	// Create directory tree
	subDir1, err := modules.NewSiaPath("SubDir1")
	if err != nil {
		t.Fatal(err)
	}
	subDir2, err := modules.NewSiaPath("SubDir2")
	if err != nil {
		t.Fatal(err)
	}
	subDir1_1, err := subDir1.Join(subDir1.String())
	if err != nil {
		t.Fatal(err)
	}
	subDir1_2, err := subDir1.Join(subDir2.String())
	if err != nil {
		t.Fatal(err)
	}
	if err := rt.renter.CreateDir(subDir1_1, modules.DefaultDirPerm); err != nil {
		t.Fatal(err)
	}
	if err := rt.renter.CreateDir(subDir1_2, modules.DefaultDirPerm); err != nil {
		t.Fatal(err)
	}

	// Set Healths of all the directories so they are not the defaults
	//
	// NOTE: You cannot set the NumStuckChunks to a non zero number without a
	// file in the directory as this will create a developer error
	var siaPath modules.SiaPath
	checkTime := time.Now()
	metadataUpdate := siadir.Metadata{
		AggregateHealth:              1,
		Health:                       1,
		StuckHealth:                  0,
		AggregateLastHealthCheckTime: checkTime,
		LastHealthCheckTime:          checkTime,
	}
	// Update the metadatas
	if err := rt.openAndUpdateDir(modules.RootSiaPath(), metadataUpdate); err != nil {
		t.Fatal(err)
	}
	siaPath = subDir1
	if err := rt.openAndUpdateDir(siaPath, metadataUpdate); err != nil {
		t.Fatal(err)
	}
	siaPath = subDir1_1
	if err := rt.openAndUpdateDir(siaPath, metadataUpdate); err != nil {
		t.Fatal(err)
	}
	// Set health of subDir1/subDir2 to be the worst health
	siaPath = subDir1_2
	metadataUpdate.Health = 4
	if err := rt.openAndUpdateDir(siaPath, metadataUpdate); err != nil {
		t.Fatal(err)
	}

	// Define test helper
	bubbleAndVerifyMetadata := func(testCase string, dirToBubble, expectedMDDir modules.SiaPath, anf, ansd uint64) {
		// Bubble target directory
		beforeBubble := time.Now()
		err = rt.renter.managedBubbleMetadata(dirToBubble)
		if err != nil {
			t.Fatal(err)
		}

		// Check metadata from expectedMDDir to root
		var expectedMetadata, metadata siadir.Metadata
		if err = build.Retry(100, 100*time.Millisecond, func() error {
			// Get Expected Directory Metadata
			expectedMetadata, err = rt.renter.managedDirectoryMetadata(expectedMDDir)
			if err != nil {
				return err
			}
			// Get Root Directory Metadata
			metadata, err = rt.renter.managedDirectoryMetadata(modules.RootSiaPath())
			if err != nil {
				return err
			}

			// Set values for the expected Aggregate fields
			expectedMetadata.AggregateNumFiles = anf
			expectedMetadata.AggregateNumSubDirs = ansd

			// Set expected health values
			ef := float64(expectedMetadata.AggregateHealth)
			rf := float64(metadata.AggregateHealth)
			expectedMetadata.AggregateHealth = math.Max(ef, rf)

			// Mod Times are impacted by the bubbles so use the root directory values
			expectedMetadata.AggregateModTime = metadata.AggregateModTime

			// Compare the aggregate fields from the expectedMDDir and root
			return equalBubbledAggregateMetadata(metadata, expectedMetadata, time.Since(beforeBubble))
		}); err != nil {
			t.Log("Test case:", testCase)
			expectedData, _ := json.MarshalIndent(expectedMetadata, "", " ")
			data, _ := json.MarshalIndent(metadata, "", " ")
			t.Logf("Bubbling %v, expected %v", dirToBubble, expectedMDDir)
			t.Log("Expected Metadata")
			t.Log(string(expectedData))
			t.Log("Root Metadata")
			t.Log(string(data))
			t.Fatal(err)
		}
	}

	// Bubble the health of the directory that has the worst pre set health
	// subDir1/subDir2, the health that gets bubbled should be the health of
	// subDir1/subDir1 since subDir1/subDir2 is empty meaning it's calculated
	// health will return to the default health, even though we set the health
	// to be the worst health
	//
	// Note: this tests the edge case of bubbling an empty directory and
	// directories with no files but do have sub directories since bubble will
	// execute on all the parent directories
	tc := "Empty directory reset"
	bubbleAndVerifyMetadata(tc, subDir1_2, subDir1_1, 0, 8)

	// Add a file to the lowest level
	//
	// Worst health with current erasure coding is 2 = (1 - (0-1)/1)
	rsc, _ := modules.NewRSCode(1, 1)
	fileSiaPath, err := subDir1_2.Join("test")
	if err != nil {
		t.Fatal(err)
	}
	up := modules.FileUploadParams{
		Source:      "",
		SiaPath:     fileSiaPath,
		ErasureCode: rsc,
	}
	err = rt.renter.staticFileSystem.NewSiaFile(up.SiaPath, up.Source, up.ErasureCode, crypto.GenerateSiaKey(crypto.RandomCipherType()), 100, persist.DefaultDiskPermissionsTest, up.DisablePartialChunk)
	if err != nil {
		t.Fatal(err)
	}
	f, err := rt.renter.staticFileSystem.OpenSiaFile(up.SiaPath)
	if err != nil {
		t.Fatal(err)
	}
	defer func() {
		if err := f.Close(); err != nil {
			t.Fatal(err)
		}
	}()

	// Since we are just adding the file, no chunks will have been uploaded
	// meaning the health of the file should be the worst case health. Now the
	// health that is bubbled up should be the health of the file added to
	// subDir1/subDir2
	//
	// Note: this tests the edge case of bubbling a directory with a file
	// but no sub directories
	rt.renter.managedUpdateRenterContractsAndUtilities()
	offline, goodForRenew, _, _ := rt.renter.managedRenterContractsAndUtilities()
	fileHealth, _, _, _, _, _, _ := f.Health(offline, goodForRenew)
	if fileHealth != 2 {
		t.Fatalf("Expected heath to be 2, got %v", fileHealth)
	}

	// Mark the file as stuck by marking one of its chunks as stuck
	f.SetStuck(0, true)

	// Update the file metadata within the dir.
	err = rt.renter.managedUpdateFileMetadatas(subDir1_2)
	if err != nil {
		t.Fatal(err)
	}

	// Now when we bubble the health and check for the worst health we should still see
	// that the health is the health of subDir1/subDir1 which was set to 1 again
	// and the stuck health will be the health of the stuck file
	tc = "Adding stuck file"
	bubbleAndVerifyMetadata(tc, subDir1_2, subDir1_2, 1, 8)

	// Mark the file as un-stuck
	f.SetStuck(0, false)

	// Update the file metadata within the dir.
	err = rt.renter.managedUpdateFileMetadatas(subDir1_2)
	if err != nil {
		t.Fatal(err)
	}

	// Now if we bubble the health and check for the worst health we should see
	// that the health is the health of the file
	tc = "Un-stuck file"
	bubbleAndVerifyMetadata(tc, subDir1_2, subDir1_2, 1, 8)

	// Add a sub directory to the directory that contains the file that has a
	// worst health than the file and confirm that health gets bubbled up.
	//
	// Note: this tests the edge case of bubbling a directory that has both a
	// file and a sub directory
	subDir1_2_1, err := subDir1_2.Join(subDir1.String())
	if err != nil {
		t.Fatal(err)
	}
	if err := rt.renter.CreateDir(subDir1_2_1, modules.DefaultDirPerm); err != nil {
		t.Fatal(err)
	}

	// Reset metadataUpdate with expected values
	md := siadir.Metadata{
		AggregateHealth:              4,
		AggregateLastHealthCheckTime: beforeBubble,
		AggregateModTime:             beforeBubble,
	}
	if err := rt.openAndUpdateDir(subDir1_2_1, md); err != nil {
		t.Fatal(err)
	}
	tc = "Empty lowest level directory"
	bubbleAndVerifyMetadata(tc, subDir1_2, subDir1_2, 1, 9)
}

// TestOldestHealthCheckTime probes managedOldestHealthCheckTime to verify that
// the directory with the oldest LastHealthCheckTime is returned
func TestOldestHealthCheckTime(t *testing.T) {
	if testing.Short() {
		t.SkipNow()
	}
	t.Parallel()

	// Create test renter
	rt, err := newRenterTesterWithDependency(t.Name(), &dependencies.DependencyDisableRepairAndHealthLoops{})
	if err != nil {
		t.Fatal(err)
	}
	defer func() {
		if err := rt.Close(); err != nil {
			t.Fatal(err)
		}
	}()

	// Create a test directory with sub folders
	//
	// root/ 1
	// root/SubDir1/
	// root/SubDir1/SubDir1/
	// root/SubDir1/SubDir2/
	// root/SubDir2/
	// root/SubDir3/
	directories := []string{
		"root",
		"root/SubDir1",
		"root/SubDir1/SubDir1",
		"root/SubDir1/SubDir2",
		"root/SubDir2",
		"root/SubDir3",
	}

	// Create directory tree with consistent metadata
	now := time.Now()
	nowMD := siadir.Metadata{
		Health:                       1,
		StuckHealth:                  0,
		AggregateLastHealthCheckTime: now,
		LastHealthCheckTime:          now,
	}
	for _, dir := range directories {
		// Create Directory
		dirSiaPath := newSiaPath(dir)
		if err := rt.renter.CreateDir(dirSiaPath, modules.DefaultDirPerm); err != nil {
			t.Fatal(err)
		}
		err = rt.openAndUpdateDir(dirSiaPath, nowMD)
		if err != nil {
			t.Fatal(err)
		}
		// Put two files in the directory
		for i := 0; i < 2; i++ {
			fileSiaPath, err := dirSiaPath.Join(persist.RandomSuffix())
			if err != nil {
				t.Fatal(err)
			}
			sf, err := rt.renter.createRenterTestFile(fileSiaPath)
			if err != nil {
				t.Fatal(err)
			}
			sf.SetLastHealthCheckTime()
			err = errors.Compose(sf.SaveMetadata(), sf.Close())
			if err != nil {
				t.Fatal(err)
			}
		}
	}

	// Update all common directories to same health check time.
	err1 := rt.openAndUpdateDir(modules.RootSiaPath(), nowMD)
	err2 := rt.openAndUpdateDir(modules.BackupFolder, nowMD)
	err3 := rt.openAndUpdateDir(modules.HomeFolder, nowMD)
	err4 := rt.openAndUpdateDir(modules.SkynetFolder, nowMD)
	err5 := rt.openAndUpdateDir(modules.UserFolder, nowMD)
	err6 := rt.openAndUpdateDir(modules.VarFolder, nowMD)
	err = errors.Compose(err1, err2, err3, err4, err5, err6)
	if err != nil {
		t.Fatal(err)
	}

	// Set the LastHealthCheckTime of SubDir1/SubDir2 to be the oldest
	oldestCheckTime := now.AddDate(0, 0, -1)
	oldestHealthCheckUpdate := siadir.Metadata{
		Health:                       1,
		StuckHealth:                  0,
		AggregateLastHealthCheckTime: oldestCheckTime,
		LastHealthCheckTime:          oldestCheckTime,
	}
	subDir1_2 := newSiaPath("root/SubDir1/SubDir2")
	if err := rt.openAndUpdateDir(subDir1_2, oldestHealthCheckUpdate); err != nil {
		t.Fatal(err)
	}

	// Bubble the health of SubDir1 so that the oldest LastHealthCheckTime of
	// SubDir1/SubDir2 gets bubbled up
	subDir1 := newSiaPath("root/SubDir1")
	err = rt.renter.managedBubbleMetadata(subDir1)
	if err != nil {
		t.Fatal(err)
	}
	err = build.Retry(60, time.Second, func() error {
		// Find the oldest directory, even though SubDir1/SubDir2 is the oldest,
		// SubDir1 should be returned since it is the lowest level directory tree
		// containing the Oldest LastHealthCheckTime
		dir, lastCheck, err := rt.renter.managedOldestHealthCheckTime()
		if err != nil {
			return err
		}
		if !dir.Equals(subDir1) {
			return fmt.Errorf("Expected to find %v but found %v", subDir1.String(), dir.String())
		}
		if !lastCheck.Equal(oldestCheckTime) {
			return fmt.Errorf("Expected to find time of %v but found %v", oldestCheckTime, lastCheck)
		}
		return nil
	})
	if err != nil {
		t.Fatal(err)
	}

	// Now add more files to SubDir1, this will force the return of SubDir1_2
	// since the subtree including SubDir1 now has too many files
	for i := uint64(0); i < healthLoopNumBatchFiles; i++ {
		fileSiaPath, err := subDir1.Join(persist.RandomSuffix())
		if err != nil {
			t.Fatal(err)
		}
		sf, err := rt.renter.createRenterTestFile(fileSiaPath)
		if err != nil {
			t.Fatal(err)
		}
		sf.SetLastHealthCheckTime()
		err = errors.Compose(sf.SaveMetadata(), sf.Close())
		if err != nil {
			t.Fatal(err)
		}
	}
	err = rt.renter.managedBubbleMetadata(subDir1)
	if err != nil {
		t.Fatal(err)
	}
	err = build.Retry(60, time.Second, func() error {
		// Find the oldest directory, should be SubDir1_2 now
		dir, lastCheck, err := rt.renter.managedOldestHealthCheckTime()
		if err != nil {
			return err
		}
		if !dir.Equals(subDir1_2) {
			return fmt.Errorf("Expected to find %v but found %v", subDir1_2.String(), dir.String())
		}
		if !lastCheck.Equal(oldestCheckTime) {
			return fmt.Errorf("Expected to find time of %v but found %v", oldestCheckTime, lastCheck)
		}
		return nil
	})
	if err != nil {
		t.Fatal(err)
	}

	// Now update the root directory to have an older AggregateLastHealthCheckTime
	// than the sub directory but a more recent LastHealthCheckTime. This will
	// simulate a shutdown before all the pending bubbles could finish.
	entry, err := rt.renter.staticFileSystem.OpenSiaDir(modules.RootSiaPath())
	if err != nil {
		t.Fatal(err)
	}
	rootTime := now.AddDate(0, 0, -3)
	err = entry.UpdateLastHealthCheckTime(rootTime, now)
	if err != nil {
		t.Fatal(err)
	}
	err = entry.Close()
	if err != nil {
		t.Fatal(err)
	}

	// A call to managedOldestHealthCheckTime should still return the same
	// subDir1_2
	dir, lastCheck, err := rt.renter.managedOldestHealthCheckTime()
	if err != nil {
		t.Fatal(err)
	}
	if !dir.Equals(subDir1_2) {
		t.Error(fmt.Errorf("Expected to find %v but found %v", subDir1_2.String(), dir.String()))
	}
	if !lastCheck.Equal(oldestCheckTime) {
		t.Error(fmt.Errorf("Expected to find time of %v but found %v", oldestCheckTime, lastCheck))
	}
}

// TestNumFiles verifies that the number of files and aggregate number of files
// is accurately reported
func TestNumFiles(t *testing.T) {
	if testing.Short() {
		t.SkipNow()
	}
	t.Parallel()

	// Create a test directory with sub folders
	//
	// root/ file
	// root/SubDir1/
	// root/SubDir1/SubDir2/ file

	// Create test renter
	rt, err := newRenterTesterWithDependency(t.Name(), &dependencies.DependencyDisableRepairAndHealthLoops{})
	if err != nil {
		t.Fatal(err)
	}
	defer func() {
		if err := rt.Close(); err != nil {
			t.Fatal(err)
		}
	}()

	// Create directory tree
	subDir1, err := modules.NewSiaPath("SubDir1")
	if err != nil {
		t.Fatal(err)
	}
	subDir2, err := modules.NewSiaPath("SubDir2")
	if err != nil {
		t.Fatal(err)
	}
	if err := rt.renter.CreateDir(subDir1, modules.DefaultDirPerm); err != nil {
		t.Fatal(err)
	}
	subDir1_2, err := subDir1.Join(subDir2.String())
	if err != nil {
		t.Fatal(err)
	}
	if err := rt.renter.CreateDir(subDir1_2, modules.DefaultDirPerm); err != nil {
		t.Fatal(err)
	}
	// Add file to root
	rsc, _ := modules.NewRSCode(1, 1)
	up := modules.FileUploadParams{
		Source:      "",
		SiaPath:     modules.RandomSiaPath(),
		ErasureCode: rsc,
	}
	err = rt.renter.staticFileSystem.NewSiaFile(up.SiaPath, up.Source, up.ErasureCode, crypto.GenerateSiaKey(crypto.RandomCipherType()), 100, persist.DefaultDiskPermissionsTest, up.DisablePartialChunk)
	if err != nil {
		t.Fatal(err)
	}

	// Add skylink to root file. This should not count towards the number of
	// skyfiles
	f, err := rt.renter.staticFileSystem.OpenSiaFile(up.SiaPath)
	if err != nil {
		t.Fatal(err)
	}
	var skylink modules.Skylink
	err = f.AddSkylink(skylink)
	if err != nil {
		t.Fatal(err)
	}
	err = f.Close()
	if err != nil {
		t.Fatal(err)
	}

	// Add file to subdir
	up.SiaPath, err = subDir1_2.Join(hex.EncodeToString(fastrand.Bytes(8)))
	if err != nil {
		t.Fatal(err)
	}
	err = rt.renter.staticFileSystem.NewSiaFile(up.SiaPath, up.Source, up.ErasureCode, crypto.GenerateSiaKey(crypto.RandomCipherType()), 100, persist.DefaultDiskPermissionsTest, up.DisablePartialChunk)
	if err != nil {
		t.Fatal(err)
	}

	// Add a file to the skynet folder
	up.SiaPath, err = modules.SkynetFolder.Join(hex.EncodeToString(fastrand.Bytes(8)))
	if err != nil {
		t.Fatal(err)
	}
	err = rt.renter.staticFileSystem.NewSiaFile(up.SiaPath, up.Source, up.ErasureCode, crypto.GenerateSiaKey(crypto.RandomCipherType()), 100, persist.DefaultDiskPermissionsTest, up.DisablePartialChunk)
	if err != nil {
		t.Fatal(err)
	}

	// Call bubble on lowest level and skynet folder and confirm top level reports
	// accurate number of files and aggregate number of files
	err1 := rt.renter.managedBubbleMetadata(subDir1_2)
	err2 := rt.renter.managedBubbleMetadata(modules.SkynetFolder)
	err = errors.Compose(err1, err2)
	if err != nil {
		t.Fatal(err)
	}
	err = build.Retry(100, 100*time.Millisecond, func() error {
		dirInfo, err := rt.renter.staticFileSystem.DirInfo(modules.RootSiaPath())
		if err != nil {
			return err
		}
		// Siafiles
		if dirInfo.NumFiles != 1 {
			return fmt.Errorf("NumFiles incorrect, got %v expected %v", dirInfo.NumFiles, 1)
		}
		if dirInfo.AggregateNumFiles != 3 {
			return fmt.Errorf("AggregateNumFiles incorrect, got %v expected %v", dirInfo.AggregateNumFiles, 3)
		}
		// Skyfiles
		if dirInfo.SkynetFiles != 0 {
			return fmt.Errorf("SkynetFiles incorrect, got %v expected %v", dirInfo.SkynetFiles, 0)
		}
		if dirInfo.AggregateSkynetFiles != 1 {
			return fmt.Errorf("AggregateSkynetFiles incorrect, got %v expected %v", dirInfo.AggregateSkynetFiles, 1)
		}
		return nil
	})
	if err != nil {
		t.Fatal(err)
	}
}

// TestDirectorySize verifies that the Size of a directory is accurately
// reported
func TestDirectorySize(t *testing.T) {
	if testing.Short() {
		t.SkipNow()
	}
	t.Parallel()

	// Create a test directory with sub folders
	//
	// root/ file
	// root/SubDir1/
	// root/SubDir1/SubDir2/ file

	// Create test renter
	rt, err := newRenterTesterWithDependency(t.Name(), &dependencies.DependencyDisableRepairAndHealthLoops{})
	if err != nil {
		t.Fatal(err)
	}
	defer func() {
		if err := rt.Close(); err != nil {
			t.Fatal(err)
		}
	}()

	// Create directory tree
	subDir1, err := modules.NewSiaPath("SubDir1")
	if err != nil {
		t.Fatal(err)
	}
	subDir2, err := modules.NewSiaPath("SubDir2")
	if err != nil {
		t.Fatal(err)
	}
	if err := rt.renter.CreateDir(subDir1, modules.DefaultDirPerm); err != nil {
		t.Fatal(err)
	}
	subDir1_2, err := subDir1.Join(subDir2.String())
	if err != nil {
		t.Fatal(err)
	}
	if err := rt.renter.CreateDir(subDir1_2, modules.DefaultDirPerm); err != nil {
		t.Fatal(err)
	}

	// Add file to root
	rsc, _ := modules.NewRSCode(1, 1)
	up := modules.FileUploadParams{
		Source:      "",
		SiaPath:     modules.RandomSiaPath(),
		ErasureCode: rsc,
	}
	fileSize := uint64(100)
	err = rt.renter.staticFileSystem.NewSiaFile(up.SiaPath, up.Source, up.ErasureCode, crypto.GenerateSiaKey(crypto.RandomCipherType()), fileSize, persist.DefaultDiskPermissionsTest, up.DisablePartialChunk)
	if err != nil {
		t.Fatal(err)
	}

	// Add skylink to root file
	f, err := rt.renter.staticFileSystem.OpenSiaFile(up.SiaPath)
	if err != nil {
		t.Fatal(err)
	}
	var skylink modules.Skylink
	err = f.AddSkylink(skylink)
	if err != nil {
		t.Fatal(err)
	}
	err = f.Close()
	if err != nil {
		t.Fatal(err)
	}

	// Add file to subdir
	up.SiaPath, err = subDir1_2.Join(hex.EncodeToString(fastrand.Bytes(8)))
	if err != nil {
		t.Fatal(err)
	}
	err = rt.renter.staticFileSystem.NewSiaFile(up.SiaPath, up.Source, up.ErasureCode, crypto.GenerateSiaKey(crypto.RandomCipherType()), fileSize, persist.DefaultDiskPermissionsTest, up.DisablePartialChunk)
	if err != nil {
		t.Fatal(err)
	}

	// Add file to skynet folder
	up.SiaPath, err = modules.SkynetFolder.Join(hex.EncodeToString(fastrand.Bytes(8)))
	if err != nil {
		t.Fatal(err)
	}
	err = rt.renter.staticFileSystem.NewSiaFile(up.SiaPath, up.Source, up.ErasureCode, crypto.GenerateSiaKey(crypto.RandomCipherType()), fileSize, persist.DefaultDiskPermissionsTest, up.DisablePartialChunk)
	if err != nil {
		t.Fatal(err)
	}

	// Call bubble on lowest lever and confirm top level reports accurate size
	err = rt.renter.managedBubbleMetadata(subDir1_2)
	err = build.Retry(100, 100*time.Millisecond, func() error {
		dirInfo, err := rt.renter.staticFileSystem.DirInfo(modules.RootSiaPath())
		if err != nil {
			return err
		}
		// Size
		if dirInfo.DirSize != fileSize {
			return fmt.Errorf("Size incorrect, got %v expected %v", dirInfo.DirSize, fileSize)
		}
		if dirInfo.AggregateSize != 3*fileSize {
			return fmt.Errorf("AggregateSize incorrect, got %v expected %v", dirInfo.AggregateSize, 3*fileSize)
		}
		// Skynet Size
		if dirInfo.SkynetSize != fileSize {
			return fmt.Errorf("Size SkynetSize, got %v expected %v", dirInfo.DirSize, fileSize)
		}
		if dirInfo.AggregateSkynetSize != 2*fileSize {
			return fmt.Errorf("AggregateSkynetSize incorrect, got %v expected %v", dirInfo.AggregateSize, 2*fileSize)
		}
		return nil
	})
	if err != nil {
		t.Fatal(err)
	}
}

// TestDirectoryModTime verifies that the last update time of a directory is
// accurately reported
func TestDirectoryModTime(t *testing.T) {
	if testing.Short() {
		t.SkipNow()
	}
	t.Parallel()

	// Create a test directory with sub folders
	//
	// root/ file
	// root/SubDir1/
	// root/SubDir1/SubDir2/ file

	// Create test renter
	rt, err := newRenterTesterWithDependency(t.Name(), &dependencies.DependencyDisableRepairAndHealthLoops{})
	if err != nil {
		t.Fatal(err)
	}
	defer func() {
		if err := rt.Close(); err != nil {
			t.Fatal(err)
		}
	}()

	// Create directory tree
	subDir1, err := modules.NewSiaPath("SubDir1")
	if err != nil {
		t.Fatal(err)
	}
	subDir2, err := modules.NewSiaPath("SubDir2")
	if err != nil {
		t.Fatal(err)
	}
	if err := rt.renter.CreateDir(subDir1, modules.DefaultDirPerm); err != nil {
		t.Fatal(err)
	}
	subDir1_2, err := subDir1.Join(subDir2.String())
	if err != nil {
		t.Fatal(err)
	}
	if err := rt.renter.CreateDir(subDir1_2, modules.DefaultDirPerm); err != nil {
		t.Fatal(err)
	}

	// Call Bubble to update filesystem ModTimes so there are no zero times
	err = rt.renter.managedBubbleMetadata(subDir1_2)
	if err != nil {
		t.Fatal(err)
	}
	// Sleep for 1 second to allow bubbles to update filesystem. Retry doesn't
	// work here as we are waiting for the ModTime to be fully updated but we
	// don't know what that value will be. We need this value to be updated and
	// static before we create the SiaFiles to be able to ensure the ModTimes of
	// the SiaFiles are the most recent
	time.Sleep(time.Second)

	// Add files
	sp1 := modules.RandomSiaPath()
	rsc, _ := modules.NewRSCode(1, 1)
	up := modules.FileUploadParams{
		Source:      "",
		SiaPath:     sp1,
		ErasureCode: rsc,
	}
	fileSize := uint64(100)
	err = rt.renter.staticFileSystem.NewSiaFile(up.SiaPath, up.Source, up.ErasureCode, crypto.GenerateSiaKey(crypto.RandomCipherType()), fileSize, persist.DefaultDiskPermissionsTest, up.DisablePartialChunk)
	if err != nil {
		t.Fatal(err)
	}
	sp2, err := subDir1_2.Join(hex.EncodeToString(fastrand.Bytes(8)))
	if err != nil {
		t.Fatal(err)
	}
	up.SiaPath = sp2
	err = rt.renter.staticFileSystem.NewSiaFile(up.SiaPath, up.Source, up.ErasureCode, crypto.GenerateSiaKey(crypto.RandomCipherType()), fileSize, persist.DefaultDiskPermissionsTest, up.DisablePartialChunk)
	if err != nil {
		t.Fatal(err)
	}
	f1, err := rt.renter.staticFileSystem.OpenSiaFile(sp1)
	if err != nil {
		t.Fatal(err)
	}
	defer func() {
		if err := f1.Close(); err != nil {
			t.Fatal(err)
		}
	}()
	f2, err := rt.renter.staticFileSystem.OpenSiaFile(sp2)
	if err != nil {
		t.Fatal(err)
	}
	defer func() {
		if err := f2.Close(); err != nil {
			t.Fatal(err)
		}
	}()

	// Call bubble on lowest lever and confirm top level reports accurate last
	// update time
	err = rt.renter.managedBubbleMetadata(subDir1_2)
	if err != nil {
		t.Fatal(err)
	}
	err = build.Retry(100, 100*time.Millisecond, func() error {
		dirInfo, err := rt.renter.staticFileSystem.DirInfo(modules.RootSiaPath())
		if err != nil {
			return err
		}
		if dirInfo.MostRecentModTime != f1.ModTime() {
			return fmt.Errorf("MostRecentModTime is incorrect, got %v expected %v", dirInfo.MostRecentModTime, f1.ModTime())
		}
		if dirInfo.AggregateMostRecentModTime != f2.ModTime() {
			return fmt.Errorf("AggregateMostRecentModTime is incorrect, got %v expected %v", dirInfo.AggregateMostRecentModTime, f2.ModTime())
		}
		return nil
	})
	if err != nil {
		t.Fatal(err)
	}
}

// TestRandomStuckDirectory probes managedStuckDirectory to make sure it
// randomly picks a correct directory
func TestRandomStuckDirectory(t *testing.T) {
	if testing.Short() {
		t.SkipNow()
	}
	t.Parallel()

	// Create test renter
	rt, err := newRenterTesterWithDependency(t.Name(), &dependencies.DependencyDisableRepairAndHealthLoops{})
	if err != nil {
		t.Fatal(err)
	}
	defer func() {
		if err := rt.Close(); err != nil {
			t.Fatal(err)
		}
	}()

	// Create a test directory with sub folders
	//
	// root/home/siafiles/
	// root/home/siafiles/SubDir1/
	// root/home/siafiles/SubDir1/SubDir2/
	// root/home/siafiles/SubDir2/
	subDir1, err := modules.NewSiaPath("SubDir1")
	if err != nil {
		t.Fatal(err)
	}
	subDir2, err := modules.NewSiaPath("SubDir2")
	if err != nil {
		t.Fatal(err)
	}
	if err := rt.renter.CreateDir(subDir1, modules.DefaultDirPerm); err != nil {
		t.Fatal(err)
	}
	if err := rt.renter.CreateDir(subDir2, modules.DefaultDirPerm); err != nil {
		t.Fatal(err)
	}
	subDir1_2, err := subDir1.Join(subDir2.String())
	if err != nil {
		t.Fatal(err)
	}
	if err := rt.renter.CreateDir(subDir1_2, modules.DefaultDirPerm); err != nil {
		t.Fatal(err)
	}

	// Add a file to siafiles and SubDir1/SubDir2 and mark the first chunk as
	// stuck in each file
	//
	// This will test the edge case of continuing to find stuck files when a
	// directory has no files only directories
	rsc, _ := modules.NewRSCode(1, 1)
	up := modules.FileUploadParams{
		Source:      "",
		SiaPath:     modules.RandomSiaPath(),
		ErasureCode: rsc,
	}
	err = rt.renter.staticFileSystem.NewSiaFile(up.SiaPath, up.Source, up.ErasureCode, crypto.GenerateSiaKey(crypto.RandomCipherType()), 100, persist.DefaultDiskPermissionsTest, up.DisablePartialChunk)
	if err != nil {
		t.Fatal(err)
	}
	f, err := rt.renter.staticFileSystem.OpenSiaFile(up.SiaPath)
	if err != nil {
		t.Fatal(err)
	}
	err = rt.renter.SetFileStuck(up.SiaPath, true)
	if err != nil {
		t.Fatal(err)
	}
	if err = f.SetStuck(uint64(0), true); err != nil {
		t.Fatal(err)
	}
	if err := f.Close(); err != nil {
		t.Fatal(err)
	}
	up.SiaPath, err = subDir1_2.Join(hex.EncodeToString(fastrand.Bytes(8)))
	if err != nil {
		t.Fatal(err)
	}
	err = rt.renter.staticFileSystem.NewSiaFile(up.SiaPath, up.Source, up.ErasureCode, crypto.GenerateSiaKey(crypto.RandomCipherType()), 100, persist.DefaultDiskPermissionsTest, up.DisablePartialChunk)
	if err != nil {
		t.Fatal(err)
	}
	f, err = rt.renter.staticFileSystem.OpenSiaFile(up.SiaPath)
	if err != nil {
		t.Fatal(err)
	}
	err = f.GrowNumChunks(2)
	if err != nil {
		t.Fatal(err)
	}
	err = rt.renter.SetFileStuck(up.SiaPath, true)
	if err != nil {
		t.Fatal(err)
	}
	if err = f.SetStuck(uint64(0), true); err != nil {
		t.Fatal(err)
	}
	if err := f.Close(); err != nil {
		t.Fatal(err)
	}

	// Bubble directory information so NumStuckChunks is updated, there should
	// be at least 3 stuck chunks because of the 3 we manually marked as stuck,
	// but the repair loop could have marked the rest as stuck so we just want
	// to ensure that the root directory reflects at least the 3 we marked as
	// stuck
	err = rt.renter.managedBubbleMetadata(subDir1_2)
	if err != nil {
		t.Fatal(err)
	}
	err = build.Retry(100, 100*time.Millisecond, func() error {
		// Get Root Directory Metadata
		metadata, err := rt.renter.managedDirectoryMetadata(modules.RootSiaPath())
		if err != nil {
			return err
		}
		// Check Aggregate number of stuck chunks
		if metadata.AggregateNumStuckChunks != uint64(3) {
			return fmt.Errorf("Incorrect number of stuck chunks, should be 3")
		}
		return nil
	})
	if err != nil {
		t.Fatal(err)
	}

	// Find a stuck directory randomly, it should never find root/SubDir1 or
	// root/SubDir2 and should find root/SubDir1/SubDir2 more than root
	var count1_2, countRoot, countSiaFiles int
	for i := 0; i < 100; i++ {
		dir, err := rt.renter.managedStuckDirectory()
		if err != nil {
			t.Fatal(err)
		}
		if dir.Equals(subDir1_2) {
			count1_2++
			continue
		}
		if dir.Equals(modules.RootSiaPath()) {
			countRoot++
			continue
		}
		if dir.Equals(modules.UserFolder) {
			countSiaFiles++
			continue
		}
		t.Fatal("Unstuck dir found", dir.String())
	}

	// Randomness is weighted so we should always find file 1 more often
	if countRoot > count1_2 {
		t.Log("Should have found root/SubDir1/SubDir2 more than root")
		t.Fatalf("Found root/SubDir1/SubDir2 %v times and root %v times", count1_2, countRoot)
	}
	// If we never find root/SubDir1/SubDir2 then that is a failure
	if count1_2 == 0 {
		t.Fatal("Found root/SubDir1/SubDir2 0 times")
	}
	// If we never find root that is not ideal, Log this error. If it happens
	// a lot then the weighted randomness should be improved
	if countRoot == 0 {
		t.Logf("Found root 0 times. Consider improving the weighted randomness")
	}
	t.Log("Found root/SubDir1/SubDir2", count1_2, "times and root", countRoot, "times")
}

// TestRandomStuckFile tests that the renter can randomly find stuck files
// weighted by the number of stuck chunks
func TestRandomStuckFile(t *testing.T) {
	if testing.Short() {
		t.SkipNow()
	}
	t.Parallel()

	// Create Renter
	rt, err := newRenterTesterWithDependency(t.Name(), &dependencies.DependencyDisableRepairAndHealthLoops{})
	if err != nil {
		t.Fatal(err)
	}
	defer func() {
		if err := rt.Close(); err != nil {
			t.Fatal(err)
		}
	}()

	// Create 3 files at root
	//
	// File 1 will have all chunks stuck
	file1, err := rt.renter.newRenterTestFile()
	if err != nil {
		t.Fatal(err)
	}
	err = file1.GrowNumChunks(3)
	if err != nil {
		t.Fatal(err)
	}
	siaPath1 := rt.renter.staticFileSystem.FileSiaPath(file1)
	err = rt.renter.SetFileStuck(siaPath1, true)
	if err != nil {
		t.Fatal(err)
	}

	// File 2 will have only 1 chunk stuck
	file2, err := rt.renter.newRenterTestFile()
	if err != nil {
		t.Fatal(err)
	}
	siaPath2 := rt.renter.staticFileSystem.FileSiaPath(file2)
	err = file2.SetStuck(0, true)
	if err != nil {
		t.Fatal(err)
	}

	// File 3 will be unstuck
	file3, err := rt.renter.newRenterTestFile()
	if err != nil {
		t.Fatal(err)
	}
	siaPath3 := rt.renter.staticFileSystem.FileSiaPath(file3)

	// Since we disabled the health loop for this test, call it manually to
	// update the directory metadata
	err = rt.renter.managedBubbleMetadata(modules.UserFolder)
	if err != nil {
		t.Fatal(err)
	}
	i := 0
	err = build.Retry(100, 100*time.Millisecond, func() error {
		i++
		if i%10 == 0 {
			err = rt.renter.managedBubbleMetadata(modules.RootSiaPath())
			if err != nil {
				return err
			}
		}
		// Get Root Directory Metadata
		metadata, err := rt.renter.managedDirectoryMetadata(modules.RootSiaPath())
		if err != nil {
			return err
		}
		// Check Aggregate number of stuck chunks
		if metadata.AggregateNumStuckChunks == 0 {
			return errors.New("no stuck chunks found")
		}
		return nil
	})
	if err != nil {
		t.Fatal(err)
	}
	checkFindRandomFile(t, rt.renter, modules.RootSiaPath(), siaPath1, siaPath2, siaPath3)

	// Create a directory
	dir, err := modules.NewSiaPath("Dir")
	if err != nil {
		t.Fatal(err)
	}
	if err := rt.renter.CreateDir(dir, modules.DefaultDirPerm); err != nil {
		t.Fatal(err)
	}

	// Move siafiles to dir
	newSiaPath1, err := dir.Join(siaPath1.String())
	if err != nil {
		t.Fatal(err)
	}
	err = rt.renter.RenameFile(siaPath1, newSiaPath1)
	if err != nil {
		t.Fatal(err)
	}
	newSiaPath2, err := dir.Join(siaPath2.String())
	if err != nil {
		t.Fatal(err)
	}
	err = rt.renter.RenameFile(siaPath2, newSiaPath2)
	if err != nil {
		t.Fatal(err)
	}
	newSiaPath3, err := dir.Join(siaPath3.String())
	if err != nil {
		t.Fatal(err)
	}
	err = rt.renter.RenameFile(siaPath3, newSiaPath3)
	if err != nil {
		t.Fatal(err)
	}
	// Since we disabled the health loop for this test, call it manually to
	// update the directory metadata
	err = rt.renter.managedBubbleMetadata(dir)
	if err != nil {
		t.Fatal(err)
	}
	i = 0
	err = build.Retry(100, 100*time.Millisecond, func() error {
		i++
		if i%10 == 0 {
			err = rt.renter.managedBubbleMetadata(dir)
			if err != nil {
				return err
			}
		}
		// Get Directory Metadata
		metadata, err := rt.renter.managedDirectoryMetadata(dir)
		if err != nil {
			return err
		}
		// Check Aggregate number of stuck chunks
		if metadata.AggregateNumStuckChunks == 0 {
			return errors.New("no stuck chunks found")
		}
		return nil
	})
	if err != nil {
		t.Fatal(err)
	}
	checkFindRandomFile(t, rt.renter, dir, newSiaPath1, newSiaPath2, newSiaPath3)
}

// checkFindRandomFile is a helper function that checks the output from
// managedStuckFile in a loop
func checkFindRandomFile(t *testing.T, r *Renter, dir, siaPath1, siaPath2, siaPath3 modules.SiaPath) {
	// Find a stuck file randomly, it should never find file 3 and should find
	// file 1 more than file 2.
	var count1, count2 int
	for i := 0; i < 100; i++ {
		siaPath, err := r.managedStuckFile(dir)
		if err != nil {
			t.Fatal(err)
		}
		if siaPath.Equals(siaPath1) {
			count1++
		}
		if siaPath.Equals(siaPath2) {
			count2++
		}
		if siaPath.Equals(siaPath3) {
			t.Fatal("Unstuck file 3 found")
		}
	}

	// Randomness is weighted so we should always find file 1 more often
	if count2 > count1 {
		t.Log("Should have found file 1 more than file 2")
		t.Fatalf("Found file 1 %v times and file 2 %v times", count1, count2)
	}
	// If we never find file 1 then that is a failure
	if count1 == 0 {
		t.Fatal("Found file 1 0 times")
	}
	// If we never find file 2 that is not ideal, Log this error. If it happens
	// a lot then the weighted randomness should be improved
	if count2 == 0 {
		t.Logf("Found file 2 0 times. Consider improving the weighted randomness")
	}
	t.Log("Found file1", count1, "times and file2", count2, "times")
}

// TestCalculateFileMetadata checks that the values returned from
// managedCalculateFileMetadata make sense
func TestCalculateFileMetadata(t *testing.T) {
	if testing.Short() {
		t.SkipNow()
	}
	t.Parallel()

	// Create renter
	rt, err := newRenterTesterWithDependency(t.Name(), &dependencies.DependencyDisableRepairAndHealthLoops{})
	if err != nil {
		t.Fatal(err)
	}
	defer func() {
		if err := rt.Close(); err != nil {
			t.Fatal(err)
		}
	}()

	// Create a file at root with a skylink
	rsc, _ := modules.NewRSCode(1, 1)
	siaPath, err := modules.NewSiaPath("rootFile")
	if err != nil {
		t.Fatal(err)
	}
	up := modules.FileUploadParams{
		Source:      "",
		SiaPath:     siaPath,
		ErasureCode: rsc,
	}
	fileSize := uint64(100)
	err = rt.renter.staticFileSystem.NewSiaFile(up.SiaPath, up.Source, up.ErasureCode, crypto.GenerateSiaKey(crypto.RandomCipherType()), fileSize, persist.DefaultDiskPermissionsTest, up.DisablePartialChunk)
	if err != nil {
		t.Fatal(err)
	}
	sf, err := rt.renter.staticFileSystem.OpenSiaFile(up.SiaPath)
	if err != nil {
		t.Fatal(err)
	}
	defer func() {
		if err := sf.Close(); err != nil {
			t.Fatal(err)
		}
	}()
	var skylink modules.Skylink
	err = sf.AddSkylink(skylink)
	if err != nil {
		t.Fatal(err)
	}

	// Grab initial metadata values
	rt.renter.managedUpdateRenterContractsAndUtilities()
	offline, goodForRenew, _, _ := rt.renter.managedRenterContractsAndUtilities()
	health, stuckHealth, _, _, numStuckChunks, repairBytes, stuckBytes := sf.Health(offline, goodForRenew)
	redundancy, _, err := sf.Redundancy(offline, goodForRenew)
	if err != nil {
		t.Fatal(err)
	}
	lastHealthCheckTime := sf.LastHealthCheckTime()
	modTime := sf.ModTime()

	// Update the file metadata.
	err = rt.renter.managedUpdateFileMetadatas(modules.RootSiaPath())
	if err != nil {
		t.Fatal(err)
	}

	// Check calculated metadata
	bubbledMetadatas, err := rt.renter.managedCalculateFileMetadatas([]modules.SiaPath{up.SiaPath})
	if err != nil {
		t.Fatal(err)
	}
	fileMetadata := bubbledMetadatas[0].bm

	// Check siafile calculated metadata
	if fileMetadata.Health != health {
		t.Fatalf("health incorrect, expected %v got %v", health, fileMetadata.Health)
	}
	if fileMetadata.StuckHealth != stuckHealth {
		t.Fatalf("stuckHealth incorrect, expected %v got %v", stuckHealth, fileMetadata.StuckHealth)
	}
	if fileMetadata.Redundancy != redundancy {
		t.Fatalf("redundancy incorrect, expected %v got %v", redundancy, fileMetadata.Redundancy)
	}
	if fileMetadata.RepairBytes != repairBytes {
		t.Fatalf("RepairBytes incorrect, expected %v got %v", repairBytes, fileMetadata.RepairBytes)
	}
	if fileMetadata.StuckBytes != stuckBytes {
		t.Fatalf("StuckBytes incorrect, expected %v got %v", stuckBytes, fileMetadata.StuckBytes)
	}
	if fileMetadata.Size != fileSize {
		t.Fatalf("size incorrect, expected %v got %v", fileSize, fileMetadata.Size)
	}
	if fileMetadata.NumStuckChunks != numStuckChunks {
		t.Fatalf("numstuckchunks incorrect, expected %v got %v", numStuckChunks, fileMetadata.NumStuckChunks)
	}
	if fileMetadata.LastHealthCheckTime.Equal(lastHealthCheckTime) || fileMetadata.LastHealthCheckTime.IsZero() {
		t.Log("Initial lasthealthchecktime", lastHealthCheckTime)
		t.Log("Calculated lasthealthchecktime", fileMetadata.LastHealthCheckTime)
		t.Fatal("Expected lasthealthchecktime to have updated and be non zero")
	}
	if !fileMetadata.ModTime.Equal(modTime) {
		t.Fatalf("Unexpected modtime, expected %v got %v", modTime, fileMetadata.ModTime)
	}
	if fileMetadata.NumSkylinks != 1 {
		t.Fatalf("NumSkylinks incorrect, expected %v got %v", 1, fileMetadata.NumSkylinks)
	}
}

// TestCreateMissingSiaDir confirms that the repair code creates a siadir file
// if one is not found
func TestCreateMissingSiaDir(t *testing.T) {
	if testing.Short() {
		t.SkipNow()
	}
	t.Parallel()

	// Create test renter
	rt, err := newRenterTesterWithDependency(t.Name(), &dependencies.DependencyDisableRepairAndHealthLoops{})
	if err != nil {
		t.Fatal(err)
	}
	defer func() {
		if err := rt.Close(); err != nil {
			t.Fatal(err)
		}
	}()

	// Confirm the siadir file is on disk
	siaDirPath := modules.RootSiaPath().SiaDirMetadataSysPath(rt.renter.staticFileSystem.Root())
	_, err = os.Stat(siaDirPath)
	if err != nil {
		t.Fatal(err)
	}

	// Remove .siadir file on disk
	err = os.Remove(siaDirPath)
	if err != nil {
		t.Fatal(err)
	}

	// Confirm siadir is gone
	_, err = os.Stat(siaDirPath)
	if !os.IsNotExist(err) {
		t.Fatal("Err should have been IsNotExist", err)
	}

	// Create siadir file with managedDirectoryMetadata
	_, err = rt.renter.managedDirectoryMetadata(modules.RootSiaPath())
	if err != nil {
		t.Fatal(err)
	}

	// Confirm it is on disk
	_, err = os.Stat(siaDirPath)
	if err != nil {
		t.Fatal(err)
	}
}

// TestAddStuckChunksToHeap probes the managedAddStuckChunksToHeap method
func TestAddStuckChunksToHeap(t *testing.T) {
	if testing.Short() {
		t.SkipNow()
	}
	t.Parallel()

	// create renter with dependencies, first to disable the background health,
	// repair, and stuck loops from running, then update it to bypass the worker
	// pool length check in managedBuildUnfinishedChunks
	rt, err := newRenterTesterWithDependency(t.Name(), &dependencies.DependencyDisableRepairAndHealthLoops{})
	if err != nil {
		t.Fatal(err)
	}
	defer func() {
		if err := rt.Close(); err != nil {
			t.Fatal(err)
		}
	}()

	// create file with no stuck chunks
	rsc, _ := modules.NewRSCode(1, 1)
	up := modules.FileUploadParams{
		Source:      "",
		SiaPath:     modules.RandomSiaPath(),
		ErasureCode: rsc,
	}
	err = rt.renter.staticFileSystem.NewSiaFile(up.SiaPath, up.Source, up.ErasureCode, crypto.GenerateSiaKey(crypto.RandomCipherType()), 100, persist.DefaultDiskPermissionsTest, false)
	if err != nil {
		t.Fatal(err)
	}
	f, err := rt.renter.staticFileSystem.OpenSiaFile(up.SiaPath)
	if err != nil {
		t.Fatal(err)
	}

	// Create maps for method inputs
	hosts := make(map[string]struct{})
	offline := make(map[string]bool)
	goodForRenew := make(map[string]bool)

	// Manually add workers to worker pool
	rt.renter.staticWorkerPool.mu.Lock()
	for i := 0; i < int(f.NumChunks()); i++ {
		rt.renter.staticWorkerPool.workers[fmt.Sprint(i)] = &worker{
			wakeChan: make(chan struct{}, 1),
		}
	}
	rt.renter.staticWorkerPool.mu.Unlock()

	// call managedAddStuckChunksToHeap, no chunks should be added
	err = rt.renter.managedAddStuckChunksToHeap(up.SiaPath, hosts, offline, goodForRenew)
	if !errors.Contains(err, errNoStuckChunks) {
		t.Fatal(err)
	}
	if rt.renter.uploadHeap.managedLen() != 0 {
		t.Fatal("Expected uploadHeap to be of length 0 got", rt.renter.uploadHeap.managedLen())
	}

	// make chunk stuck
	if err = f.SetStuck(uint64(0), true); err != nil {
		t.Fatal(err)
	}

	// call managedAddStuckChunksToHeap, chunk should be added to heap
	err = rt.renter.managedAddStuckChunksToHeap(up.SiaPath, hosts, offline, goodForRenew)
	if err != nil {
		t.Fatal(err)
	}
	if rt.renter.uploadHeap.managedLen() != 1 {
		t.Fatal("Expected uploadHeap to be of length 1 got", rt.renter.uploadHeap.managedLen())
	}

	// Pop chunk, chunk should be marked as fileRecentlySuccessful true
	chunk := rt.renter.uploadHeap.managedPop()
	if !chunk.fileRecentlySuccessful {
		t.Fatal("chunk not marked as fileRecentlySuccessful true")
	}
}

// TestRandomStuckFileRegression tests an edge case where no siapath was being
// returned from managedStuckFile.
func TestRandomStuckFileRegression(t *testing.T) {
	if testing.Short() {
		t.SkipNow()
	}
	t.Parallel()

	// Create Renter
	rt, err := newRenterTesterWithDependency(t.Name(), &dependencies.DependencyDisableRepairAndHealthLoops{})
	if err != nil {
		t.Fatal(err)
	}
	defer func() {
		if err := rt.Close(); err != nil {
			t.Fatal(err)
		}
	}()

	// Create 1 file at root with all chunks stuck
	file, err := rt.renter.newRenterTestFile()
	if err != nil {
		t.Fatal(err)
	}
	siaPath := rt.renter.staticFileSystem.FileSiaPath(file)
	err = rt.renter.SetFileStuck(siaPath, true)
	if err != nil {
		t.Fatal(err)
	}

	// Set the root directories metadata to have a large number of aggregate
	// stuck chunks. Since there is only 1 stuck chunk this was causing the
	// likelihood of the stuck file being chosen to be very low.
	rootDir, err := rt.renter.staticFileSystem.OpenSiaDir(modules.RootSiaPath())
	if err != nil {
		t.Fatal(err)
	}
	md, err := rootDir.Metadata()
	if err != nil {
		t.Fatal(err)
	}
	md.AggregateNumStuckChunks = 50000
	md.NumStuckChunks = 1
	md.NumFiles = 1
	err = rootDir.UpdateMetadata(md)
	if err != nil {
		t.Fatal(err)
	}

	stuckSiaPath, err := rt.renter.managedStuckFile(modules.RootSiaPath())
	if err != nil {
		t.Fatal(err)
	}
	if !stuckSiaPath.Equals(siaPath) {
		t.Fatalf("Stuck siapath should have been the one file in the directory, expected %v got %v", siaPath, stuckSiaPath)
	}
}

// TestPrepareForBubble probes managedPrepareForBubble
func TestPrepareForBubble(t *testing.T) {
	if testing.Short() {
		t.SkipNow()
	}
	t.Parallel()

	// Create renter tester
	rt, err := newRenterTesterWithDependency(t.Name(), &dependencies.DependencyDisableRepairAndHealthLoops{})
	if err != nil {
		t.Fatal(err)
	}
	defer func() {
		err = rt.renter.Close()
		if err != nil {
			t.Fatal(err)
		}
	}()

	// Create empty directory
	emptyDir, err := modules.NewSiaPath("emptyDir")
	if err != nil {
		t.Fatal(err)
	}
	err = rt.renter.CreateDir(emptyDir, persist.DefaultDiskPermissionsTest)
	if err != nil {
		t.Fatal(err)
	}

	// call prepare for bubble
<<<<<<< HEAD
	urp, err := rt.renter.managedPrepareForBubble(emptyDir)
=======
	urp, err := rt.renter.managedPrepareForBubble(emptyDir, false)
>>>>>>> 2edb3378
	if err != nil {
		t.Fatal(err)
	}

	// Validate expectations
	if urp.callNumChildDirs() != 1 {
		t.Errorf("expected %v got %v", 1, urp.callNumChildDirs())
	}
	urp.mu.Lock()
	_, ok := urp.childDirs[emptyDir]
	urp.mu.Unlock()
	if !ok {
		t.Error("unexpected")
	}
<<<<<<< HEAD
	if urp.callNumParentDirs() != 0 {
		t.Errorf("expected %v got %v", 0, urp.callNumParentDirs())
	}

	// Update emptyDir, UserFolder, and SkynetFolder to have an old lastHealthCheckTime
	old := time.Now().AddDate(-1, 0, 0)
	oldMetadata := siadir.Metadata{
		AggregateLastHealthCheckTime: old,
		LastHealthCheckTime:          old,
	}
	siaPaths := []modules.SiaPath{emptyDir, modules.UserFolder, modules.SkynetFolder}
	for _, sp := range siaPaths {
		err = rt.openAndUpdateDir(sp, oldMetadata)
		if err != nil {
			t.Fatal(err)
		}
	}
	// Make sure the root directory has a current lastHealthCheckTime
	currentMetadata := siadir.Metadata{
		AggregateLastHealthCheckTime: time.Now(),
		LastHealthCheckTime:          time.Now(),
	}
	err = rt.openAndUpdateDir(modules.RootSiaPath(), currentMetadata)
	if err != nil {
		t.Fatal(err)
	}
	// Update HomeFolder, BackupFolder, and VarFolder to have future lastHealthCheckTime
	future := time.Now().AddDate(1, 0, 0)
	futureMetadata := siadir.Metadata{
		AggregateLastHealthCheckTime: future,
		LastHealthCheckTime:          future,
	}
	siaPaths = []modules.SiaPath{modules.HomeFolder, modules.BackupFolder, modules.VarFolder}
	for _, sp := range siaPaths {
		err = rt.openAndUpdateDir(sp, futureMetadata)
		if err != nil {
			t.Fatal(err)
		}
	}

	// call prepare for bubble on root
	urp, err = rt.renter.managedPrepareForBubble(modules.RootSiaPath())
=======
	if urp.callNumParentDirs() != 1 {
		t.Errorf("expected %v got %v", 1, urp.callNumParentDirs())
	}
	urp.mu.Lock()
	_, ok = urp.parentDirs[modules.RootSiaPath()]
	urp.mu.Unlock()
	if !ok {
		t.Error("unexpected")
	}

	// Define helper to reset the lastHealthCheckTimes for the directories
	resetTimes := func() {
		// Update HomeFolder, BackupFolder, and VarFolder to have an old lastHealthCheckTime
		old := time.Now().AddDate(-1, 0, 0)
		oldMetadata := siadir.Metadata{
			AggregateLastHealthCheckTime: old,
			LastHealthCheckTime:          old,
		}
		oldSiaPaths := []modules.SiaPath{modules.HomeFolder, modules.BackupFolder, modules.VarFolder}
		for _, sp := range oldSiaPaths {
			err = rt.openAndUpdateDir(sp, oldMetadata)
			if err != nil {
				t.Fatal(err)
			}
		}
		// Make sure the root directory has a current lastHealthCheckTime
		currentMetadata := siadir.Metadata{
			AggregateLastHealthCheckTime: time.Now(),
			LastHealthCheckTime:          time.Now(),
		}
		err = rt.openAndUpdateDir(modules.RootSiaPath(), currentMetadata)
		if err != nil {
			t.Fatal(err)
		}
		// Update emptyDir, UserFolder, and SkynetFolder to have future lastHealthCheckTime
		future := time.Now().AddDate(1, 0, 0)
		futureMetadata := siadir.Metadata{
			AggregateLastHealthCheckTime: future,
			LastHealthCheckTime:          future,
		}
		futureSiaPaths := []modules.SiaPath{emptyDir, modules.UserFolder, modules.SkynetFolder}
		for _, sp := range futureSiaPaths {
			err = rt.openAndUpdateDir(sp, futureMetadata)
			if err != nil {
				t.Fatal(err)
			}
		}
	}

	// Reset Times
	resetTimes()

	// call prepare for bubble on root
	urp, err = rt.renter.managedPrepareForBubble(modules.RootSiaPath(), false)
	if err != nil {
		t.Fatal(err)
	}

	// Validate that the directories with future LastHealthCheckTimes are ignored
	if urp.callNumChildDirs() != 3 {
		t.Log(urp.childDirs)
		t.Errorf("expected %v got %v", 3, urp.callNumChildDirs())
	}
	urp.mu.Lock()
	_, okHome := urp.childDirs[modules.HomeFolder]
	_, okBackup := urp.childDirs[modules.BackupFolder]
	_, okVar := urp.childDirs[modules.VarFolder]
	urp.mu.Unlock()
	if !okHome || !okBackup || !okVar {
		t.Error("unexpected", okHome, okBackup, okVar)
	}
	if urp.callNumParentDirs() != 1 {
		t.Errorf("expected %v got %v", 1, urp.callNumParentDirs())
	}
	urp.mu.Lock()
	_, ok = urp.parentDirs[modules.RootSiaPath()]
	urp.mu.Unlock()
	if !ok {
		t.Error("unexpected")
	}

	// Reset Times so everything is in the future.
	resetTimes()

	// call prepare for bubble on root
	urp, err = rt.renter.managedPrepareForBubble(modules.RootSiaPath(), true)
>>>>>>> 2edb3378
	if err != nil {
		t.Fatal(err)
	}

<<<<<<< HEAD
	// Validate expectations
	if urp.callNumChildDirs() != 3 {
		t.Log(urp.childDirs)
		t.Errorf("expected %v got %v", 3, urp.callNumChildDirs())
=======
	// Validate that the directories with future LastHealthCheckTimes are not ignored
	if urp.callNumChildDirs() != 4 {
		t.Log(urp.childDirs)
		t.Errorf("expected %v got %v", 4, urp.callNumChildDirs())
>>>>>>> 2edb3378
	}
	urp.mu.Lock()
	_, okEmpty := urp.childDirs[emptyDir]
	_, okUser := urp.childDirs[modules.UserFolder]
<<<<<<< HEAD
	_, okSkynet := urp.childDirs[modules.SkynetFolder]
	urp.mu.Unlock()
	if !okEmpty || !okUser || !okSkynet {
		t.Error("unexpected", okEmpty, okUser, okSkynet)
	}
	if urp.callNumParentDirs() != 1 {
		t.Errorf("expected %v got %v", 1, urp.callNumParentDirs())
	}
	urp.mu.Lock()
	_, ok = urp.parentDirs[modules.RootSiaPath()]
	urp.mu.Unlock()
	if !ok {
		t.Error("unexpected")
=======
	_, okBackup = urp.childDirs[modules.BackupFolder]
	_, okSkynet := urp.childDirs[modules.SkynetFolder]
	urp.mu.Unlock()
	if !okEmpty || !okUser || !okBackup || !okSkynet {
		t.Error("unexpected", okEmpty, okUser, okBackup, okSkynet)
	}
	if urp.callNumParentDirs() != 3 {
		t.Errorf("expected %v got %v", 3, urp.callNumParentDirs())
	}
	urp.mu.Lock()
	_, ok = urp.parentDirs[modules.RootSiaPath()]
	_, okHome = urp.parentDirs[modules.HomeFolder]
	_, okVar = urp.parentDirs[modules.VarFolder]
	urp.mu.Unlock()
	if !ok || !okHome || !okVar {
		t.Error("unexpected", ok, okHome, okVar)
>>>>>>> 2edb3378
	}
}<|MERGE_RESOLUTION|>--- conflicted
+++ resolved
@@ -1725,11 +1725,7 @@
 	}
 
 	// call prepare for bubble
-<<<<<<< HEAD
-	urp, err := rt.renter.managedPrepareForBubble(emptyDir)
-=======
 	urp, err := rt.renter.managedPrepareForBubble(emptyDir, false)
->>>>>>> 2edb3378
 	if err != nil {
 		t.Fatal(err)
 	}
@@ -1744,50 +1740,6 @@
 	if !ok {
 		t.Error("unexpected")
 	}
-<<<<<<< HEAD
-	if urp.callNumParentDirs() != 0 {
-		t.Errorf("expected %v got %v", 0, urp.callNumParentDirs())
-	}
-
-	// Update emptyDir, UserFolder, and SkynetFolder to have an old lastHealthCheckTime
-	old := time.Now().AddDate(-1, 0, 0)
-	oldMetadata := siadir.Metadata{
-		AggregateLastHealthCheckTime: old,
-		LastHealthCheckTime:          old,
-	}
-	siaPaths := []modules.SiaPath{emptyDir, modules.UserFolder, modules.SkynetFolder}
-	for _, sp := range siaPaths {
-		err = rt.openAndUpdateDir(sp, oldMetadata)
-		if err != nil {
-			t.Fatal(err)
-		}
-	}
-	// Make sure the root directory has a current lastHealthCheckTime
-	currentMetadata := siadir.Metadata{
-		AggregateLastHealthCheckTime: time.Now(),
-		LastHealthCheckTime:          time.Now(),
-	}
-	err = rt.openAndUpdateDir(modules.RootSiaPath(), currentMetadata)
-	if err != nil {
-		t.Fatal(err)
-	}
-	// Update HomeFolder, BackupFolder, and VarFolder to have future lastHealthCheckTime
-	future := time.Now().AddDate(1, 0, 0)
-	futureMetadata := siadir.Metadata{
-		AggregateLastHealthCheckTime: future,
-		LastHealthCheckTime:          future,
-	}
-	siaPaths = []modules.SiaPath{modules.HomeFolder, modules.BackupFolder, modules.VarFolder}
-	for _, sp := range siaPaths {
-		err = rt.openAndUpdateDir(sp, futureMetadata)
-		if err != nil {
-			t.Fatal(err)
-		}
-	}
-
-	// call prepare for bubble on root
-	urp, err = rt.renter.managedPrepareForBubble(modules.RootSiaPath())
-=======
 	if urp.callNumParentDirs() != 1 {
 		t.Errorf("expected %v got %v", 1, urp.callNumParentDirs())
 	}
@@ -1874,41 +1826,18 @@
 
 	// call prepare for bubble on root
 	urp, err = rt.renter.managedPrepareForBubble(modules.RootSiaPath(), true)
->>>>>>> 2edb3378
-	if err != nil {
-		t.Fatal(err)
-	}
-
-<<<<<<< HEAD
-	// Validate expectations
-	if urp.callNumChildDirs() != 3 {
-		t.Log(urp.childDirs)
-		t.Errorf("expected %v got %v", 3, urp.callNumChildDirs())
-=======
+	if err != nil {
+		t.Fatal(err)
+	}
+
 	// Validate that the directories with future LastHealthCheckTimes are not ignored
 	if urp.callNumChildDirs() != 4 {
 		t.Log(urp.childDirs)
 		t.Errorf("expected %v got %v", 4, urp.callNumChildDirs())
->>>>>>> 2edb3378
 	}
 	urp.mu.Lock()
 	_, okEmpty := urp.childDirs[emptyDir]
 	_, okUser := urp.childDirs[modules.UserFolder]
-<<<<<<< HEAD
-	_, okSkynet := urp.childDirs[modules.SkynetFolder]
-	urp.mu.Unlock()
-	if !okEmpty || !okUser || !okSkynet {
-		t.Error("unexpected", okEmpty, okUser, okSkynet)
-	}
-	if urp.callNumParentDirs() != 1 {
-		t.Errorf("expected %v got %v", 1, urp.callNumParentDirs())
-	}
-	urp.mu.Lock()
-	_, ok = urp.parentDirs[modules.RootSiaPath()]
-	urp.mu.Unlock()
-	if !ok {
-		t.Error("unexpected")
-=======
 	_, okBackup = urp.childDirs[modules.BackupFolder]
 	_, okSkynet := urp.childDirs[modules.SkynetFolder]
 	urp.mu.Unlock()
@@ -1925,6 +1854,5 @@
 	urp.mu.Unlock()
 	if !ok || !okHome || !okVar {
 		t.Error("unexpected", ok, okHome, okVar)
->>>>>>> 2edb3378
 	}
 }