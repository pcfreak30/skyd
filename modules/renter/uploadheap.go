package renter

// TODO: replace managedRefreshHostsAndWorkers with structural updates to the
// worker pool. The worker pool should maintain the map of hosts that
// managedRefreshHostsAndWorkers builds every call, and the contractor should
// work with the worker pool to instantly notify the worker pool of any changes
// to the set of contracts.

import (
	"container/heap"
	"io/ioutil"
	"math"
	"os"
	"path/filepath"
	"sort"
	"strings"
	"sync"
	"time"

	"gitlab.com/NebulousLabs/errors"
	"gitlab.com/NebulousLabs/fastrand"

	"gitlab.com/NebulousLabs/Sia/build"
	"gitlab.com/NebulousLabs/Sia/modules"
	"gitlab.com/NebulousLabs/Sia/modules/renter/siafile"
	"gitlab.com/NebulousLabs/Sia/types"
)

// repairTarget is a helper type for telling the repair heap what type of
// files/chunks to target for repair
type repairTarget int

// targetStuckChunks tells the repair loop to target stuck chunks for repair and
// targetUnstuckChunks tells the repair loop to target unstuck chunks for repair
const (
	targetError repairTarget = iota
	targetStuckChunks
	targetUnstuckChunks
	targetBackupChunks
)

// uploadChunkHeap is a bunch of priority-sorted chunks that need to be either
// uploaded or repaired.
type uploadChunkHeap []*unfinishedUploadChunk

// Implementation of heap.Interface for uploadChunkHeap.
func (uch uploadChunkHeap) Len() int { return len(uch) }
func (uch uploadChunkHeap) Less(i, j int) bool {
	// If only chunk i is high priority, return true to prioritize it.
	if uch[i].priority && !uch[j].priority {
		return true
	}
	// If only chunk j is high priority, return false to prioritize it.
	if !uch[i].priority && uch[j].priority {
		return false
	}
	// If the chunks have the same stuck status, check which chunk has the worse
	// health. A higher health is a worse health
	if uch[i].stuck == uch[j].stuck {
		return uch[i].health > uch[j].health
	}
	// If chunk i is stuck, return true to prioritize it.
	if uch[i].stuck {
		return true
	}
	// Chunk j is stuck, return false to prioritize it.
	return false
}
func (uch uploadChunkHeap) Swap(i, j int)       { uch[i], uch[j] = uch[j], uch[i] }
func (uch *uploadChunkHeap) Push(x interface{}) { *uch = append(*uch, x.(*unfinishedUploadChunk)) }
func (uch *uploadChunkHeap) Pop() interface{} {
	old := *uch
	n := len(old)
	x := old[n-1]
	*uch = old[:n-1]
	return x
}

// reset clears the uploadChunkHeap and makes sure all the files belonging to
// the chunks are closed
func (uch *uploadChunkHeap) reset() (err error) {
	for _, c := range *uch {
		err = errors.Compose(err, c.fileEntry.Close())
	}
	*uch = uploadChunkHeap{}
	return err
}

// uploadHeap contains a priority-sorted heap of all the chunks being uploaded
// to the renter, along with some metadata.
type uploadHeap struct {
	heap uploadChunkHeap

	// heapChunks is a map containing all the chunks that are currently in the
	// heap. Chunks are added and removed from the map when chunks are pushed
	// and popped off the heap
	//
	// repairingChunks is a map containing all the chunks are that currently
	// assigned to workers and are being repaired/worked on.
	repairingChunks   map[uploadChunkID]*unfinishedUploadChunk
	stuckHeapChunks   map[uploadChunkID]*unfinishedUploadChunk
	unstuckHeapChunks map[uploadChunkID]*unfinishedUploadChunk

	// Control channels
	newUploads        chan struct{}
	repairNeeded      chan struct{}
	stuckChunkFound   chan struct{}
	stuckChunkSuccess chan struct{}

	mu sync.Mutex
}

// managedExists checks if a chunk currently exists in the upload heap. A chunk
// exists in the upload heap if it exists in any of the heap's tracking maps
func (uh *uploadHeap) managedExists(id uploadChunkID) bool {
	uh.mu.Lock()
	defer uh.mu.Unlock()
	_, existsUnstuckHeap := uh.unstuckHeapChunks[id]
	_, existsRepairing := uh.repairingChunks[id]
	_, existsStuckHeap := uh.stuckHeapChunks[id]
	return existsUnstuckHeap || existsRepairing || existsStuckHeap
}

// managedLen will return the length of the heap
func (uh *uploadHeap) managedLen() int {
	uh.mu.Lock()
	uhLen := uh.heap.Len()
	uh.mu.Unlock()
	return uhLen
}

// managedMarkRepairDone removes the chunk from the repairingChunks map of the
// uploadHeap. It also performs a sanity check that the chunk was in the map,
// this is to ensure that we are adding and removing the chunks as expected
func (uh *uploadHeap) managedMarkRepairDone(id uploadChunkID) {
	uh.mu.Lock()
	defer uh.mu.Unlock()
	_, ok := uh.repairingChunks[id]
	if !ok {
		build.Critical("Chunk is not in the repair map, this means it was removed prematurely or was never added")
	}
	delete(uh.repairingChunks, id)
}

// managedNumStuckChunks returns the number of stuck chunks in the heap
func (uh *uploadHeap) managedNumStuckChunks() int {
	uh.mu.Lock()
	defer uh.mu.Unlock()
	return len(uh.stuckHeapChunks)
}

// managedPush will try and add a chunk to the upload heap. If the chunk is
// added it will return true otherwise it will return false
func (uh *uploadHeap) managedPush(uuc *unfinishedUploadChunk) bool {
	// Grab chunk stuck status
	uuc.mu.Lock()
	chunkStuck := uuc.stuck
	uuc.mu.Unlock()

	// Check if chunk is in any of the heap maps
	uh.mu.Lock()
	defer uh.mu.Unlock()
	unstuckUUC, existsUnstuckHeap := uh.unstuckHeapChunks[uuc.id]
	repairingUUC, existsRepairing := uh.repairingChunks[uuc.id]
	stuckUUC, existsStuckHeap := uh.stuckHeapChunks[uuc.id]

	// If the added chunk has a sourceReader and the existing one doesn't, replace
	// them.
	if uuc.sourceReader != nil && (existsUnstuckHeap || existsRepairing || existsStuckHeap) {
		// Get the existing chunk.
		var existingUUC *unfinishedUploadChunk
		if existsStuckHeap {
			existingUUC = stuckUUC
		} else if existsRepairing {
			existingUUC = repairingUUC
		} else if existsUnstuckHeap {
			existingUUC = unstuckUUC
		}
		// Cancel the chunk.
		existingUUC.cancelMU.Lock()
		existingUUC.canceled = true
		existingUUC.cancelMU.Unlock()
		// Wait for all workers to finish ongoing work on that chunk and try to push
		// the new chunk again. This happens in a separate thread to avoid holding the
		// uploadHeap lock while waiting.
		go func() {
			existingUUC.cancelWG.Wait()
			uh.managedPush(uuc)
		}()
		return true // It's not pushed yet but it is guranteed to be pushed eventually.
	}

	// Check if the chunk can be added to the heap
	canAddStuckChunk := chunkStuck && !existsStuckHeap && !existsRepairing && len(uh.stuckHeapChunks) < maxStuckChunksInHeap
	canAddUnstuckChunk := !chunkStuck && !existsUnstuckHeap && !existsRepairing
	if canAddStuckChunk {
		uh.stuckHeapChunks[uuc.id] = uuc
		heap.Push(&uh.heap, uuc)
		return true
	} else if canAddUnstuckChunk {
		uh.unstuckHeapChunks[uuc.id] = uuc
		heap.Push(&uh.heap, uuc)
		return true
	}
	return false
}

// managedPop will pull a chunk off of the upload heap and return it.
func (uh *uploadHeap) managedPop() (uc *unfinishedUploadChunk) {
	uh.mu.Lock()
	if len(uh.heap) > 0 {
		uc = heap.Pop(&uh.heap).(*unfinishedUploadChunk)
		delete(uh.unstuckHeapChunks, uc.id)
		delete(uh.stuckHeapChunks, uc.id)
		if _, exists := uh.repairingChunks[uc.id]; exists {
			build.Critical("There should not be a chunk in the heap that can be popped that is currently being repaired")
		}
		uh.repairingChunks[uc.id] = uc
	}
	uh.mu.Unlock()
	return uc
}

// managedReset will reset the slice and maps within the heap to free up memory.
func (uh *uploadHeap) managedReset() error {
	uh.mu.Lock()
	defer uh.mu.Unlock()
	uh.unstuckHeapChunks = make(map[uploadChunkID]*unfinishedUploadChunk)
	uh.stuckHeapChunks = make(map[uploadChunkID]*unfinishedUploadChunk)
	return uh.heap.reset()
}

// managedBuildUnfinishedChunk will pull out a single unfinished chunk of a file.
func (r *Renter) managedBuildUnfinishedChunk(entry *siafile.SiaFileSetEntry, chunkIndex uint64, hosts map[string]struct{}, hostPublicKeys map[string]types.SiaPublicKey, priority bool, offline, goodForRenew map[string]bool) (*unfinishedUploadChunk, error) {
	// Copy entry
	entryCopy, err := entry.CopyEntry()
	if err != nil {
		r.log.Println("WARN: unable to copy siafile entry:", err)
		return nil, errors.AddContext(err, "unable to copy file entry when trying to build the unfinished chunk")
	}
	if entryCopy == nil {
		build.Critical("nil file entry return from CopyEntry, and no error should have been returned")
		return nil, errors.New("CopyEntry returned a nil copy")
	}
	stuck, err := entry.StuckChunkByIndex(chunkIndex)
	if err != nil {
		r.log.Println("WARN: unable to get 'stuck' status:", err)
		return nil, errors.AddContext(err, "unable to get 'stuck' status")
	}
	uuc := &unfinishedUploadChunk{
		fileEntry: entryCopy,

		id: uploadChunkID{
			fileUID: entry.UID(),
			index:   chunkIndex,
		},

		index:    chunkIndex,
		length:   entry.ChunkSize(),
		offset:   int64(chunkIndex * entry.ChunkSize()),
		priority: priority,

		// memoryNeeded has to also include the logical data, and also
		// include the overhead for encryption.
		//
		// TODO / NOTE: If we adjust the file to have a flexible encryption
		// scheme, we'll need to adjust the overhead stuff too.
		//
		// TODO: Currently we request memory for all of the pieces as well
		// as the minimum pieces, but we perhaps don't need to request all
		// of that.
		memoryNeeded:  entry.PieceSize()*uint64(entry.ErasureCode().NumPieces()+entry.ErasureCode().MinPieces()) + uint64(entry.ErasureCode().NumPieces())*entry.MasterKey().Type().Overhead(),
		minimumPieces: entry.ErasureCode().MinPieces(),
		piecesNeeded:  entry.ErasureCode().NumPieces(),
		stuck:         stuck,

		physicalChunkData: make([][]byte, entry.ErasureCode().NumPieces()),

		pieceUsage:  make([]bool, entry.ErasureCode().NumPieces()),
		unusedHosts: make(map[string]struct{}, len(hosts)),
	}

	// Every chunk can have a different set of unused hosts.
	for host := range hosts {
		uuc.unusedHosts[host] = struct{}{}
	}

	// Iterate through the pieces of all chunks of the file and mark which
	// hosts are already in use for a particular chunk. As you delete hosts
	// from the 'unusedHosts' map, also increment the 'piecesCompleted' value.
	pieces, err := entry.Pieces(chunkIndex)
	if err != nil {
		r.log.Println("failed to get pieces for building incomplete chunks", err)
		if err := entry.SetStuck(chunkIndex, true); err != nil {
			r.log.Printf("failed to set chunk %v stuck: %v", chunkIndex, err)
		}
		return nil, errors.AddContext(err, "error trying to get the pieces for the chunk")
	}
	for pieceIndex, pieceSet := range pieces {
		for _, piece := range pieceSet {
			hpk := piece.HostPubKey.String()
			goodForRenew, exists2 := goodForRenew[hpk]
			offline, exists := offline[hpk]
			if !exists || !exists2 || !goodForRenew || offline {
				// This piece cannot be counted towards redudnacy if the host is
				// offline, is marked no good for renew, or is not available in
				// the lookup maps.
				continue
			}

			// Mark the chunk set based on the pieces in this contract.
			_, exists = uuc.unusedHosts[piece.HostPubKey.String()]
			redundantPiece := uuc.pieceUsage[pieceIndex]
			if exists && !redundantPiece {
				uuc.pieceUsage[pieceIndex] = true
				uuc.piecesCompleted++
				delete(uuc.unusedHosts, piece.HostPubKey.String())
			} else if exists {
				// This host has a piece, but it is the same piece another
				// host has. We should still remove the host from the
				// unusedHosts since one host having multiple pieces of a
				// chunk might lead to unexpected issues. e.g. if a host
				// has multiple pieces and another host with redundant
				// pieces goes offline, we end up with false redundancy
				// reporting.
				delete(uuc.unusedHosts, piece.HostPubKey.String())
			}
		}
	}
	// Now that we have calculated the completed pieces for the chunk we can
	// calculate the health of the chunk to avoid a call to ChunkHealth
	uuc.health = 1 - (float64(uuc.piecesCompleted-uuc.minimumPieces) / float64(uuc.piecesNeeded-uuc.minimumPieces))
	return uuc, nil
}

// managedBuildUnfinishedChunks will pull all of the unfinished chunks out of a
// file.
//
// NOTE: each unfinishedUploadChunk needs its own SiaFileSetEntry. This is due
// to the SiaFiles being removed from memory. Since the renter does not keep the
// SiaFiles in memory the unfinishedUploadChunks need to close the SiaFile when
// they are done and so cannot share a SiaFileSetEntry as the first chunk to
// finish would then close the Entry and consequentially impact the remaining
// chunks.
func (r *Renter) managedBuildUnfinishedChunks(entry *siafile.SiaFileSetEntry, hosts map[string]struct{}, target repairTarget, offline, goodForRenew map[string]bool) []*unfinishedUploadChunk {
	// If we don't have enough workers for the file, don't repair it right now.
	minPieces := entry.ErasureCode().MinPieces()
	r.staticWorkerPool.mu.RLock()
	workerPoolLen := len(r.staticWorkerPool.workers)
	r.staticWorkerPool.mu.RUnlock()
	if workerPoolLen < minPieces {
		// There are not enough workers for the chunk to reach minimum
		// redundancy. Check if the allowance has enough hosts for the chunk to
		// reach minimum redundancy
		r.log.Debugln("Not building any chunks from file as there are not enough workers")
		allowance := r.hostContractor.Allowance()
		// Only perform this check when we are looking for unstuck chunks. This
		// will prevent log spam from repeatedly logging to the user the issue
		// with the file after marking the chunks as stuck
		if allowance.Hosts < uint64(minPieces) && target == targetUnstuckChunks {
			// There are not enough hosts in the allowance for the file to reach
			// minimum redundancy. Mark all chunks as stuck
			r.log.Printf("WARN: allownace had insufficient hosts for chunk to reach minimum redundancy, have %v need %v for file %v", allowance.Hosts, minPieces, entry.SiaFilePath())
			if err := entry.SetAllStuck(true); err != nil {
				r.log.Println("WARN: unable to mark all chunks as stuck:", err)
			}
		}
		return nil
	}

	// Assemble chunk indexes, stuck Loop should only be adding stuck chunks and
	// the repair loop should only be adding unstuck chunks
	var chunkIndexes []uint64
	for i := uint64(0); i < entry.NumChunks(); i++ {
		stuck, err := entry.StuckChunkByIndex(i)
		if err != nil {
			r.log.Debugln("failed to get 'stuck' status of entry:", err)
			continue
		}
		if (target == targetStuckChunks) == stuck {
			chunkIndexes = append(chunkIndexes, i)
		}
	}

	// Sanity check that we have chunk indices to go through
	if len(chunkIndexes) == 0 {
		r.log.Println("WARN: no chunk indices gathered, can't add chunks to heap")
		return nil
	}

	// Build a map of host public keys. We assume that all entrys are the same.
	pks := make(map[string]types.SiaPublicKey)
	for _, pk := range entry.HostPublicKeys() {
		pks[string(pk.Key)] = pk
	}

	// Assemble the set of chunks.
	newUnfinishedChunks := make([]*unfinishedUploadChunk, 0, len(chunkIndexes))
	for _, index := range chunkIndexes {
		// Sanity check: fileUID should not be the empty value.
		if entry.UID() == "" {
			build.Critical("empty string for file UID")
		}

		// Create unfinishedUploadChunk
		chunk, err := r.managedBuildUnfinishedChunk(entry, uint64(index), hosts, pks, false, offline, goodForRenew)
		if err != nil {
			r.log.Debugln("Error when building an unfinished chunk:", err)
			continue
		}
		newUnfinishedChunks = append(newUnfinishedChunks, chunk)
	}

	// Iterate through the set of newUnfinishedChunks and remove any that are
	// completed or are not downloadable.
	incompleteChunks := newUnfinishedChunks[:0]
	for _, chunk := range newUnfinishedChunks {
		// Check the chunk status. A chunk is repairable if it can be fully
		// downloaded, or if the source file is available on disk. We also check
		// if the chunk needs repair, which is only true if more than a certain
		// amount of redundancy is missing. We only repair above a certain
		// threshold of missing redundancy to minimize the amount of repair work
		// that gets triggered by host churn.
		//
		// While a file could be on disk as long as !os.IsNotExist(err), for the
		// purposes of repairing a file is only considered on disk if it can be
		// accessed without error. If there is an error accessing the file then
		// it is likely that we can not read the file in which case it can not
		// be used for repair.
		_, err := os.Stat(chunk.fileEntry.LocalPath())
		onDisk := err == nil
		repairable := chunk.health <= 1 || onDisk
		needsRepair := chunk.health >= RepairThreshold

		// Add chunk to list of incompleteChunks if it is incomplete and
		// repairable or if we are targeting stuck chunks
		if needsRepair && (repairable || target == targetStuckChunks) {
			incompleteChunks = append(incompleteChunks, chunk)
			continue
		}

		// If a chunk is not able to be repaired, mark it as stuck.
		if !repairable {
			r.log.Println("Marking chunk", chunk.id, "as stuck due to not being repairable")
			err = r.managedSetStuckAndClose(chunk, true)
			if err != nil {
				r.log.Debugln("WARN: unable to set chunk stuck status and close:", err)
			}
			continue
		}

		// Close entry of completed chunk
		err = r.managedSetStuckAndClose(chunk, false)
		if err != nil {
			r.log.Debugln("WARN: unable to set chunk stuck status and close:", err)
		}
	}
	return incompleteChunks
}

<<<<<<< HEAD
// managedBlockUntilSynced will block until the contractor is synced with the
// peer-to-peer network.
func (r *Renter) managedBlockUntilSynced() bool {
	select {
	case <-r.tg.StopChan():
		return false
	case <-r.hostContractor.Synced():
		return true
	}
=======
// managedAddChunksToHeap will add chunks to the upload heap one directory at a
// time until the directory heap is empty or the uploadheap is full. It does
// this by popping directories off the directory heap and adding the chunks from
// that directory to the upload heap. If the worst health directory found is
// sufficiently healthy then we return.
func (r *Renter) managedAddChunksToHeap(hosts map[string]struct{}) (map[modules.SiaPath]struct{}, error) {
	siaPaths := make(map[modules.SiaPath]struct{})
	prevHeapLen := r.uploadHeap.managedLen()
	// Loop until the upload heap has maxUploadHeapChunks in it or the directory
	// heap is empty
	for r.uploadHeap.managedLen() < maxUploadHeapChunks && r.directoryHeap.managedLen() > 0 {
		select {
		case <-r.tg.StopChan():
			return siaPaths, errors.New("renter shutdown before we could finish adding chunks to heap")
		default:
		}

		// Pop an explored directory off of the directory heap
		dir, err := r.managedNextExploredDirectory()
		if err != nil {
			r.log.Println("WARN: error getting explored directory:", err)
			// Reset the directory heap to try and help address the error
			r.directoryHeap.managedReset()
			return siaPaths, err
		}

		// Sanity Check if directory was returned
		if dir == nil {
			r.log.Debugln("no more chunks added to the upload heap because there are no more directories")
			return siaPaths, nil
		}

		// Grab health and siaPath of the directory
		dir.mu.Lock()
		dirHealth := dir.health
		dirSiaPath := dir.siaPath
		dir.mu.Unlock()

		// If the directory that was just popped is healthy then return
		if dirHealth < RepairThreshold {
			r.log.Debugln("no more chunks added to the upload heap because directory popped is healthy")
			return siaPaths, nil
		}

		// Add chunks from the directory to the uploadHeap.
		r.managedBuildChunkHeap(dirSiaPath, hosts, targetUnstuckChunks)

		// Check to see if we are still adding chunks
		heapLen := r.uploadHeap.managedLen()
		if heapLen == prevHeapLen {
			// No more chunks added to the uploadHeap from the worst health
			// directory. This means that the worse health chunks are already in
			// the heap or are currently being repaired, so return. This can be
			// the case in new uploads or repair loop iterations triggered from
			// bubble
			r.log.Debugln("no more chunks added to the upload heap")
			return siaPaths, nil
		}
		chunksAdded := heapLen - prevHeapLen
		prevHeapLen = heapLen

		// Since we added chunks from this directory, track the siaPath
		//
		// NOTE: we only want to remember each siaPath once which is why we use
		// a map. We Don't check if the siaPath is already in the map because
		// another thread could have added the directory back to the heap after
		// we just popped it off. This is the case for new uploads.
		siaPaths[dirSiaPath] = struct{}{}
		r.log.Println("Added", chunksAdded, "chunks from", dirSiaPath, "to the upload heap")
	}

	return siaPaths, nil
>>>>>>> e46196f4
}

// managedBuildAndPushRandomChunk randomly selects a file and builds the
// unfinished chunks, then randomly adds chunksToAdd chunks to the upload heap
func (r *Renter) managedBuildAndPushRandomChunk(files []*siafile.SiaFileSetEntry, chunksToAdd int, hosts map[string]struct{}, target repairTarget, offline, goodForRenew map[string]bool) {
	// Sanity check that there are files
	if len(files) == 0 {
		return
	}

	// Create random indices for files
	p := fastrand.Perm(len(files))
	for i := 0; i < chunksToAdd && i < len(files); i++ {
		// Grab random file
		file := files[p[i]]

		// Build the unfinished stuck chunks from the file
		unfinishedUploadChunks := r.managedBuildUnfinishedChunks(file, hosts, target, offline, goodForRenew)

		// Sanity check that there are stuck chunks
		if len(unfinishedUploadChunks) == 0 {
			continue
		}

		// Add random stuck chunks to the upload heap and set its stuckRepair field
		// to true
		randChunkIndex := fastrand.Intn(len(unfinishedUploadChunks))
		randChunk := unfinishedUploadChunks[randChunkIndex]
		randChunk.stuckRepair = true
		if !r.uploadHeap.managedPush(randChunk) {
			// Chunk wasn't added to the heap. Close the file
			r.log.Debugln("WARN: stuck chunk", randChunk.id, "wasn't added to heap")
			err := randChunk.fileEntry.Close()
			if err != nil {
				r.log.Println("WARN: unable to close file:", err)
			}
		}
		unfinishedUploadChunks = append(unfinishedUploadChunks[:randChunkIndex], unfinishedUploadChunks[randChunkIndex+1:]...)
		// Close the unused unfinishedUploadChunks
		for _, chunk := range unfinishedUploadChunks {
			err := chunk.fileEntry.Close()
			if err != nil {
				r.log.Println("WARN: unable to close file:", err)
			}
		}
	}
	return
}

// managedBuildAndPushChunks builds the unfinished upload chunks and adds them
// to the upload heap
//
// NOTE: the files submitted to this function should all be from the same
// directory
func (r *Renter) managedBuildAndPushChunks(files []*siafile.SiaFileSetEntry, hosts map[string]struct{}, target repairTarget, offline, goodForRenew map[string]bool) {
	// Sanity check that at least one file was provided
	if len(files) == 0 {
		build.Critical("managedBuildAndPushChunks called without providing any files")
		return
	}

	// Loop through the whole set of files and get a list of chunks and build a
	// temporary heap
	var unfinishedChunkHeap uploadChunkHeap
	var worstIgnoredHealth float64
	dirHeapHealth := r.directoryHeap.managedPeekHealth()
	for _, file := range files {
		// For normal repairs check if file is a worse health than the directory
		// heap
		fileHealth := file.Metadata().CachedHealth
		if fileHealth < dirHeapHealth && target == targetUnstuckChunks {
			worstIgnoredHealth = math.Max(worstIgnoredHealth, fileHealth)
			continue
		}

		// Build unfinished chunks from file and add them to the temp heap if
		// they are a worse health than the directory heap
		unfinishedUploadChunks := r.managedBuildUnfinishedChunks(file, hosts, target, offline, goodForRenew)
		for i := 0; i < len(unfinishedUploadChunks); i++ {
			chunk := unfinishedUploadChunks[i]
			// Check to see the chunk is already in the upload heap
			if r.uploadHeap.managedExists(chunk.id) {
				// Close the file entry
				err := chunk.fileEntry.Close()
				if err != nil {
					r.log.Println("WARN: unable to close file:", err)
				}
				// Since the chunk is already in the heap we do not need to
				// track the health of the chunk
				continue
			}

			// For normal repairs check if chunk has a worse health than the
			// directory heap
			if chunk.health < dirHeapHealth && target == targetUnstuckChunks {
				// Track the health
				worstIgnoredHealth = math.Max(worstIgnoredHealth, chunk.health)
				// Close the file entry
				err := chunk.fileEntry.Close()
				if err != nil {
					r.log.Println("WARN: unable to close file:", err)
				}
				continue
			}

			// Add chunk to temp heap
			heap.Push(&unfinishedChunkHeap, chunk)

			// Check if temp heap is growing too large. We want to restrict it
			// to twice the size of the max upload heap size. This restriction
			// should be applied to all repairs to prevent excessive memory
			// usage.
			if len(unfinishedChunkHeap) < maxUploadHeapChunks*2 {
				continue
			}

			// Pop of the worst half of the heap
			var chunksToKeep []*unfinishedUploadChunk
			for len(unfinishedChunkHeap) > maxUploadHeapChunks {
				chunksToKeep = append(chunksToKeep, heap.Pop(&unfinishedChunkHeap).(*unfinishedUploadChunk))
			}

			// Check health of next chunk
			chunk = heap.Pop(&unfinishedChunkHeap).(*unfinishedUploadChunk)
			worstIgnoredHealth = math.Max(worstIgnoredHealth, chunk.health)
			// Close the file entry
			err := chunk.fileEntry.Close()
			if err != nil {
				r.log.Println("WARN: unable to close file:", err)
			}

			// Reset temp heap to release memory
			err = unfinishedChunkHeap.reset()
			if err != nil {
				r.log.Println("WARN: error resetting the temporary upload heap:", err)
			}

			// Add worst chunks back to heap
			for _, chunk := range chunksToKeep {
				heap.Push(&unfinishedChunkHeap, chunk)
			}

			// Make sure chunksToKeep is zeroed out in memory
			chunksToKeep = []*unfinishedUploadChunk{}
		}
	}

	// We now have a temporary heap of the worst chunks in the directory that
	// are also worse than any other chunk in the directory heap. Now we try and
	// add as many chunks as we can to the uploadHeap
	for len(unfinishedChunkHeap) > 0 && (r.uploadHeap.managedLen() < maxUploadHeapChunks || target == targetBackupChunks) {
		// Add chunk to the uploadHeap
		chunk := heap.Pop(&unfinishedChunkHeap).(*unfinishedUploadChunk)
		if !r.uploadHeap.managedPush(chunk) {
			// We don't track the health of this chunk since the only reason it
			// wouldn't be added to the heap is if it is already in the heap or
			// is currently being repaired. Close the file.
			err := chunk.fileEntry.Close()
			if err != nil {
				r.log.Println("WARN: unable to close file:", err)
			}
		}
	}

	// Check if there are still chunks left in the temp heap. If so check the
	// health of the next chunk
	if len(unfinishedChunkHeap) > 0 {
		chunk := heap.Pop(&unfinishedChunkHeap).(*unfinishedUploadChunk)
		worstIgnoredHealth = math.Max(worstIgnoredHealth, chunk.health)
		// Close the chunk's file
		err := chunk.fileEntry.Close()
		if err != nil {
			r.log.Println("WARN: unable to close file:", err)
		}
	}

	// We are done with the temporary heap so reset it to help release the
	// memory
	err := unfinishedChunkHeap.reset()
	if err != nil {
		r.log.Println("WARN: error resetting the temporary upload heap:", err)
	}

	// Check if we were adding backup chunks, if so return here as backups are
	// not added to the directory heap
	if target == targetBackupChunks {
		return
	}

	// Check if we should add the directory back to the directory heap
	if worstIgnoredHealth < RepairThreshold {
		return
	}

	// All files submitted are from the same directory so use the first one to
	// get the directory siapath
	dirSiaPath, err := r.staticFileSet.SiaPath(files[0]).Dir()
	if err != nil {
		r.log.Println("WARN: unable to get directory SiaPath and add directory back to directory heap:", err)
		return
	}

	// Since directory is being added back as explored we only need to set the
	// health as that is what will be used for sorting in the directory heap.
	//
	// The aggregate health is set to 'worstIgnoredHealth' as well. In the event
	// that the directory gets added as unexplored because another copy of the
	// unexplored directory exists on the directory heap, we need to make sure
	// that the worst known health is represented in the aggregate value.
	d := &directory{
		aggregateHealth: worstIgnoredHealth,
		health:          worstIgnoredHealth,
		explored:        true,
		siaPath:         dirSiaPath,
	}
	// Add the directory to the heap. If there is a conflict because the
	// directory is already in the heap (for example, added by another thread or
	// process), then the worst of the values between this dir and the one
	// that's already in the dir will be used, to ensure that the repair loop
	// will prioritize all bad value files.
	r.directoryHeap.managedPush(d)
}

// managedBuildChunkHeap will iterate through all of the files in the renter and
// construct a chunk heap.
//
// TODO: accept an input to indicate how much room is in the heap
//
// TODO: Explore whether there is a way to perform the task below without
// opening a full file entry for each file in the directory.
func (r *Renter) managedBuildChunkHeap(dirSiaPath modules.SiaPath, hosts map[string]struct{}, target repairTarget) {
	// Get Directory files
	var fileinfos []os.FileInfo
	var err error
	if target == targetBackupChunks {
		fileinfos, err = ioutil.ReadDir(dirSiaPath.SiaDirSysPath(r.staticBackupsDir))
	} else {
		fileinfos, err = ioutil.ReadDir(dirSiaPath.SiaDirSysPath(r.staticFilesDir))
	}
	if err != nil {
		r.log.Println("WARN: could not read directory:", err)
		return
	}
	// Build files from fileinfos
	var files []*siafile.SiaFileSetEntry
	for _, fi := range fileinfos {
		// skip sub directories and non siafiles
		ext := filepath.Ext(fi.Name())
		if fi.IsDir() || ext != modules.SiaFileExtension {
			continue
		}

		// Open SiaFile
		siaPath, err := dirSiaPath.Join(strings.TrimSuffix(fi.Name(), ext))
		if err != nil {
			r.log.Println("WARN: could not create siaPath:", err)
			continue
		}
		var file *siafile.SiaFileSetEntry
		if target == targetBackupChunks {
			file, err = r.staticBackupFileSet.Open(siaPath)
		} else {
			file, err = r.staticFileSet.Open(siaPath)
		}
		if err != nil {
			r.log.Println("WARN: could not open siafile:", err)
			continue
		}

		// For stuck chunk repairs, check to see if file has stuck chunks
		if target == targetStuckChunks && file.NumStuckChunks() == 0 {
			// Close unneeded files
			err := file.Close()
			if err != nil {
				r.log.Println("WARN: Could not close file:", err)
			}
			continue
		}
		// For normal repairs, ignore files that don't have any unstuck chunks
		// or are healthy.
		//
		// We can used the cached value of health because it is updated during
		// bubble. Since the repair loop operates off of the metadata
		// information updated by bubble this cached health is accurate enough
		// to use in order to determine if a file has any chunks that need
		// repair
		ignore := file.NumChunks() == file.NumStuckChunks() || file.Metadata().CachedHealth < RepairThreshold
		if target == targetUnstuckChunks && ignore {
			err := file.Close()
			if err != nil {
				r.log.Println("WARN: Could not close file:", err)
			}
			continue
		}

		files = append(files, file)
	}

	// Check if any files were selected from directory
	if len(files) == 0 {
		r.log.Debugln("No files pulled from `", dirSiaPath, "` to build the repair heap")
		return
	}

	// If there are more files than there is room in the heap, sort the files by
	// health and only use the required number of files to build the heap. In
	// the absolute worst case, each file will be only contributing one chunk to
	// the heap, so this shortcut will not be missing any important chunks. This
	// shortcut will also not be used for directories that have fewer than
	// 'maxUploadHeapChunks' files in them, minimzing the impact of this code in
	// the typical case.
	//
	// This check only applies to normal repairs. Stuck repairs have their own
	// way of managing the number of chunks added to the heap and backup chunks
	// should always be added.
	//
	// v1.4.1 Benchmark: on a computer with an SSD, the time to sort 6,000 files
	// is less than 50 milliseconds, while the time to process 250 files with 40
	// chunks each using 'managedBuildAndPushChunks' is several seconds. Even in
	// the worst case, where we are sorting 251 files with 1 chunk each, there
	// is not much slowdown compared to skipping the sort, because the sort is
	// so fast.
	if len(files) > maxUploadHeapChunks && target == targetUnstuckChunks {
		// Sort so that the highest health chunks will be first in the array.
		// Higher health values equal worse health for the file, and we want to
		// focus on the worst files.
		sort.Slice(files, func(i, j int) bool {
			return files[i].Metadata().CachedHealth > files[j].Metadata().CachedHealth
		})
		for i := maxUploadHeapChunks; i < len(files); i++ {
			err := files[i].Close()
			if err != nil {
				r.log.Println("WARN: Could not close file:", err)
			}
		}
		files = files[:maxUploadHeapChunks]
	}

	// Build the unfinished upload chunks and add them to the upload heap
	offline, goodForRenew, _ := r.managedContractUtilityMaps()
	switch target {
	case targetBackupChunks:
		r.log.Debugln("Attempting to add backup chunks to heap")
		r.managedBuildAndPushChunks(files, hosts, target, offline, goodForRenew)
	case targetStuckChunks:
		r.log.Debugln("Attempting to add stuck chunk to heap")
		r.managedBuildAndPushRandomChunk(files, maxStuckChunksInHeap, hosts, target, offline, goodForRenew)
	case targetUnstuckChunks:
		r.log.Debugln("Attempting to add chunks to heap")
		r.managedBuildAndPushChunks(files, hosts, target, offline, goodForRenew)
	default:
		r.log.Println("WARN: repair target not recognized", target)
	}

	// Close all files
	for _, file := range files {
		err := file.Close()
		if err != nil {
			r.log.Println("WARN: Could not close file:", err)
		}
	}
}

// managedPrepareNextChunk takes the next chunk from the chunk heap and prepares
// it for upload. Preparation includes blocking until enough memory is
// available, fetching the logical data for the chunk (either from the disk or
// from the network), erasure coding the logical data into the physical data,
// and then finally passing the work onto the workers.
func (r *Renter) managedPrepareNextChunk(uuc *unfinishedUploadChunk, hosts map[string]struct{}) error {
	// Grab the next chunk, loop until we have enough memory, update the amount
	// of memory available, and then spin up a thread to asynchronously handle
	// the rest of the chunk tasks.
	if !r.memoryManager.Request(uuc.memoryNeeded, memoryPriorityLow) {
		return errors.New("couldn't request memory")
	}
	// Fetch the chunk in a separate goroutine, as it can take a long time and
	// does not need to bottleneck the repair loop.
	go r.threadedFetchAndRepairChunk(uuc)
	return nil
}

// managedRefreshHostsAndWorkers will reset the set of hosts and the set of
// workers for the renter.
//
// TODO: This function can be removed entirely if the worker pool is made to
// keep a list of hosts. Then instead of passing around the hosts as a parameter
// the cached value in the worker pool can be used instead. Using the cached
// value in the worker pool is more accurate anyway because the hosts field will
// match the set of workers that we have. Doing it the current way means there
// can be drift between the set of workers and the set of hosts we are using to
// build out the chunk heap.
func (r *Renter) managedRefreshHostsAndWorkers() map[string]struct{} {
	// Grab the current set of contracts and use them to build a list of hosts
	// that are currently active. The hosts are assembled into a map where the
	// key is the String() representation of the host's SiaPublicKey.
	//
	// TODO / NOTE: This code can be removed once files store the HostPubKey
	// of the hosts they are using, instead of just the FileContractID.
	currentContracts := r.hostContractor.Contracts()
	hosts := make(map[string]struct{})
	for _, contract := range currentContracts {
		hosts[contract.HostPublicKey.String()] = struct{}{}
	}
	// Refresh the worker pool as well.
	r.staticWorkerPool.callUpdate()
	return hosts
}

// managedRepairLoop works through the uploadheap repairing chunks. The repair
// loop will continue until the renter stops, there are no more chunks, or the
// number of chunks in the uploadheap has dropped below the minUploadHeapSize
func (r *Renter) managedRepairLoop(hosts map[string]struct{}) error {
	// smallRepair indicates whether or not the repair loop should process all
	// of the chunks in the heap instead of just processing down to the minimum
	// heap size. We want to process all of the chunks if the rest of the
	// directory heap is in good health and there are no more chunks that could
	// be added to the heap.
	smallRepair := r.directoryHeap.managedPeekHealth() < RepairThreshold

	// Limit the amount of time spent in each iteration of the repair loop so
	// that changes to the directory heap take effect sooner rather than later.
	repairBreakTime := time.Now().Add(maxRepairLoopTime)

	// Work through the heap repairing chunks until heap is empty for
	// smallRepairs or heap drops below minUploadHeapSize for larger repairs, or
	// until the total amount of time spent in one repair iteration has elapsed.
	for r.uploadHeap.managedLen() >= minUploadHeapSize || smallRepair || time.Now().After(repairBreakTime) {
		select {
		case <-r.tg.StopChan():
			// Return if the renter has shut down.
			return errors.New("Repair loop interrupted because renter is shutting down")
		default:
		}

		// Return if the renter is not online.
		if !r.g.Online() {
			return errors.New("repair loop returned early due to the renter been offline")
		}

		// Check if there is work by trying to pop off the next chunk from the
		// heap.
		nextChunk := r.uploadHeap.managedPop()
		if nextChunk == nil {
			// The heap is empty so reset it to free memory and return.
			r.uploadHeap.managedReset()
			return nil
		}

		// Make sure we have enough workers for this chunk to reach minimum
		// redundancy.
		r.staticWorkerPool.mu.RLock()
		availableWorkers := len(r.staticWorkerPool.workers)
		r.staticWorkerPool.mu.RUnlock()
		if availableWorkers < nextChunk.minimumPieces {
			// If the chunk is not stuck, check whether there are enough hosts
			// in the allowance to support the chunk.
			if !nextChunk.stuck {
				// There are not enough available workers for the chunk to reach
				// minimum redundancy. Check if the allowance has enough hosts
				// for the chunk to reach minimum redundancy
				allowance := r.hostContractor.Allowance()
				if allowance.Hosts < uint64(nextChunk.minimumPieces) {
					// There are not enough hosts in the allowance for this
					// chunk to reach minimum redundancy. Log an error, set the
					// chunk as stuck, and close the file
					r.log.Printf("WARN: allownace had insufficient hosts for chunk to reach minimum redundancy, have %v need %v for chunk %v", allowance.Hosts, nextChunk.minimumPieces, nextChunk.id)
					err := nextChunk.fileEntry.SetStuck(nextChunk.index, true)
					if err != nil {
						r.log.Debugln("WARN: unable to mark chunk as stuck:", err, nextChunk.id)
					}
				}
			}

			// There are enough hosts set in the allowance so this is a
			// temporary issue with available workers, just ignore the chunk
			// for now and close the file
			err := nextChunk.fileEntry.Close()
			if err != nil {
				r.log.Debugln("WARN: unable to close file:", err, nextChunk.fileEntry.SiaFilePath())
			}
			// Remove the chunk from the repairingChunks map
			r.uploadHeap.managedMarkRepairDone(nextChunk.id)
			continue
		}

		// Perform the work. managedPrepareNextChunk will block until
		// enough memory is available to perform the work, slowing this
		// thread down to using only the resources that are available.
		err := r.managedPrepareNextChunk(nextChunk, hosts)
		if err != nil {
			// An error was return which means the renter was unable to allocate
			// memory for the repair. Since that is not an issue with the file
			// we will just close the chunk file entry instead of marking it as
			// stuck
			r.log.Debugln("WARN: unable to prepare next chunk without issues", err, nextChunk.id)
			err = nextChunk.fileEntry.Close()
			if err != nil {
				r.log.Debugln("WARN: unable to close file:", err, nextChunk.fileEntry.SiaFilePath())
			}
			// Remove the chunk from the repairingChunks map
			r.uploadHeap.managedMarkRepairDone(nextChunk.id)
			continue
		}
	}
	return nil
}

// threadedUploadAndRepair is a background thread that maintains a queue of
// chunks to repair. This thread attempts to prioritize repairing files and
// chunks with the lowest health, and attempts to keep heavy throughput
// sustained for data upload as long as there is at least one chunk in need of
// upload or repair.
func (r *Renter) threadedUploadAndRepair() {
	err := r.tg.Add()
	if err != nil {
		return
	}
	defer r.tg.Done()

	// Perpetual loop to scan for more files and add chunks to the uploadheap.
	// The loop assumes that the heap has already been initialized (either at
	// startup, or after sleeping) and does checks to see whether there is any
	// work required. If there is not any work required, the loop will sleep
	// until woken up. If there is work required, the loop will begin to process
	// the chunks and directories in the repair heaps.
	//
	// After 'repairLoopResetFrequency', the repair loop will be reset. This
	// adds a layer of robustness in case the repair loop gets stuck or can't
	// work through the full heap quickly because the user keeps uploading new
	// files and keeping a minimum number of chunks in the repair heap.
	resetTime := time.Now().Add(repairLoopResetFrequency)
	for {
		// Return if the renter has shut down.
		select {
		case <-r.tg.StopChan():
			return
		default:
		}

		// Wait until the contractor is synced.
		if !r.managedBlockUntilSynced() {
			// The renter shut down before the contract was synced.
			return
		}

		// Wait until the renter is online to proceed. This function will return
		// 'false' if the renter has shut down before being online.
		if !r.managedBlockUntilOnline() {
			return
		}
		// Refresh the worker set.
		hosts := r.managedRefreshHostsAndWorkers()

		// If enough time has elapsed to trigger a directory reset, reset the
		// directory.
		if time.Now().After(resetTime) {
			resetTime = time.Now().Add(repairLoopResetFrequency)
			r.directoryHeap.managedReset()
			err = r.managedPushUnexploredDirectory(modules.RootSiaPath())
			if err != nil {
				r.log.Println("WARN: error re-initializing the directory heap:", err)
			}
		}

		// Add any chunks from the backup heap that need to be repaired. This
		// needs to be handled separately because currently the filesystem for
		// storing system files and chunks such as those related to snapshot
		// backups is different from the siafileset that stores non-system files
		// and chunks.
		heapLen := r.uploadHeap.managedLen()
		r.managedBuildChunkHeap(modules.RootSiaPath(), hosts, targetBackupChunks)
		numBackupchunks := r.uploadHeap.managedLen() - heapLen
		if numBackupchunks > 0 {
			r.log.Println("Added", numBackupchunks, "backup chunks to the upload heap")
		}

		// Check if there is work to do. If the filesystem is healthy and the
		// heap is empty, there is no work to do and the thread should block
		// until there is work to do.
		if r.uploadHeap.managedLen() == 0 && r.directoryHeap.managedPeekHealth() < RepairThreshold {
			// TODO: This has a tiny window where it might be dumping out chunks
			// that need health, if the upload call is appending to the
			// directory heap because there is a new upload.
			//
			// I believe that a good fix for this would be to change the upload
			// heap so that it performs a rapid bubble before trying to insert
			// the chunks into the heap. Then, even if a reset is triggered,
			// because a rapid bubble has already completed updating the health
			// of the root dir, it will be considered fairly.
			r.directoryHeap.managedReset()

			// If the file system is healthy then block until there is a new
			// upload or there is a repair that is needed.
			select {
			case <-r.uploadHeap.newUploads:
				r.log.Debugln("repair loop triggered by new upload channel")
			case <-r.uploadHeap.repairNeeded:
				r.log.Debugln("repair loop triggered by repair needed channel")
			case <-r.tg.StopChan():
				return
			}

			err = r.managedPushUnexploredDirectory(modules.RootSiaPath())
			if err != nil {
				// If there is an error initializing the directory heap log
				// the error. We don't want to sleep here as we were trigger
				// to repair chunks so we don't want to delay the repair if
				// there are chunks in the upload heap already.
				r.log.Println("WARN: error re-initializing the directory heap:", err)
			}

			// Continue here to force the code to re-check for backups, to
			// re-block until it's online, and to refresh the worker pool.
			continue
		}

		// Add chunks to heap.
		dirSiaPaths := make(map[modules.SiaPath]struct{})
		dirSiaPaths, err = r.managedAddChunksToHeap(hosts)
		if err != nil {
			// Log the error but don't sleep as there are potentially chunks in
			// the heap from new uploads. If the heap is empty the next check
			// will catch that and handle it as an error
			r.log.Debugln("WARN: error adding chunks to the heap:", err)
		}

		// There are benign edge cases where the heap will be empty after chunks
		// have been added. For example, if a chunk has gotten more healthy
		// since the last health check due to one of its hosts coming back
		// online. In these cases, the best course of action is to proceed with
		// the repair and move on to the next directories in the directory heap.
		// The repair loop will return immediately if it is given little or no
		// work but it can see that there is more work that it could be given.

		r.log.Debugln("Executing an upload and repair cycle, uploadHeap has", r.uploadHeap.managedLen(), "chunks in it")
		err = r.managedRepairLoop(hosts)
		if err != nil {
			// If there was an error with the repair loop sleep for a little bit
			// and then try again. Here we do not skip to the next iteration as
			// we want to call bubble on the impacted directories
			r.log.Println("WARN: there was an error in the repair loop:", err)
			select {
			case <-time.After(uploadAndRepairErrorSleepDuration):
			case <-r.tg.StopChan():
				return
			}
		}

		// Call threadedBubbleMetadata to update the filesystem.
		for dirSiaPath := range dirSiaPaths {
			// We call bubble in a go routine so that it is not a bottle neck
			// for the repair loop iterations. This however can lead to some
			// additional unneeded cycles of the repair loop as a result of when
			// these bubbles reach root. This cycles however will be handled and
			// can be seen in the logs.
			go r.threadedBubbleMetadata(dirSiaPath)
		}
	}
}<|MERGE_RESOLUTION|>--- conflicted
+++ resolved
@@ -458,7 +458,6 @@
 	return incompleteChunks
 }
 
-<<<<<<< HEAD
 // managedBlockUntilSynced will block until the contractor is synced with the
 // peer-to-peer network.
 func (r *Renter) managedBlockUntilSynced() bool {
@@ -468,7 +467,8 @@
 	case <-r.hostContractor.Synced():
 		return true
 	}
-=======
+}
+
 // managedAddChunksToHeap will add chunks to the upload heap one directory at a
 // time until the directory heap is empty or the uploadheap is full. It does
 // this by popping directories off the directory heap and adding the chunks from
@@ -541,7 +541,6 @@
 	}
 
 	return siaPaths, nil
->>>>>>> e46196f4
 }
 
 // managedBuildAndPushRandomChunk randomly selects a file and builds the
