--- conflicted
+++ resolved
@@ -2,10 +2,7 @@
 
 import (
 	"fmt"
-<<<<<<< HEAD
-=======
-	"net"
->>>>>>> 513f9f7d
+
 	"sync"
 
 	"gitlab.com/NebulousLabs/Sia/crypto"
@@ -14,10 +11,8 @@
 	"gitlab.com/NebulousLabs/Sia/types"
 	"gitlab.com/NebulousLabs/errors"
 	"gitlab.com/NebulousLabs/fastrand"
-<<<<<<< HEAD
+
 	"gitlab.com/NebulousLabs/siamux"
-=======
->>>>>>> 513f9f7d
 )
 
 // TODO: try to load account from persistence
@@ -77,32 +72,11 @@
 	return types.ZeroCurrency
 }
 
-<<<<<<< HEAD
-=======
-// Balance returns the eventual account balance. This is calculated taking into
-// account pending spends and pending funds.
-func (a *account) Balance() types.Currency {
-	a.mu.Lock()
-	defer a.mu.Unlock()
-
-	total := a.balance.Add(a.pendingFunds)
-	var eventual types.Currency
-	if a.pendingSpends.Cmp(total) < 0 {
-		eventual = total.Sub(a.pendingSpends)
-	}
-	return eventual
-}
-
->>>>>>> 513f9f7d
 // ProvidePaymentForRPC is the implementation of the PaymentProvider interface.
 // The account can be used to pay for RPCs. Depending on which RPC, payment will
 // be made from an ephemeral account, or from a file contract. Typically, only
 // funding an ephemeral account is paid from a file contract.
-<<<<<<< HEAD
 func (a *account) ProvidePaymentForRPC(rpcID modules.RPCSpecifier, amount types.Currency, stream siamux.Stream, blockHeight types.BlockHeight) (payment types.Currency, err error) {
-=======
-func (a *account) ProvidePaymentForRPC(rpcID types.Specifier, amount types.Currency, stream net.Conn, blockHeight types.BlockHeight) (payment types.Currency, err error) {
->>>>>>> 513f9f7d
 	// Depending on the RPC we'll want to make payment from an ephemeral account
 	// or from a file contract. Typically, only funding the ephemeral account is
 	// paid from a file contract. All other RPCs are paid using an ephemeral
@@ -138,11 +112,7 @@
 // separate object that implements the PaymentProvider interface. This way the
 // account object can be used to handle PayByEphemeralAccount.
 func (a *account) paymentProvider() modules.PaymentProvider {
-<<<<<<< HEAD
 	return modules.PaymentProviderFunc(func(rpcID modules.RPCSpecifier, payment types.Currency, stream siamux.Stream, blockHeight types.BlockHeight) (types.Currency, error) {
-=======
-	return modules.PaymentProviderFunc(func(rpcID types.Specifier, payment types.Currency, stream net.Conn, blockHeight types.BlockHeight) (types.Currency, error) {
->>>>>>> 513f9f7d
 		// NOTE: we purposefully do not verify if the account has sufficient
 		// funds. Seeing as spends are a blocking action on the host, it is
 		// perfectly ok to trigger spends from an account with insufficient
@@ -158,26 +128,18 @@
 			Message:   msg,
 			Signature: sig,
 		}
-<<<<<<< HEAD
 		err := encoding.WriteObject(stream, pRequest)
 		if err != nil {
 			return types.ZeroCurrency, err
 		}
 		err = encoding.WriteObject(stream, pbcRequest)
-=======
-		_, err := stream.Write(encoding.MarshalAll(pRequest, pbcRequest))
->>>>>>> 513f9f7d
 		if err != nil {
 			return types.ZeroCurrency, err
 		}
 
 		// receive PayByEphemeralAccountResponse
 		var payByResponse modules.PayByEphemeralAccountResponse
-<<<<<<< HEAD
 		if err := encoding.ReadObject(stream, &payByResponse, uint64(modules.RPCMinLen)); err != nil {
-=======
-		if err := encoding.ReadObject(stream, payByResponse, uint64(modules.RPCMinLen)); err != nil {
->>>>>>> 513f9f7d
 			return types.ZeroCurrency, err
 		}
 
