--- conflicted
+++ resolved
@@ -522,12 +522,9 @@
 		// the host believes that we have more money than we believe that we
 		// have.
 		if !w.renter.deps.Disrupt("DisableCriticalOnMaxBalance") {
-<<<<<<< HEAD
-=======
 			// Log a critical as this is very unlikely to happen due to the
 			// order of events in the worker loop, seeing as we just synced our
 			// account balance with the host if that was necessary
->>>>>>> df8846bf
 			w.renter.log.Critical("worker account refill failed with a max balance - are the host max balance settings lower than the threshold balance?")
 		}
 		w.staticAccount.mu.Lock()
