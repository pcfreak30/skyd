package renter

import (
	"strings"
	"sync"
	"sync/atomic"
	"time"

	"gitlab.com/NebulousLabs/Sia/build"
	"gitlab.com/NebulousLabs/Sia/crypto"
	"gitlab.com/NebulousLabs/Sia/modules"
	"gitlab.com/NebulousLabs/Sia/types"

	"gitlab.com/NebulousLabs/errors"
	"gitlab.com/NebulousLabs/fastrand"
	"gitlab.com/NebulousLabs/siamux"
)

// withdrawalValidityPeriod defines the period (in blocks) a withdrawal message
// remains spendable after it has been created. Together with the current block
// height at time of creation, this period makes up the WithdrawalMessage's
// expiry height.
const withdrawalValidityPeriod = 6

var (
	// accountIdleCheckFrequency establishes how frequently the sync function
	// should check whether the worker is idle. A relatively high frequency is
	// okay, because this function only runs while the worker is frozen and
	// expecting to perform an expensive sync operation.
	accountIdleCheckFrequency = build.Select(build.Var{
		Dev:      time.Second * 4,
		Standard: time.Second * 5,
		Testing:  time.Second * 3,
	}).(time.Duration)

	// accountSyncRandWaitMilliseconds defines the number of random milliseconds
	// that are added to the wait time. Randomness is used to ensure that
	// workers are not all syncing at the same time - the sync operation freezes
	// workers. This number should be larger than the expected amount of time a
	// worker will be frozen multiplied by the total number of workers.
	accountSyncRandWaitMilliseconds = build.Select(build.Var{
		Dev:      int(1e3 * 60),          // 1 minute
		Standard: int(3 * 1e3 * 60 * 60), // 3 hours
		Testing:  int(1e3 * 15),          // 15 seconds - needs to be long even in testing
	}).(int)

	// accountSyncMinWaitTime defines the minimum amount of time that a worker
	// will wait between performing sync checks. This should be a large number,
	// on the order of the amount of time a worker is expected to be frozen
	// multiplied by the total number of workers.
	accountSyncMinWaitTime = build.Select(build.Var{
		Dev:      time.Minute,
		Standard: 60 * time.Minute, // 1 hour
		Testing:  10 * time.Second, // needs to be long even in testing
	}).(time.Duration)

	// accountIdleMaxWait defines the max amount of time that the worker will
	// wait to reach an idle state before firing a build.Critical and giving up
	// on becoming idle. Generally this will indicate that somewhere in the
	// worker code there is a job that is not timing out correctly.
	accountIdleMaxWait = build.Select(build.Var{
		Dev:      10 * time.Minute,
		Standard: 40 * time.Minute,
		Testing:  20 * time.Second, // needs to be long even in testing
	}).(time.Duration)
)

type (
	// account represents a renter's ephemeral account on a host.
	account struct {
		// Information related to host communications.
		staticID        modules.AccountID
		staticHostKey   types.SiaPublicKey
		staticSecretKey crypto.SecretKey

		// Money has multiple states in an account, this is all the information
		// we need to understand the current state of the account's balance and
		// pending updates.
		balance            types.Currency
		negativeBalance    types.Currency
		pendingWithdrawals types.Currency
		pendingDeposits    types.Currency

		// Error handling and cooldown tracking.
		consecutiveFailures uint64
		cooldownUntil       time.Time
		recentErr           error

		// syncAt defines what time the renter should be syncing the account to
		// the host.
		syncAt time.Time

		// Variables to manage a race condition around account creation, where
		// the account must be available in the data structure before it has
		// been synced to disk successfully (to avoid holding a lock on the
		// account manager during a disk fsync). Anyone trying to use the
		// account will need to block on 'staticReady', and then after that is
		// closed needs to check the status of 'externActive', 'false'
		// indicating that account creation failed and the account was deleted.
		//
		// 'externActive' can be accessed freely once 'staticReady' has been
		// closed.
		staticReady  chan struct{}
		externActive bool

		// Utils. The offset refers to the offset within the file that the
		// account uses.
		mu           sync.Mutex
		staticFile   modules.File
		staticOffset int64
		staticRenter *Renter
	}
)

// ProvidePayment takes a stream and various payment details and handles the
// payment by sending and processing payment request and response objects.
// Returns an error in case of failure.
func (a *account) ProvidePayment(stream siamux.Stream, host types.SiaPublicKey, rpc types.Specifier, amount types.Currency, refundAccount modules.AccountID, blockHeight types.BlockHeight) error {
	if rpc == modules.RPCFundAccount && !refundAccount.IsZeroAccount() {
		return errors.New("Refund account is expected to be the zero account when funding an ephemeral account")
	}
	// NOTE: we purposefully do not verify if the account has sufficient funds.
	// Seeing as withdrawals are a blocking action on the host, it is perfectly
	// ok to trigger them from an account with insufficient balance.

	// create a withdrawal message
	msg := newWithdrawalMessage(a.staticID, amount, blockHeight)
	sig := crypto.SignHash(crypto.HashObject(msg), a.staticSecretKey)

	// send PaymentRequest
	err := modules.RPCWrite(stream, modules.PaymentRequest{Type: modules.PayByEphemeralAccount})
	if err != nil {
		return err
	}

	// send PayByEphemeralAccountRequest
	err = modules.RPCWrite(stream, modules.PayByEphemeralAccountRequest{
		Message:   msg,
		Signature: sig,
	})
	if err != nil {
		return err
	}
	return nil
}

// availableBalance returns the amount of money that is available to
// spend. It is calculated by taking into account pending spends and pending
// funds.
func (a *account) availableBalance() types.Currency {
	total := a.balance.Add(a.pendingDeposits)
	if total.Cmp(a.negativeBalance) <= 0 {
		return types.ZeroCurrency
	}
	total = total.Sub(a.negativeBalance)
	if a.pendingWithdrawals.Cmp(total) < 0 {
		return total.Sub(a.pendingWithdrawals)
	}
	return types.ZeroCurrency
}

// callNeedsToSync returns whether or not the account needs to sync to the host.
func (a *account) callNeedsToSync() bool {
	a.mu.Lock()
	defer a.mu.Unlock()
	return a.syncAt.Before(time.Now())
}

// callSetSyncAt will update the syncAt time for the account.
func (a *account) callSetSyncAt(newSyncAt time.Time) {
	a.mu.Lock()
	a.syncAt = newSyncAt
	a.mu.Unlock()
}

// managedAvailableBalance returns the amount of money that is available to
// spend. It is calculated by taking into account pending spends and pending
// funds.
func (a *account) managedAvailableBalance() types.Currency {
	a.mu.Lock()
	defer a.mu.Unlock()
	return a.availableBalance()
}

// managedMaxExpectedBalance returns the max amount of money that this
// account is expected to contain after the renter has shut down.
func (a *account) managedMaxExpectedBalance() types.Currency {
	a.mu.Lock()
	defer a.mu.Unlock()
	return a.maxExpectedBalance()
}

// maxExpectedBalance returns the max amount of money that this account is
// expected to contain after the renter has shut down.
func (a *account) maxExpectedBalance() types.Currency {
	// NOTE: negativeBalance will never be larger than the sum of the pending
	// deposits. If that does happen, this will build.Critical which indicates
	// that something is incorrect within the worker's internal accounting.
	return a.balance.Add(a.pendingDeposits).Sub(a.negativeBalance)
}

// managedMinExpectedBalance returns the min amount of money that this
// account is expected to contain after the renter has shut down.
func (a *account) managedMinExpectedBalance() types.Currency {
	a.mu.Lock()
	defer a.mu.Unlock()
	return a.minExpectedBalance()
}

// minExpectedBalance returns the min amount of money that this account is
// expected to contain after the renter has shut down.
func (a *account) minExpectedBalance() types.Currency {
	// subtract the negative balance
	balance := a.balance
	if balance.Cmp(a.negativeBalance) <= 0 {
		return types.ZeroCurrency
	}
	balance = balance.Sub(a.negativeBalance)

	// subtract all pending withdrawals
	if balance.Cmp(a.pendingWithdrawals) <= 0 {
		return types.ZeroCurrency
	}
	balance = balance.Sub(a.pendingWithdrawals)
	return balance
}

// managedCommitDeposit commits a pending deposit, either after success or
// failure. Depending on the outcome the given amount will be added to the
// balance or not. If the pending delta is zero, and we altered the account
// balance, we update the account.
func (a *account) managedCommitDeposit(amount types.Currency, success bool) {
	a.mu.Lock()
	defer a.mu.Unlock()

	// (no need to sanity check - the implementation of 'Sub' does this for us)
	a.pendingDeposits = a.pendingDeposits.Sub(amount)

	// reflect the successful deposit in the balance field
	if success {
		if amount.Cmp(a.negativeBalance) <= 0 {
			a.negativeBalance = a.negativeBalance.Sub(amount)
		} else {
			amount = amount.Sub(a.negativeBalance)
			a.negativeBalance = types.ZeroCurrency
			a.balance = a.balance.Add(amount)
		}
	}
}

// managedCommitWithdrawal commits a pending withdrawal, either after success or
// failure. Depending on the outcome the given amount will be deducted from the
// balance or not. If the pending delta is zero, and we altered the account
// balance, we update the account.
func (a *account) managedCommitWithdrawal(amount types.Currency, success bool) {
	a.mu.Lock()
	defer a.mu.Unlock()

	// (no need to sanity check - the implementation of 'Sub' does this for us)
	a.pendingWithdrawals = a.pendingWithdrawals.Sub(amount)

	// reflect the successful withdrawal in the balance field
	if success {
		if a.balance.Cmp(amount) >= 0 {
			a.balance = a.balance.Sub(amount)
		} else {
			amount = amount.Sub(a.balance)
			a.balance = types.ZeroCurrency
			a.negativeBalance = a.negativeBalance.Add(amount)
		}
	}
}

// managedOnCooldown returns true if the account is on cooldown and therefore
// unlikely to receive additional funding in the near future.
func (a *account) managedOnCooldown() bool {
	a.mu.Lock()
	defer a.mu.Unlock()
	return a.cooldownUntil.After(time.Now())
}

// managedResetBalance sets the given balance and resets the account's balance
// delta state variables. This happens when we have performanced a balance
// inquiry on the host and we decide to trust his version of the balance.
func (a *account) managedResetBalance(balance types.Currency) {
	a.mu.Lock()
	defer a.mu.Unlock()
	a.balance = balance
	a.pendingDeposits = types.ZeroCurrency
	a.pendingWithdrawals = types.ZeroCurrency
	a.negativeBalance = types.ZeroCurrency
}

// managedTrackDeposit keeps track of pending deposits by adding the given
// amount to the 'pendingDeposits' field.
func (a *account) managedTrackDeposit(amount types.Currency) {
	a.mu.Lock()
	defer a.mu.Unlock()
	a.pendingDeposits = a.pendingDeposits.Add(amount)
}

// managedTrackWithdrawal keeps track of pending withdrawals by adding the given
// amount to the 'pendingWithdrawals' field.
func (a *account) managedTrackWithdrawal(amount types.Currency) {
	a.mu.Lock()
	defer a.mu.Unlock()
	a.pendingWithdrawals = a.pendingWithdrawals.Add(amount)
}

// newWithdrawalMessage is a helper function that takes a set of parameters and
// a returns a new WithdrawalMessage.
func newWithdrawalMessage(id modules.AccountID, amount types.Currency, blockHeight types.BlockHeight) modules.WithdrawalMessage {
	expiry := blockHeight + withdrawalValidityPeriod
	var nonce [modules.WithdrawalNonceSize]byte
	fastrand.Read(nonce[:])
	return modules.WithdrawalMessage{
		Account: id,
		Expiry:  expiry,
		Amount:  amount,
		Nonce:   nonce,
	}
}

// managedAccountNeedsRefill will check whether the worker's account needs to be
// refilled. This function will return false if any conditions are met which
// are likely to prevent the refill from being successful.
func (w *worker) managedAccountNeedsRefill() bool {
	// Check if the host version is compatible with accounts.
	cache := w.staticCache()
	if build.VersionCmp(cache.staticHostVersion, minAsyncVersion) < 0 {
		return false
	}
	// Check if the price table is valid.
	if !w.staticPriceTable().staticValid() {
		return false
	}
	// Check if the account is synced.
	if w.managedNeedsToSyncAccountToHost() {
		return false
	}

	// Check if there is a cooldown in place, and check if the balance is low
	// enough to justify a refill.
	w.staticAccount.mu.Lock()
	cooldownUntil := w.staticAccount.cooldownUntil
	balance := w.staticAccount.availableBalance()
	w.staticAccount.mu.Unlock()
	if time.Now().Before(cooldownUntil) {
		return false
	}
	refillAt := w.staticBalanceTarget.Div64(2)
	if balance.Cmp(refillAt) >= 0 {
		return false
	}

	// A refill is needed.
	return true
}

// managedRefillAccount will refill the account if it needs to be refilled
func (w *worker) managedRefillAccount() {
	if w.renter.deps.Disrupt("DisableFunding") {
		return // don't refill account
	}
	// The account balance dropped to below half the balance target, refill. Use
	// the max expected balance when refilling to avoid exceeding any host
	// maximums.
	balance := w.staticAccount.managedMaxExpectedBalance()
	amount := w.staticBalanceTarget.Sub(balance)

	// We track that there is a deposit in progress. Because filling an account
	// is an interactive protocol with another machine, we are never sure of the
	// exact moment that the deposit has reached our account. Instead, we track
	// the deposit as a "maybe" until we know for sure that the deposit has
	// either reached the remote machine or failed.
	//
	// At the same time that we track the deposit, we defer a function to check
	// the error on the deposit
	w.staticAccount.managedTrackDeposit(amount)
	var err error
	defer func() {
		// If there was no error, the account should now be full, and will not
		// need to be refilled until the worker has spent up the funds in the
		// account.
		w.staticAccount.managedCommitDeposit(amount, err == nil)
		if err == nil {
			return
		}

		// If the error is not nil, increment the cooldown.
		w.staticAccount.mu.Lock()
		cd := cooldownUntil(w.staticAccount.consecutiveFailures)
		w.staticAccount.cooldownUntil = cd
		w.staticAccount.consecutiveFailures++
		w.staticAccount.recentErr = err
		w.staticAccount.mu.Unlock()

		// If the error could be caused by a revision number mismatch,
		// signal it by setting the flag.
		if errCausedByRevisionMismatch(err) {
			w.staticSetSuspectRevisionMismatch()
			w.staticWake()
		}

		// Have the threadgroup wake the worker when the account comes off of
		// cooldown.
		w.renter.tg.AfterFunc(cd.Sub(time.Now()), func() {
			w.staticWake()
		})
	}()

	// create a new stream
	var stream siamux.Stream
	stream, err = w.staticNewStream()
	if err != nil {
		err = errors.AddContext(err, "Unable to create a new stream")
		return
	}
	defer func() {
		closeErr := stream.Close()
		if closeErr != nil {
			w.renter.log.Println("ERROR: failed to close stream", closeErr)
		}
	}()

	// write the specifier
	err = modules.RPCWrite(stream, modules.RPCFundAccount)
	if err != nil {
		err = errors.AddContext(err, "could not write fund account specifier")
		return
	}

	// send price table uid
	pt := w.staticPriceTable().staticPriceTable
	err = modules.RPCWrite(stream, pt.UID)
	if err != nil {
		err = errors.AddContext(err, "could not write price table uid")
		return
	}

	// send fund account request
	err = modules.RPCWrite(stream, modules.FundAccountRequest{Account: w.staticAccount.staticID})
	if err != nil {
		err = errors.AddContext(err, "could not write the fund account request")
		return
	}

	// provide payment
	err = w.renter.hostContractor.ProvidePayment(stream, w.staticHostPubKey, modules.RPCFundAccount, amount.Add(pt.FundAccountCost), modules.ZeroAccountID, w.staticCache().staticBlockHeight)
	if err != nil && strings.Contains(err.Error(), "balance exceeded") {
		// The host reporting that the balance has been exceeded suggests that
		// the host believes that we have more money than we believe that we
		// have.
		w.renter.log.Critical("worker account refill failed with a max balance - are the host max balance settings lower than the threshold balance?")
		w.staticAccount.mu.Lock()
		w.staticAccount.syncAt = time.Time{}
		w.staticAccount.mu.Unlock()
	}
	if err != nil {
		err = errors.AddContext(err, "could not provide payment for the account")
		return
	}

	// receive FundAccountResponse. The response contains a receipt and a
	// signature, which is useful for places where accountability is required,
	// but no accountability is required in this case, so we ignore the
	// response.
	var resp modules.FundAccountResponse
	err = modules.RPCRead(stream, &resp)
	if err != nil {
		err = errors.AddContext(err, "could not read the account response")
	}

	// TODO: We need to parse the response and check for an error, such as
	// MaxBalanceExceeded. In the specific case of MaxBalanceExceeded, we need
	// to do a balance inquiry and check that the balance is actually high
	// enough.
	//
	// If we are stuck, and the host won't let us get to a good balance level,
	// we need to go on cooldown, this worker is no good. That will happen as
	// long as we return an error.
	//
	// If we are not stuck, and we have enough balance, we can set the error to
	// nil (to prevent entering cooldown) even though it technically failed,
	// because the failure does not indicate a problem.

	// Wake the worker so that any jobs potentially blocking on getting more
	// money in the account can be activated.
	w.staticWake()
	return
}

// externSyncAccountBalanceToHost is executed before the worker loop and
// corrects the account balance in case of an unclean renter shutdown. It does
// so by performing the AccountBalanceRPC and resetting the account to the
// balance communicated by the host. This only happens if our account balance is
// zero, which indicates an unclean shutdown.
//
// NOTE: it is important this function is only used when the worker has no
// in-progress jobs, neither serial nor async, to ensure the account balance
// sync does not leave the account in an undesired state. The worker should not
// be launching new jobs while this function is running. To achieve this, we
<<<<<<< HEAD
// ensure that this thread is only run from the priamry work loop, which is also
=======
// ensure that this thread is only run from the primary work loop, which is also
>>>>>>> 79fa78e7
// the only thread that is allowed to launch jobs. As long as this function is
// only called by that thread, and no other thread launches jobs, this function
// is threadsafe.
func (w *worker) externSyncAccountBalanceToHost() {
	// Spin/block until the worker has no jobs in motion. This should only be
	// called from the primary loop of the worker, meaning that no new jobs will
	// be launched while we spin.
	isIdle := func() bool {
		sls := w.staticLoopState
		a := atomic.LoadUint64(&sls.atomicSerialJobRunning) == 0
		b := atomic.LoadUint64(&sls.atomicAsyncJobsRunning) == 0
		return a && b
	}
	start := time.Now()
	for !isIdle() {
		if time.Since(start) > accountIdleMaxWait {
			w.renter.log.Critical("worker has taken more than 40 minutes to go idle")
			return
		}
		w.renter.tg.Sleep(accountIdleCheckFrequency)
	}
	// Do a check to ensure that the worker is still idle after the function is
	// complete. This should help to catch any situation where the worker is
	// spinning up new jobs, even though it is not supposed to be spinning up
	// newe jobs while it is performing the sync operation.
	defer func() {
		if !isIdle() {
			w.renter.log.Critical("worker appears to be spinning up new jobs during managedSyncAccountBalanceToHost")
		}
	}()

	// Sanity check the account's deltas are zero, indicating there are no
	// in-progress jobs
	w.staticAccount.mu.Lock()
	deltasAreZero := w.staticAccount.negativeBalance.IsZero() &&
		w.staticAccount.pendingDeposits.IsZero() &&
		w.staticAccount.pendingWithdrawals.IsZero()
	w.staticAccount.mu.Unlock()
	if !deltasAreZero {
		build.Critical("managedSyncAccountBalanceToHost is called on a worker with an account that has non-zero deltas, indicating in-progress jobs")
	}

	balance, err := w.staticHostAccountBalance()
	if err != nil {
		w.renter.log.Printf("ERROR: failed to check account balance on host %v failed, err: %v\n", w.staticHostPubKeyStr, err)
		return
	}

	// If our account balance is lower than the balance indicated by the host,
	// we want to sync our balance by resetting it.
	if w.staticAccount.managedAvailableBalance().Cmp(balance) < 0 {
		w.staticAccount.managedResetBalance(balance)
	}

	// Determine how long to wait before attempting to sync again, and then
	// update the syncAt time. There is significant randomness in the waiting
	// because syncing with the host requires freezing up the worker. We do not
	// want to freeze up a large number of workers at once, nor do we want to
	// freeze them frequently.
	waitTime := time.Duration(fastrand.Intn(accountSyncRandWaitMilliseconds)) * time.Millisecond
	waitTime += accountSyncMinWaitTime
	w.staticAccount.callSetSyncAt(time.Now().Add(waitTime))

	// TODO perform a thorough balance comparison to decide whether the drift in
	// the account balance is warranted. If not the host needs to be penalized
	// accordingly. Perform this check at startup and periodically.
}

// managedNeedsToSyncAccountToHost returns true if the renter needs to sync the
// account to the host.
func (w *worker) managedNeedsToSyncAccountToHost() bool {
	// There is no need to sync the account to the host if the worker does not
	// support RHP3.
	if build.VersionCmp(w.staticCache().staticHostVersion, minAsyncVersion) < 0 {
		return false
	}
	return w.staticAccount.callNeedsToSync()
}

// staticHostAccountBalance performs the AccountBalanceRPC on the host
func (w *worker) staticHostAccountBalance() (types.Currency, error) {
	// Sanity check - only one account balance check should be running at a
	// time.
	if !atomic.CompareAndSwapUint64(&w.atomicAccountBalanceCheckRunning, 0, 1) {
		w.renter.log.Critical("account balance is being checked in two threads concurrently")
	}
	defer atomic.StoreUint64(&w.atomicAccountBalanceCheckRunning, 0)

	// Get a stream.
	stream, err := w.staticNewStream()
	if err != nil {
		return types.ZeroCurrency, err
	}
	defer func() {
		if err := stream.Close(); err != nil {
			w.renter.log.Println("ERROR: failed to close stream", err)
		}
	}()

	// write the specifier
	err = modules.RPCWrite(stream, modules.RPCAccountBalance)
	if err != nil {
		return types.ZeroCurrency, err
	}

	// send price table uid
	pt := w.staticPriceTable().staticPriceTable
	err = modules.RPCWrite(stream, pt.UID)
	if err != nil {
		return types.ZeroCurrency, err
	}

	// provide payment
	err = w.renter.hostContractor.ProvidePayment(stream, w.staticHostPubKey, modules.RPCAccountBalance, pt.AccountBalanceCost, w.staticAccount.staticID, w.staticCache().staticBlockHeight)
	if err != nil {
		// If the error could be caused by a revision number mismatch,
		// signal it by setting the flag.
		if errCausedByRevisionMismatch(err) {
			w.staticSetSuspectRevisionMismatch()
			w.staticWake()
		}
		return types.ZeroCurrency, err
	}

	// prepare the request.
	abr := modules.AccountBalanceRequest{Account: w.staticAccount.staticID}
	err = modules.RPCWrite(stream, abr)
	if err != nil {
		return types.ZeroCurrency, err
	}

	// read the response
	var resp modules.AccountBalanceResponse
	err = modules.RPCRead(stream, &resp)
	if err != nil {
		return types.ZeroCurrency, err
	}
	return resp.Balance, nil
}<|MERGE_RESOLUTION|>--- conflicted
+++ resolved
@@ -500,11 +500,7 @@
 // in-progress jobs, neither serial nor async, to ensure the account balance
 // sync does not leave the account in an undesired state. The worker should not
 // be launching new jobs while this function is running. To achieve this, we
-<<<<<<< HEAD
-// ensure that this thread is only run from the priamry work loop, which is also
-=======
 // ensure that this thread is only run from the primary work loop, which is also
->>>>>>> 79fa78e7
 // the only thread that is allowed to launch jobs. As long as this function is
 // only called by that thread, and no other thread launches jobs, this function
 // is threadsafe.
