package renter

import (
	"fmt"
	"sync/atomic"
	"time"

	"gitlab.com/NebulousLabs/Sia/build"

	"gitlab.com/NebulousLabs/errors"
)

type (
	// workerLoopState tracks the state of the worker loop.
	workerLoopState struct {
		// Variables to count the number of jobs running. Note that these
		// variables can only be incremented in the primary work loop of the
		// worker, because there are blocking conditions within the primary work
		// loop that need to know only one thread is running at a time, and
<<<<<<< HEAD
		// safety is derived from knowing that know new threads are launching
		// while we are waiting for all existing threads to finish.
		//
		// These values can be decremented in a goroutine.
		atomicAsyncJobsRunning        uint64
		atomicSerialJobRunning        uint64
		atomicSuspectRevisionMismatch uint64 // used for fixing revision number mismatches
=======
		// safety is derived from knowing that no new threads are launching
		// while we are waiting for all existing threads to finish.
		//
		// These values can be decremented in a goroutine.
		atomicSerialJobRunning uint64
		atomicAsyncJobsRunning uint64
>>>>>>> 79fa78e7

		// Variables to track the total amount of async data outstanding. This
		// indicates the total amount of data that we expect to use from async
		// jobs that we have submitted for the worker.
		atomicReadDataOutstanding  uint64
		atomicWriteDataOutstanding uint64

		// The read data limit and the write data limit define how much work is
		// allowed to be outstanding before new jobs will be blocked from being
		// launched async.
		atomicReadDataLimit  uint64
		atomicWriteDataLimit uint64
	}
)

// staticSerialJobRunning indicates whether a serial job is currently running
// for the worker.
func (wls *workerLoopState) staticSerialJobRunning() bool {
	return atomic.LoadUint64(&wls.atomicSerialJobRunning) == 1
}

// staticFinishSerialJob will update the worker loop state to indicate that a
// serial job has completed.
func (wls *workerLoopState) staticFinishSerialJob() {
	atomic.StoreUint64(&wls.atomicSerialJobRunning, 0)
}

// externLaunchSerialJob will launch a serial job for the worker, ensuring that
// exclusivity is handled correctly.
//
// The 'extern' indicates that this function is only allowed to be called from
// 'threadedWorkLoop', and it is expected that only one instance of
// 'threadedWorkLoop' is ever created per-worker.
func (w *worker) externLaunchSerialJob(job func()) {
	// Sanity check - no other job should be running at this point.
	if atomic.LoadUint64(&w.staticLoopState.atomicSerialJobRunning) != 0 {
		w.renter.log.Critical("running a job when another job is already running")
	}

	// Mark that there is now a job running.
	atomic.StoreUint64(&w.staticLoopState.atomicSerialJobRunning, 1)
	fn := func() {
		// Execute the job in a goroutine.
		job()
		// After the job has executed, update to indicate that no serial job
		// is running.
		atomic.StoreUint64(&w.staticLoopState.atomicSerialJobRunning, 0)
		// After updating to indicate that no serial job is running, wake the
		// worker to check for a new serial job.
		w.staticWake()
	}
	err := w.renter.tg.Launch(fn)
	if err != nil {
		// Renter has closed, job will not be executed.
		atomic.StoreUint64(&w.staticLoopState.atomicSerialJobRunning, 0)
		return
	}
}

// externTryLaunchSerialJob will attempt to launch a serial job on the worker.
// Only one serial job is allowed to be running at a time (each serial job
// requires exclusive access to the worker's contract). If there is already a
// serial job running, nothing will happen.
//
// The 'extern' indicates that this function is only allowed to be called from
// 'threadedWorkLoop', and it is expected that only one instance of
// 'threadedWorkLoop' is ever created per-worker.
func (w *worker) externTryLaunchSerialJob() {
	// If there is already a serial job running, that job has exclusivity, do
	// nothing.
	if w.staticLoopState.staticSerialJobRunning() {
		return
	}

	// Perform a disrupt for testing. See the implementation in
	// workerloop_test.go for more info.
	if w.renter.deps.Disrupt("TestJobSerialExecution") {
		return
	}

	// Check every potential serial job that the worker may be required to
	// perform. This scheduling allows a flood of jobs earlier in the list to
	// starve out jobs later in the list. At some point we will probably
	// revisit this to try and address the starvation issue.
	if w.staticNeedsPriceTableUpdate() {
		w.externLaunchSerialJob(w.staticUpdatePriceTable)
		return
	}
	if w.managedAccountNeedsRefill() {
		w.externLaunchSerialJob(w.managedRefillAccount)
		return
	}
	if w.staticFetchBackupsJobQueue.managedHasJob() {
		w.externLaunchSerialJob(w.managedPerformFetchBackupsJob)
		return
	}
	job := w.staticJobUploadSnapshotQueue.callNext()
	if job != nil {
		w.externLaunchSerialJob(job.callExecute)
		return
	}
	if w.managedHasDownloadJob() {
		w.externLaunchSerialJob(w.managedPerformDownloadChunkJob)
		return
	}
	if w.managedHasUploadJob() {
		w.externLaunchSerialJob(w.managedPerformUploadChunkJob)
		return
	}
}

// externLaunchAsyncJob accepts a function to retrieve a job and then uses that
// to retrieve a job and launch it. The bandwidth consumption will be updated as
// the job starts and finishes.
func (w *worker) externLaunchAsyncJob(job workerJob) bool {
	// Add the resource requirements to the worker loop state. Also add this
	// thread to the number of jobs running.
	uploadBandwidth, downloadBandwidth := job.callExpectedBandwidth()
	atomic.AddUint64(&w.staticLoopState.atomicReadDataOutstanding, downloadBandwidth)
	atomic.AddUint64(&w.staticLoopState.atomicWriteDataOutstanding, uploadBandwidth)
	atomic.AddUint64(&w.staticLoopState.atomicAsyncJobsRunning, 1)
	fn := func() {
		job.callExecute()
		// Subtract the outstanding data now that the job is complete. Atomic
		// subtraction works by adding and using some bit tricks.
		atomic.AddUint64(&w.staticLoopState.atomicReadDataOutstanding, -downloadBandwidth)
		atomic.AddUint64(&w.staticLoopState.atomicWriteDataOutstanding, -uploadBandwidth)
		atomic.AddUint64(&w.staticLoopState.atomicAsyncJobsRunning, ^uint64(0)) // subtract 1
		// Wake the worker to run any additional async jobs that may have been
		// blocked / ignored because there was not enough bandwidth available.
		w.staticWake()
	}
	err := w.renter.tg.Launch(fn)
	if err != nil {
		// Renter has closed, but we want to represent that the work was
		// processed anyway - returning true indicates that the worker should
		// continue processing jobs.
		atomic.AddUint64(&w.staticLoopState.atomicReadDataOutstanding, -downloadBandwidth)
		atomic.AddUint64(&w.staticLoopState.atomicWriteDataOutstanding, -uploadBandwidth)
		return true
	}
	return true
}

// externTryLaunchAsyncJob will look at the async jobs which are in the worker
// queue and attempt to launch any that are ready. The job launcher will fail if
// the price table is out of date or if the worker account is empty.
//
// The job launcher will also fail if the worker has too much work in jobs
// already queued. Every time a job is launched, a bandwidth estimate is made.
// The worker will not allow more than a certain amount of bandwidth to be
// queued at once to prevent jobs from being spread too thin and sharing too
// much bandwidth.
func (w *worker) externTryLaunchAsyncJob() bool {
	// Verify that the worker has not reached its limits for doing multiple
	// jobs at once.
	readLimit := atomic.LoadUint64(&w.staticLoopState.atomicReadDataLimit)
	writeLimit := atomic.LoadUint64(&w.staticLoopState.atomicWriteDataLimit)
	readOutstanding := atomic.LoadUint64(&w.staticLoopState.atomicReadDataOutstanding)
	writeOutstanding := atomic.LoadUint64(&w.staticLoopState.atomicWriteDataOutstanding)
	if readOutstanding > readLimit || writeOutstanding > writeLimit {
		// Worker does not need to discard jobs, it is making progress, it's
		// just not launching any new jobs until its current jobs finish up.
		return false
	}

	// Perform a disrupt for testing. This is some code that ensures async job
	// launches are controlled correctly. The disrupt operates on a mock worker,
	// so it needs to happen after the ratelimit checks but before the cache,
	// price table, and account checks.
	if w.renter.deps.Disrupt("TestAsyncJobLaunches") {
		return true
	}

	// Hosts that do not support the async protocol cannot do async jobs.
	cache := w.staticCache()
	if build.VersionCmp(cache.staticHostVersion, minAsyncVersion) < 0 {
		w.managedDiscardAsyncJobs(errors.New("host version does not support async jobs"))
		return false
	}

	// A valid price table is required to perform async tasks.
	if !w.staticPriceTable().staticValid() {
		wpt := w.staticPriceTable()
		fmt.Println("price table has expired:", wpt.staticConsecutiveFailures, time.Since(wpt.staticUpdateTime), time.Until(wpt.staticExpiryTime), wpt.staticRecentErr)
		w.managedDiscardAsyncJobs(errors.New("price table with host is no longer valid"))
		return false
	}

	// If the account is on cooldown, drop all async jobs.
	if w.staticAccount.managedOnCooldown() {
		wsa := w.staticAccount
		wsa.mu.Lock()
		fmt.Println("worker account is on cooldown:", wsa.consecutiveFailures, time.Until(wsa.cooldownUntil), wsa.recentErr)
		wsa.mu.Unlock()
		w.managedDiscardAsyncJobs(errors.New("the worker account is on cooldown"))
		return false
	}

	// Check every potential async job that can be launched.
	job := w.staticJobHasSectorQueue.callNext()
	if job != nil {
		w.externLaunchAsyncJob(job)
		return true
	}
	job = w.staticJobReadQueue.callNext()
	if job != nil {
		w.externLaunchAsyncJob(job)
		return true
	}
	return false
}

// managedBlockUntilReady will block until the worker has internet connectivity.
// 'false' will be returned if a kill signal is received or if the renter is
// shut down before internet connectivity is restored. 'true' will be returned
// if internet connectivity is successfully restored.
func (w *worker) managedBlockUntilReady() bool {
	// Check internet connectivity. If the worker does not have internet
	// connectivity, block until connectivity is restored.
	for !w.renter.g.Online() {
		select {
		case <-w.renter.tg.StopChan():
			return false
		case <-w.killChan:
			return false
		case <-time.After(offlineCheckFrequency):
		}
	}
	return true
}

// managedDiscardAsyncJobs will drop all of the worker's async jobs because the
// worker has not met sufficient conditions to retain async jobs.
func (w *worker) managedDiscardAsyncJobs(err error) {
	w.staticJobHasSectorQueue.callDiscardAll(err)
	w.staticJobReadQueue.callDiscardAll(err)
}

// threadedWorkLoop is a perpetual loop run by the worker that accepts new jobs
// and performs them. Work is divided into two types of work, serial work and
// async work. Serial work requires exclusive access to the worker's contract,
// meaning that only one of these tasks can be performed at a time.  Async work
// can be performed with high parallelism.
func (w *worker) threadedWorkLoop() {
	// Upon shutdown, release all jobs.
	defer w.managedKillUploading()
	defer w.managedKillDownloading()
	defer w.managedKillFetchBackupsJobs()
	defer w.staticJobHasSectorQueue.callKill()
	defer w.staticJobReadQueue.callKill()
	defer w.staticJobUploadSnapshotQueue.callKill()

	if build.VersionCmp(w.staticCache().staticHostVersion, minAsyncVersion) >= 0 {
		// Ensure the renter's revision number of the underlying file contract
		// is in sync with the host's revision number. This check must happen at
		// the top as consecutive checks make use of the file contract for
		// payment.
		w.externTryFixRevisionMismatch()

		// The worker cannot execute any async tasks unless the price table of
		// the host is known, the balance of the worker account is known, and
		// the account has sufficient funds in it. This update is done as a
		// blocking update to ensure nothing else runs until the price table is
		// available.
		w.staticUpdatePriceTable()

		// Perform a balance check on the host and sync it to his version if
		// necessary. This avoids running into MaxBalanceExceeded errors upon
		// refill after an unclean shutdown.
		w.externSyncAccountBalanceToHost()

		// This update is done as a blocking update to ensure nothing else runs
		// until the account has filled.
		if w.managedAccountNeedsRefill() {
			w.managedRefillAccount()
		}
	}

	// The worker will continuously perform jobs in a loop.
	for {
		// There are certain conditions under which the worker should either
		// block or exit. This function will block until those conditions are
		// met, returning 'true' when the worker can proceed and 'false' if the
		// worker should exit.
		if !w.managedBlockUntilReady() {
			return
		}

		// Update the worker cache object, note that we do this after trying to
		// sync the revision as that might influence the contract, which is used
		// to build the cache object.
		w.staticTryUpdateCache()

<<<<<<< HEAD
		// Try and fix a revision number mismatch if the flag is set. This will
		// be the case if other processes errored out with an error indicating a
		// mismatch.
		if w.staticSuspectRevisionMismatch() {
			w.externTryFixRevisionMismatch()
		}

=======
>>>>>>> 79fa78e7
		// If the worker needs to sync the account balance, perform a sync
		// operation. This should be attempted before launching any jobs.
		if w.managedNeedsToSyncAccountToHost() {
			w.externSyncAccountBalanceToHost()
		}

		// Attempt to launch a serial job. If there is already a job running,
		// this will no-op. If no job is running, a goroutine will be spun up
		// to run a job, this call is non-blocking.
		w.externTryLaunchSerialJob()

		// Attempt to launch an async job. If the async job launches
		// successfully, skip the blocking phase and attempt to launch another
		// async job.
		//
		// The worker will only allow a handful of async jobs to be running at
		// once, to protect the total usage of the network connection. The
		// worker wants to avoid a situation where 1,000 jobs each requiring a
		// large amount of bandwidth are all running simultaneously. If the
		// jobs are tiny in terms of resource footprints, the worker will allow
		// more of them to be running at once.
		if w.externTryLaunchAsyncJob() {
			continue
		}

		// Block until:
		//    + New work has been submitted
		//    + The worker is killed
		//    + The renter is stopped
		select {
		case <-w.wakeChan:
			continue
		case <-w.killChan:
			return
		case <-w.renter.tg.StopChan():
			return
		}
	}
}<|MERGE_RESOLUTION|>--- conflicted
+++ resolved
@@ -17,22 +17,13 @@
 		// variables can only be incremented in the primary work loop of the
 		// worker, because there are blocking conditions within the primary work
 		// loop that need to know only one thread is running at a time, and
-<<<<<<< HEAD
-		// safety is derived from knowing that know new threads are launching
+		// safety is derived from knowing that no new threads are launching
 		// while we are waiting for all existing threads to finish.
 		//
 		// These values can be decremented in a goroutine.
 		atomicAsyncJobsRunning        uint64
 		atomicSerialJobRunning        uint64
 		atomicSuspectRevisionMismatch uint64 // used for fixing revision number mismatches
-=======
-		// safety is derived from knowing that no new threads are launching
-		// while we are waiting for all existing threads to finish.
-		//
-		// These values can be decremented in a goroutine.
-		atomicSerialJobRunning uint64
-		atomicAsyncJobsRunning uint64
->>>>>>> 79fa78e7
 
 		// Variables to track the total amount of async data outstanding. This
 		// indicates the total amount of data that we expect to use from async
@@ -327,7 +318,6 @@
 		// to build the cache object.
 		w.staticTryUpdateCache()
 
-<<<<<<< HEAD
 		// Try and fix a revision number mismatch if the flag is set. This will
 		// be the case if other processes errored out with an error indicating a
 		// mismatch.
@@ -335,8 +325,6 @@
 			w.externTryFixRevisionMismatch()
 		}
 
-=======
->>>>>>> 79fa78e7
 		// If the worker needs to sync the account balance, perform a sync
 		// operation. This should be attempted before launching any jobs.
 		if w.managedNeedsToSyncAccountToHost() {
