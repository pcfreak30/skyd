--- conflicted
+++ resolved
@@ -165,11 +165,7 @@
 func (w *worker) externTryLaunchAsyncJob() bool {
 	// Hosts that do not support the async protocol cannot do async jobs.
 	cache := w.staticCache()
-<<<<<<< HEAD
 	if build.VersionCmp(minAsyncVersion, cache.staticHostVersion) != 0 {
-=======
-	if build.VersionCmp(cache.staticHostVersion, minAsyncVersion) < 0 {
->>>>>>> a4a7e51f
 		w.managedDumpAsyncJobs()
 		return false
 	}
@@ -243,10 +239,6 @@
 // managedDumpAsyncJobs will drop all of the worker's async jobs because the
 // worker has not met sufficient conditions to retain async jobs.
 func (w *worker) managedDumpAsyncJobs() {
-<<<<<<< HEAD
-=======
-	/* - will be enabled when the full async job suite is implemented.
->>>>>>> a4a7e51f
 	w.managedDumpJobsHasSector()
 	w.managedDumpJobsReadSector()
 }
@@ -262,19 +254,11 @@
 	defer w.managedKillDownloading()
 	defer w.managedKillFetchBackupsJobs()
 	defer w.managedKillJobsDownloadByRoot()
-<<<<<<< HEAD
-=======
-	/* - will be enabled when the full async job suite is implemented
->>>>>>> a4a7e51f
 	defer w.managedKillJobsHasSector()
 	defer w.managedKillJobsReadSector()
 	defer w.managedKillJobsDownloadByRoot()
 
-<<<<<<< HEAD
 	if build.VersionCmp(w.staticCache().staticHostVersion, minAsyncVersion) == 0 {
-=======
-	if build.VersionCmp(w.staticCache().staticHostVersion, minAsyncVersion) >= 0 {
->>>>>>> a4a7e51f
 		// The worker cannot execute any async tasks unles the price table of the
 		// host is known, the balance of the worker account is known, and the
 		// account has sufficient funds in it. This update is done as a blocking
