package renter

import (
	"sync/atomic"
	"time"

	"gitlab.com/NebulousLabs/Sia/build"
)

type (
	// workerLoopState tracks the state of the worker loop.
	workerLoopState struct {
		// Variable to ensure only one serial job is running at a time.
		atomicSerialJobRunning uint64

		// Variables to track the total amount of async data outstanding. This
		// indicates the total amount of data that we expect to use from async
		// jobs that we have submitted for the worker.
		atomicReadDataOutstanding  uint64
		atomicWriteDataOutstanding uint64

		// The read data limit and the write data limit define how much work is
		// allowed to be outstanding before new jobs will be blocked from being
		// launched async.
		atomicReadDataLimit  uint64
		atomicWriteDataLimit uint64
	}

	// getAsyncJob defines a function which returns an async job plus a read
	// size and a write size for that job. The read and write size refer to the
	// amount of read and write network bandwidth that will be consumed by
	// calling fn(). If there is no job to perform, 'job' is expected to be nil.
	getAsyncJob func() (job func(), readSize uint64, writeSize uint64)
)

// staticSerialJobRunning indicates whether a serial job is currently running
// for the worker.
func (wls *workerLoopState) staticSerialJobRunning() bool {
	return atomic.LoadUint64(&wls.atomicSerialJobRunning) == 1
}

// staticFinishSerialJob will update the worker loop state to indicate that a
// serial job has completed.
func (wls *workerLoopState) staticFinishSerialJob() {
	atomic.StoreUint64(&wls.atomicSerialJobRunning, 0)
}

// externLaunchSerialJob will launch a serial job for the worker, ensuring that
// exclusivity is handled correctly.
//
// The 'extern' indicates that this function is only allowed to be called from
// 'threadedWorkLoop', and it is expected that only one instance of
// 'threadedWorkLoop' is ever created per-worker.
func (w *worker) externLaunchSerialJob(job func()) {
	// Mark that there is now a job running.
	atomic.StoreUint64(&w.staticLoopState.atomicSerialJobRunning, 1)
	fn := func() {
		// Execute the job in a goroutine.
		job()
		// After the job has executed, update to indicate that no serial job
		// is running.
		atomic.StoreUint64(&w.staticLoopState.atomicSerialJobRunning, 0)
		// After updating to indicate that no serial job is running, wake the
		// worker to check for a new serial job.
		w.staticWake()
	}
	err := w.renter.tg.Launch(fn)
	if err != nil {
		// Renter has closed, job will not be executed.
		atomic.StoreUint64(&w.staticLoopState.atomicSerialJobRunning, 0)
		return
	}
}

// externTryLaunchSerialJob will attempt to launch a serial job on the worker.
// Only one serial job is allowed to be running at a time (each serial job
// requires exclusive access to the worker's contract). If there is already a
// serial job running, nothing will happen.
//
// The 'extern' indicates that this function is only allowed to be called from
// 'threadedWorkLoop', and it is expected that only one instance of
// 'threadedWorkLoop' is ever created per-worker.
func (w *worker) externTryLaunchSerialJob() {
	// If there is already a serial job running, that job has exclusivity, do
	// nothing.
	if w.staticLoopState.staticSerialJobRunning() {
		return
	}

	// Check every potential serial job that the worker may be required to
	// perform. This scheduling allows a flood of jobs earlier in the list to
	// starve out jobs later in the list. At some point we will probably
	// revisit this to try and address the starvation issue.
	if w.staticNeedsPriceTableUpdate() {
		w.externLaunchSerialJob(w.staticUpdatePriceTable)
		return
	}
	if w.managedAccountNeedsRefill() {
		w.externLaunchSerialJob(w.managedRefillAccount)
		return
	}
	if w.staticFetchBackupsJobQueue.managedHasJob() {
		w.externLaunchSerialJob(w.managedPerformFetchBackupsJob)
		return
	}
	if w.staticJobQueueDownloadByRoot.managedHasJob() {
		w.externLaunchSerialJob(w.managedLaunchJobDownloadByRoot)
		return
	}
	if w.managedHasDownloadJob() {
		w.externLaunchSerialJob(w.managedPerformDownloadChunkJob)
		return
	}
	if w.managedHasUploadJob() {
		w.externLaunchSerialJob(w.managedPerformUploadChunkJob)
		return
	}
}

// externLaunchAsyncJob accepts a function to retrieve a job and then uses that
// to retrieve a job and launch it. The bandwidth consumption will be updated as
// the job starts and finishes.
func (w *worker) externLaunchAsyncJob(getJob getAsyncJob) bool {
	// Get the job and its resource requirements.
	job, uploadBandwidth, downloadBandwidth := getJob()
	if job == nil {
		// No job available.
		return false
	}

	// Add the resource requirements to the worker loop state.
	atomic.AddUint64(&w.staticLoopState.atomicReadDataOutstanding, downloadBandwidth)
	atomic.AddUint64(&w.staticLoopState.atomicWriteDataOutstanding, uploadBandwidth)
	fn := func() {
		job()
		// Subtract the outstanding data now that the job is complete. Atomic
		// subtraction works by adding and using some bit tricks.
		atomic.AddUint64(&w.staticLoopState.atomicReadDataOutstanding, ^uint64(downloadBandwidth-1))
		atomic.AddUint64(&w.staticLoopState.atomicWriteDataOutstanding, ^uint64(uploadBandwidth-1))
		// Wake the worker to run any additional async jobs that may have been
		// blocked / ignored because there was not enough bandwidth available.
		w.staticWake()
	}
	err := w.renter.tg.Launch(fn)
	if err != nil {
		// Renter has closed, but we want to represent that the work was
		// processed anyway - returning true indicates that the worker should
		// continue processing jobs.
		atomic.AddUint64(&w.staticLoopState.atomicReadDataOutstanding, ^uint64(downloadBandwidth-1))
		atomic.AddUint64(&w.staticLoopState.atomicWriteDataOutstanding, ^uint64(uploadBandwidth-1))
		return true
	}
	return true
}

// externTryLaunchAsyncJob will look at the async jobs which are in the worker
// queue and attempt to launch any that are ready. The job launcher will fail if
// the price table is out of date or if the worker account is empty.
//
// The job launcher will also fail if the worker has too much work in jobs
// already queued. Every time a job is launched, a bandwidth estimate is made.
// The worker will not allow more than a certain amount of bandwidth to be
// queued at once to prevent jobs from being spread too thin and sharing too
// much bandwidth.
func (w *worker) externTryLaunchAsyncJob() bool {
	// Hosts that do not support the async protocol cannot do async jobs.
	cache := w.staticCache()
<<<<<<< HEAD
	if build.VersionCmp(minAsyncVersion, cache.staticHostVersion) != 0 {
=======
	if build.VersionCmp(cache.staticHostVersion, minAsyncVersion) < 0 {
>>>>>>> a40834c2
		w.managedDiscardAsyncJobs()
		return false
	}

	// A valid price table is required to perform async tasks.
	if !w.staticPriceTable().staticValid() {
		w.managedDiscardAsyncJobs()
		return false
	}

	// Mark that the worker has had a valid price table at some point.
	atomic.StoreUint64(&w.atomicPriceTableHasBeenValid, 1)

	// If the account is on cooldown, drop all async jobs.
	if w.staticAccount.managedOnCooldown() {
		w.managedDiscardAsyncJobs()
		return false
	}

	// Verify that the worker has not reached its limits for doing multiple
	// jobs at once.
	readLimit := atomic.LoadUint64(&w.staticLoopState.atomicReadDataLimit)
	writeLimit := atomic.LoadUint64(&w.staticLoopState.atomicWriteDataLimit)
	readOutstanding := atomic.LoadUint64(&w.staticLoopState.atomicReadDataOutstanding)
	writeOutstanding := atomic.LoadUint64(&w.staticLoopState.atomicWriteDataOutstanding)
	if readOutstanding > readLimit || writeOutstanding > writeLimit {
		// Worker does not need to dump jobs, it is making progress, it's just
		// not launching any new jobs until its current jobs finish up.
		return false
	}

	// Check every potential async job that can be launched.
	if w.externLaunchAsyncJob(w.staticJobHasSectorQueue.callNext) {
		return true
	}
	if w.externLaunchAsyncJob(w.staticJobReadSectorQueue.callNext) {
		return true
	}
	return false
}

// managedBlockUntilReady will block until the worker has internet connectivity.
// 'false' will be returned if a kill signal is received or if the renter is
// shut down before internet connectivity is restored. 'true' will be returned
// if internet connectivity is successfully restored.
func (w *worker) managedBlockUntilReady() bool {
	// Check if the worker has received a kill signal, or if the renter has
	// received a stop signal.
	select {
	case <-w.renter.tg.StopChan():
		return false
	case <-w.killChan:
		return false
	default:
	}

	// Check internet connectivity. If the worker does not have internet
	// connectivity, block until connectivity is restored.
	for !w.renter.g.Online() {
		select {
		case <-w.renter.tg.StopChan():
			return false
		case <-w.killChan:
			return false
		case <-time.After(offlineCheckFrequency):
		}
	}
	return true
}

// managedDiscardAsyncJobs will drop all of the worker's async jobs because the
// worker has not met sufficient conditions to retain async jobs.
func (w *worker) managedDiscardAsyncJobs() {
	w.managedDiscardJobsHasSector()
	w.managedDiscardJobsReadSector()
}

// threadedWorkLoop is a perpetual loop run by the worker that accepts new jobs
// and performs them. Work is divided into two types of work, serial work and
// async work. Serial work requires exclusive access to the worker's contract,
// meaning that only one of these tasks can be performed at a time.  Async work
// can be performed with high parallelism.
func (w *worker) threadedWorkLoop() {
	// Upon shutdown, release all jobs.
	defer w.managedKillUploading()
	defer w.managedKillDownloading()
	defer w.managedKillFetchBackupsJobs()
	defer w.managedKillJobsDownloadByRoot()
	defer w.managedKillJobsHasSector()
	defer w.managedKillJobsReadSector()
	defer w.managedKillJobsDownloadByRoot()

	if build.VersionCmp(w.staticCache().staticHostVersion, minAsyncVersion) == 0 {
		// The worker cannot execute any async tasks unles the price table of the
		// host is known, the balance of the worker account is known, and the
		// account has sufficient funds in it. This update is done as a blocking
		// update to ensure nothing else runs until the price table is available.
		w.staticUpdatePriceTable()
		// TODO: Do a balance query on the host right here. Even if we had a clean
		// shutdown and know the exact balance, we should still be asking the host
		// what our balance is, because we don't want the host to be able to
		// distinguish between the times that we know our balance and the times that
		// we don't. Checking right at startup also allows us to give a quick
		// honesty check on the host.
		//
		// This update is done as a blocking update to ensure nothing else runs
		// until the account has filled.
		w.managedRefillAccount()
	}

	// The worker will continuously perform jobs in a loop.
	for {
		// There are certain conditions under which the worker should either
		// block or exit. This function will block until those conditions are
		// met, returning 'true' when the worker can proceed and 'false' if the
		// worker should exit.
		if !w.managedBlockUntilReady() {
			return
		}

		// Update the cache for the worker if needed.
		if !w.staticTryUpdateCache() {
			w.renter.log.Printf("worker %v is being killed because the cache could not be updated", w.staticHostPubKeyStr)
			return
		}

		// Attempt to launch a serial job. If there is already a job running,
		// this will no-op. If no job is running, a goroutine will be spun up
		// to run a job, this call is non-blocking.
		w.externTryLaunchSerialJob()

		// Attempt to launch an async job. If the async job launches
		// successfully, skip the blocking phase and attempt to launch another
		// async job.
		//
		// The worker will only allow a handful of async jobs to be running at
		// once, to protect the total usage of the network connection. The
		// worker wants to avoid a situation where 1,000 jobs each requiring a
		// large amount of bandwidth are all running simultaneously. If the
		// jobs are tiny in terms of resource footprints, the worker will allow
		// more of them to be running at once.
		if w.externTryLaunchAsyncJob() {
			continue
		}

		// Block until:
		//    + New work has been submitted
		//    + The worker is killed
		//    + The renter is stopped
		select {
		case <-w.wakeChan:
			continue
		case <-w.killChan:
			return
		case <-w.renter.tg.StopChan():
			return
		}
	}
}<|MERGE_RESOLUTION|>--- conflicted
+++ resolved
@@ -165,11 +165,7 @@
 func (w *worker) externTryLaunchAsyncJob() bool {
 	// Hosts that do not support the async protocol cannot do async jobs.
 	cache := w.staticCache()
-<<<<<<< HEAD
 	if build.VersionCmp(minAsyncVersion, cache.staticHostVersion) != 0 {
-=======
-	if build.VersionCmp(cache.staticHostVersion, minAsyncVersion) < 0 {
->>>>>>> a40834c2
 		w.managedDiscardAsyncJobs()
 		return false
 	}
@@ -179,9 +175,6 @@
 		w.managedDiscardAsyncJobs()
 		return false
 	}
-
-	// Mark that the worker has had a valid price table at some point.
-	atomic.StoreUint64(&w.atomicPriceTableHasBeenValid, 1)
 
 	// If the account is on cooldown, drop all async jobs.
 	if w.staticAccount.managedOnCooldown() {
