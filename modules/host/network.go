package host

// TODO: seems like there would be problems with the negotiation protocols if
// the renter tried something like 'form' or 'renew' but then the connections
// dropped after the host completed the transaction but before the host was
// able to send the host signatures for the transaction.
//
// Especially on a renew, the host choosing to hold the renter signatures
// hostage could be a pretty significant problem, and would require the renter
// to attempt a double-spend to either force the transaction onto the
// blockchain or to make sure that the host cannot abscond with the funds
// without commitment.
//
// Incentive for the host to do such a thing is pretty low - they will still
// have to keep all the files following a renew in order to get the money.

import (
	"fmt"
	"io"
	"net"
	"sync/atomic"
	"time"

	"gitlab.com/NebulousLabs/Sia/build"
	"gitlab.com/NebulousLabs/Sia/encoding"
	"gitlab.com/NebulousLabs/Sia/modules"
	"gitlab.com/NebulousLabs/Sia/types"
	"gitlab.com/NebulousLabs/errors"
	connmonitor "gitlab.com/NebulousLabs/monitor"
	"gitlab.com/NebulousLabs/siamux"
)

// rpcSettingsDeprecated is a specifier for a deprecated settings request.
var rpcSettingsDeprecated = types.NewSpecifier("Settings")

// threadedUpdateHostname periodically runs 'managedLearnHostname', which
// checks if the host's hostname has changed, and makes an updated host
// announcement if so.
func (h *Host) threadedUpdateHostname(closeChan chan struct{}) {
	defer close(closeChan)
	for {
		h.managedLearnHostname()
		// Wait 30 minutes to check again. If the hostname is changing
		// regularly (more than once a week), we want the host to be able to be
		// seen as having 95% uptime. Every minute that the announcement is
		// pointing to the wrong address is a minute of perceived downtime to
		// the renters.
		select {
		case <-h.tg.StopChan():
			return
		case <-time.After(time.Minute * 30):
			continue
		}
	}
}

// threadedTrackWorkingStatus periodically checks if the host is working,
// where working is defined as having received 3 settings calls in the past 15
// minutes.
func (h *Host) threadedTrackWorkingStatus(closeChan chan struct{}) {
	defer close(closeChan)

	// Before entering the longer loop, try a greedy, faster attempt to verify
	// that the host is working.
	prevSettingsCalls := atomic.LoadUint64(&h.atomicSettingsCalls)
	select {
	case <-h.tg.StopChan():
		return
	case <-time.After(workingStatusFirstCheck):
	}
	settingsCalls := atomic.LoadUint64(&h.atomicSettingsCalls)

	// sanity check
	if prevSettingsCalls > settingsCalls {
		build.Severe("the host's settings calls decremented")
	}

	h.mu.Lock()
	if settingsCalls-prevSettingsCalls >= workingStatusThreshold {
		h.workingStatus = modules.HostWorkingStatusWorking
	}
	// First check is quick, don't set to 'not working' if host has not been
	// contacted enough times.
	h.mu.Unlock()

	for {
		prevSettingsCalls = atomic.LoadUint64(&h.atomicSettingsCalls)
		select {
		case <-h.tg.StopChan():
			return
		case <-time.After(workingStatusFrequency):
		}
		settingsCalls = atomic.LoadUint64(&h.atomicSettingsCalls)

		// sanity check
		if prevSettingsCalls > settingsCalls {
			build.Severe("the host's settings calls decremented")
			continue
		}

		h.mu.Lock()
		if settingsCalls-prevSettingsCalls >= workingStatusThreshold {
			h.workingStatus = modules.HostWorkingStatusWorking
		} else {
			h.workingStatus = modules.HostWorkingStatusNotWorking
		}
		h.mu.Unlock()
	}
}

// threadedTrackConnectabilityStatus periodically checks if the host is
// connectable at its netaddress.
func (h *Host) threadedTrackConnectabilityStatus(closeChan chan struct{}) {
	defer close(closeChan)

	// Wait briefly before checking the first time. This gives time for any port
	// forwarding to complete.
	select {
	case <-h.tg.StopChan():
		return
	case <-time.After(connectabilityCheckFirstWait):
	}

	for {
		h.mu.RLock()
		autoAddr := h.autoAddress
		userAddr := h.settings.NetAddress
		h.mu.RUnlock()

		activeAddr := autoAddr
		if userAddr != "" {
			activeAddr = userAddr
		}

		dialer := &net.Dialer{
			Cancel:  h.tg.StopChan(),
			Timeout: connectabilityCheckTimeout,
		}
		conn, err := dialer.Dial("tcp", string(activeAddr))

		var status modules.HostConnectabilityStatus
		if err != nil {
			status = modules.HostConnectabilityStatusNotConnectable
		} else {
			conn.Close()
			status = modules.HostConnectabilityStatusConnectable
		}
		h.mu.Lock()
		h.connectabilityStatus = status
		h.mu.Unlock()

		select {
		case <-h.tg.StopChan():
			return
		case <-time.After(connectabilityCheckFrequency):
		}
	}
}

// initNetworking performs actions like port forwarding, and gets the
// host established on the network.
func (h *Host) initNetworking(address string) (err error) {
	// Create the listener and setup the close procedures.
	h.listener, err = h.dependencies.Listen("tcp", address)
	if err != nil {
		return err
	}
	// Automatically close the listener when h.tg.Stop() is called.
	threadedListenerClosedChan := make(chan struct{})
	h.tg.OnStop(func() {
		err := h.listener.Close()
		if err != nil {
			h.log.Println("WARN: closing the listener failed:", err)
		}

		// Wait until the threadedListener has returned to continue shutdown.
		<-threadedListenerClosedChan
	})

	// Set the initial working state of the host
	h.workingStatus = modules.HostWorkingStatusChecking

	// Set the initial connectability state of the host
	h.connectabilityStatus = modules.HostConnectabilityStatusChecking

	// Set the port.
	_, port, err := net.SplitHostPort(h.listener.Addr().String())
	if err != nil {
		return err
	}
	h.port = port
	if build.Release == "testing" {
		// Set the autoAddress to localhost for testing builds only.
		h.autoAddress = modules.NetAddress(net.JoinHostPort("localhost", h.port))
	}

	// Non-blocking, perform port forwarding and create the hostname discovery
	// thread.
	go func() {
		// Add this function to the threadgroup, so that the logger will not
		// disappear before port closing can be registered to the threadgrourp
		// OnStop functions.
		err := h.tg.Add()
		if err != nil {
			// If this goroutine is not run before shutdown starts, this
			// codeblock is reachable.
			return
		}
		defer h.tg.Done()

		err = h.g.ForwardPort(port)
		if err != nil {
			h.log.Println("ERROR: failed to forward port:", err)
		}

		threadedUpdateHostnameClosedChan := make(chan struct{})
		go h.threadedUpdateHostname(threadedUpdateHostnameClosedChan)
		h.tg.OnStop(func() {
			<-threadedUpdateHostnameClosedChan
		})

		threadedTrackWorkingStatusClosedChan := make(chan struct{})
		go h.threadedTrackWorkingStatus(threadedTrackWorkingStatusClosedChan)
		h.tg.OnStop(func() {
			<-threadedTrackWorkingStatusClosedChan
		})

		threadedTrackConnectabilityStatusClosedChan := make(chan struct{})
		go h.threadedTrackConnectabilityStatus(threadedTrackConnectabilityStatusClosedChan)
		h.tg.OnStop(func() {
			<-threadedTrackConnectabilityStatusClosedChan
		})
	}()

	// Launch the listener.
	go h.threadedListen(threadedListenerClosedChan)

	// Create a listener for the SiaMux.
	err = h.staticMux.NewListener(modules.HostSiaMuxSubscriberName, h.threadedHandleStream)
	if err != nil {
		return errors.AddContext(err, "Failed to subscribe to the SiaMux")
	}
<<<<<<< HEAD
	// Close the listener when h.tg.OnStop is called.
	h.tg.OnStop(func() {
		h.staticMux.CloseListener(modules.HostSiaMuxSubscriberName)
=======

	// Close the listener when h.tg.OnStop is called.
	h.tg.OnStop(func() {
		err := h.staticMux.Close()
		if err != nil {
			h.log.Println("WARN: closing the SiaMux failed:", err)
		}
>>>>>>> deac528b
	})

	return nil
}

// threadedHandleConn handles an incoming connection to the host, typically an
// RPC.
func (h *Host) threadedHandleConn(conn net.Conn) {
	err := h.tg.Add()
	if err != nil {
		return
	}
	defer h.tg.Done()

	// Close the conn on host.Close or when the method terminates, whichever
	// comes first.
	connCloseChan := make(chan struct{})
	defer close(connCloseChan)
	go func() {
		select {
		case <-h.tg.StopChan():
		case <-connCloseChan:
		}
		conn.Close()
	}()

	// Set an initial duration that is generous, but finite. RPCs can extend
	// this if desired.
	err = conn.SetDeadline(time.Now().Add(5 * time.Minute))
	if err != nil {
		h.log.Println("WARN: could not set deadline on connection:", err)
		return
	}

	// Read the first 16 bytes. If those bytes are RPCLoopEnter, then the
	// renter is attempting to use the new protocol; otherweise, assume the
	// renter is using the old protocol, and that the following 8 bytes
	// complete the renter's intended RPC ID.
	var id types.Specifier
	if err := encoding.NewDecoder(conn, encoding.DefaultAllocLimit).Decode(&id); err != nil {
		atomic.AddUint64(&h.atomicUnrecognizedCalls, 1)
		h.log.Debugf("WARN: incoming conn %v was malformed: %v", conn.RemoteAddr(), err)
		return
	}
	if id != modules.RPCLoopEnter {
		// first 8 bytes should be a length prefix of 16
		if lp := encoding.DecUint64(id[:8]); lp != 16 {
			atomic.AddUint64(&h.atomicUnrecognizedCalls, 1)
			h.log.Debugf("WARN: incoming conn %v was malformed: invalid length prefix %v", conn.RemoteAddr(), lp)
			return
		}
		// shift down 8 bytes, then read next 8
		copy(id[:8], id[8:])
		if _, err := io.ReadFull(conn, id[8:]); err != nil {
			atomic.AddUint64(&h.atomicUnrecognizedCalls, 1)
			h.log.Debugf("WARN: incoming conn %v was malformed: %v", conn.RemoteAddr(), err)
			return
		}
	}

	switch id {
	// new RPCs: enter an infinite request/response loop
	case modules.RPCLoopEnter:
		err = extendErr("incoming RPCLoopEnter failed: ", h.managedRPCLoop(conn))
	// old RPCs: handle a single request/response
	case modules.RPCDownload:
		atomic.AddUint64(&h.atomicDownloadCalls, 1)
		err = extendErr("incoming RPCDownload failed: ", h.managedRPCDownload(conn))
	case modules.RPCRenewContract:
		atomic.AddUint64(&h.atomicRenewCalls, 1)
		err = extendErr("incoming RPCRenewContract failed: ", h.managedRPCRenewContract(conn))
	case modules.RPCFormContract:
		atomic.AddUint64(&h.atomicFormContractCalls, 1)
		err = extendErr("incoming RPCFormContract failed: ", h.managedRPCFormContract(conn))
	case modules.RPCReviseContract:
		atomic.AddUint64(&h.atomicReviseCalls, 1)
		err = extendErr("incoming RPCReviseContract failed: ", h.managedRPCReviseContract(conn))
	case modules.RPCSettings:
		atomic.AddUint64(&h.atomicSettingsCalls, 1)
		err = extendErr("incoming RPCSettings failed: ", h.managedRPCSettings(conn))
	case rpcSettingsDeprecated:
		h.log.Debugln("Received deprecated settings call")
	default:
		h.log.Debugf("WARN: incoming conn %v requested unknown RPC \"%v\"", conn.RemoteAddr(), id)
		atomic.AddUint64(&h.atomicUnrecognizedCalls, 1)
	}
	if err != nil {
		atomic.AddUint64(&h.atomicErroredCalls, 1)
		err = extendErr("error with "+conn.RemoteAddr().String()+": ", err)
		h.managedLogError(err)
	}
}

// threadedHandleStream handles incoming SiaMux streams.
func (h *Host) threadedHandleStream(stream siamux.Stream) {
	// close the stream when the method terminates
	defer stream.Close()

	err := h.tg.Add()
	if err != nil {
		return
	}
	defer h.tg.Done()

	// set an initial duration that is generous, but finite. RPCs can extend
	// this if desired
	err = stream.SetDeadline(time.Now().Add(5 * time.Minute))
	if err != nil {
<<<<<<< HEAD
		h.log.Println("WARN: could not set deadline on stream:", err)
=======
		h.log.Println("WARN: could not set deadline on connection:", err)
>>>>>>> deac528b
		return
	}

	// read the RPC id
	var rpcID types.Specifier
	err = modules.RPCRead(stream, &rpcID)
	if err != nil {
		if wErr := modules.RPCWriteError(stream, errors.New("Failed to read RPC id")); wErr != nil {
			h.managedLogError(err)
		}
		atomic.AddUint64(&h.atomicUnrecognizedCalls, 1)
		return
	}

	// read the price table, the renter will send its pricetable UUID by means
	// of identification, except for when it is updating its price table
	if rpcID != modules.RPCUpdatePriceTable {
		var ptID types.Specifier
		err = modules.RPCRead(stream, &ptID)
		if err != nil {
			if wErr := modules.RPCWriteError(stream, errors.New("Failed to read price table UUID")); wErr != nil {
				h.managedLogError(err)
			}
			atomic.AddUint64(&h.atomicErroredCalls, 1)
			return
		}
<<<<<<< HEAD
=======
		// TODO verify if a price table exists
		// TODO verify it has not yet expired
>>>>>>> deac528b
	}

	switch rpcID {
	default:
		// TODO log stream.RemoteAddr().String() when it is implemented on the
		// SiaMux
		h.log.Debugf("WARN: incoming stream requested unknown RPC \"%v\"", rpcID)
		err = errors.New(fmt.Sprintf("Unrecognized RPC id %v", rpcID))
		atomic.AddUint64(&h.atomicUnrecognizedCalls, 1)
	}

	if err != nil {
		err = errors.Compose(err, modules.RPCWriteError(stream, err))
		atomic.AddUint64(&h.atomicErroredCalls, 1)
		h.managedLogError(err)
	}
}

// threadedListen listens for incoming RPCs and spawns an appropriate handler for each.
func (h *Host) threadedListen(closeChan chan struct{}) {
	defer close(closeChan)

	// Receive connections until an error is returned by the listener. When an
	// error is returned, there will be no more calls to receive.
	for {
		// Block until there is a connection to handle.
		conn, err := h.listener.Accept()
		if err != nil {
			return
		}

		conn = connmonitor.NewMonitoredConn(conn, h.staticMonitor)

		go h.threadedHandleConn(conn)

		// Soft-sleep to ratelimit the number of incoming connections.
		select {
		case <-h.tg.StopChan():
		case <-time.After(rpcRatelimit):
		}
	}
}

// NetAddress returns the address at which the host can be reached.
func (h *Host) NetAddress() modules.NetAddress {
	h.mu.RLock()
	defer h.mu.RUnlock()

	if h.settings.NetAddress != "" {
		return h.settings.NetAddress
	}
	return h.autoAddress
}

// NetworkMetrics returns information about the types of rpc calls that have
// been made to the host.
func (h *Host) NetworkMetrics() modules.HostNetworkMetrics {
	h.mu.RLock()
	defer h.mu.RUnlock()
	return modules.HostNetworkMetrics{
		DownloadCalls:     atomic.LoadUint64(&h.atomicDownloadCalls),
		ErrorCalls:        atomic.LoadUint64(&h.atomicErroredCalls),
		FormContractCalls: atomic.LoadUint64(&h.atomicFormContractCalls),
		RenewCalls:        atomic.LoadUint64(&h.atomicRenewCalls),
		ReviseCalls:       atomic.LoadUint64(&h.atomicReviseCalls),
		SettingsCalls:     atomic.LoadUint64(&h.atomicSettingsCalls),
		UnrecognizedCalls: atomic.LoadUint64(&h.atomicUnrecognizedCalls),
	}
}<|MERGE_RESOLUTION|>--- conflicted
+++ resolved
@@ -29,6 +29,11 @@
 	connmonitor "gitlab.com/NebulousLabs/monitor"
 	"gitlab.com/NebulousLabs/siamux"
 )
+
+// defaultConnectionDeadline is the default read and write deadline which is set
+// on a connection or stream. This ensures it times out if I/O exceeds this
+// deadline.
+const defaultConnectionDeadline = 5 * time.Minute
 
 // rpcSettingsDeprecated is a specifier for a deprecated settings request.
 var rpcSettingsDeprecated = types.NewSpecifier("Settings")
@@ -240,20 +245,6 @@
 	if err != nil {
 		return errors.AddContext(err, "Failed to subscribe to the SiaMux")
 	}
-<<<<<<< HEAD
-	// Close the listener when h.tg.OnStop is called.
-	h.tg.OnStop(func() {
-		h.staticMux.CloseListener(modules.HostSiaMuxSubscriberName)
-=======
-
-	// Close the listener when h.tg.OnStop is called.
-	h.tg.OnStop(func() {
-		err := h.staticMux.Close()
-		if err != nil {
-			h.log.Println("WARN: closing the SiaMux failed:", err)
-		}
->>>>>>> deac528b
-	})
 
 	return nil
 }
@@ -281,7 +272,7 @@
 
 	// Set an initial duration that is generous, but finite. RPCs can extend
 	// this if desired.
-	err = conn.SetDeadline(time.Now().Add(5 * time.Minute))
+	err = conn.SetDeadline(time.Now().Add(defaultConnectionDeadline))
 	if err != nil {
 		h.log.Println("WARN: could not set deadline on connection:", err)
 		return
@@ -359,13 +350,9 @@
 
 	// set an initial duration that is generous, but finite. RPCs can extend
 	// this if desired
-	err = stream.SetDeadline(time.Now().Add(5 * time.Minute))
-	if err != nil {
-<<<<<<< HEAD
+	err = stream.SetDeadline(time.Now().Add(defaultConnectionDeadline))
+	if err != nil {
 		h.log.Println("WARN: could not set deadline on stream:", err)
-=======
-		h.log.Println("WARN: could not set deadline on connection:", err)
->>>>>>> deac528b
 		return
 	}
 
@@ -392,11 +379,6 @@
 			atomic.AddUint64(&h.atomicErroredCalls, 1)
 			return
 		}
-<<<<<<< HEAD
-=======
-		// TODO verify if a price table exists
-		// TODO verify it has not yet expired
->>>>>>> deac528b
 	}
 
 	switch rpcID {
