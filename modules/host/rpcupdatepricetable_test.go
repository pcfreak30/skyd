--- conflicted
+++ resolved
@@ -253,7 +253,6 @@
 	if pt.TxnFeeMaxRecommended.IsZero() {
 		t.Fatal("Expected TxnFeeMaxRecommended to be set on the price table")
 	}
-<<<<<<< HEAD
 
 	// ensure the ContractPrice is set
 	if pt.ContractPrice.IsZero() {
@@ -274,13 +273,12 @@
 	// ensure the WindowSize is set
 	if pt.WindowSize == 0 {
 		t.Fatal("Expected WindowSize to be set on the price table")
-=======
+	}
 	if pt.RegistryEntriesLeft != left {
 		t.Fatal("Wrong number of registry entries", pt.RegistryEntriesLeft, left)
 	}
 	if pt.RegistryEntriesTotal != 128 {
 		t.Fatal("Wrong number of entries", pt.RegistryEntriesTotal, 128)
->>>>>>> 85bf17b7
 	}
 }
 
