package host

import (
	"fmt"
	"io"
	"strings"
	"testing"

	"gitlab.com/NebulousLabs/Sia/crypto"
	"gitlab.com/NebulousLabs/Sia/modules"
	"gitlab.com/NebulousLabs/Sia/types"
	"gitlab.com/NebulousLabs/errors"
	"gitlab.com/NebulousLabs/fastrand"
)

// TestFundEphemeralAccountRPC tests the FundEphemeralAccountRPC by manually
// calling the RPC handler.
func TestFundEphemeralAccountRPC(t *testing.T) {
	if testing.Short() {
		t.SkipNow()
	}
	t.Parallel()

	// setup renter host pair
	pair, err := newRenterHostPair(t.Name())
	if err != nil {
		t.Fatal(err)
	}
	defer func() {
		err := pair.Close()
		if err != nil {
			t.Error(err)
		}
	}()
	ht := pair.staticHT

	// fetch the price table
	pt := pair.managedPriceTable()

	// fetch some host variables
	hpk := ht.host.PublicKey()
	his := ht.host.InternalSettings()

	// create the host's crypto public key
	var hcpk crypto.PublicKey
	copy(hcpk[:], hpk.Key)

	// specify a refund account. Needs to be zero account string for funding.
	refundAccount := modules.ZeroAccountID

	// runWithRequest is a helper function that runs the fundEphemeralAccountRPC
	// with the given pay by contract request
	runWithRequest := func(req modules.PayByContractRequest) (*modules.PayByContractResponse, *modules.FundAccountResponse, error) {
		stream := pair.managedNewStream()

		// write rpc ID
		err := modules.RPCWrite(stream, modules.RPCFundAccount)
		if err != nil {
			return nil, nil, err
		}

		// send price table uid
		err = modules.RPCWrite(stream, pt.UID)
		if err != nil {
			return nil, nil, err
		}

		// send fund account request
		far := modules.FundAccountRequest{Account: pair.staticAccountID}
		err = modules.RPCWrite(stream, far)
		if err != nil {
			return nil, nil, err
		}

		// send PaymentRequest & PayByContractRequest
		pRequest := modules.PaymentRequest{Type: modules.PayByContract}
		err = modules.RPCWriteAll(stream, pRequest, req)
		if err != nil {
			return nil, nil, err
		}

		// receive PayByContractResponse
		var payByResponse modules.PayByContractResponse
		err = modules.RPCRead(stream, &payByResponse)
		if err != nil {
			return nil, nil, err
		}

		// receive FundAccountResponse
		var resp modules.FundAccountResponse
		err = modules.RPCRead(stream, &resp)
		if err != nil {
			return nil, nil, err
		}

		// expect clean stream close
		err = modules.RPCRead(stream, struct{}{})
		if !errors.Contains(err, io.ErrClosedPipe) {
			return nil, nil, err
		}

		return &payByResponse, &resp, nil
	}

	verifyResponse := func(rev types.FileContractRevision, payByResponse *modules.PayByContractResponse, fundResponse *modules.FundAccountResponse, prevBalance, prevAccFunding, funding types.Currency) error {
		// verify the host signature
		if err := crypto.VerifyHash(crypto.HashAll(rev), hcpk, payByResponse.Signature); err != nil {
			return errors.New("could not verify host signature")
		}

		// verify the receipt
		receipt := fundResponse.Receipt
		if err := crypto.VerifyHash(crypto.HashAll(receipt), hcpk, fundResponse.Signature); err != nil {
			return errors.New("could not verify receipt signature")
		}
		if !receipt.Amount.Equals(funding) {
			return fmt.Errorf("Unexpected funded amount in the receipt, expected %v but received %v", funding.HumanString(), receipt.Amount.HumanString())
		}
		if receipt.Account != pair.staticAccountID {
			return fmt.Errorf("Unexpected account id in the receipt, expected %v but received %v", pair.staticAccountID, receipt.Account)
		}
		if !receipt.Host.Equals(hpk) {
			return fmt.Errorf("Unexpected host pubkey in the receipt, expected %v but received %v", hpk, receipt.Host)
		}

		// verify the funding got deposited into the ephemeral account
		currBalance := getAccountBalance(ht.host.staticAccountManager, pair.staticAccountID)
		if !currBalance.Equals(prevBalance.Add(funding)) {
			t.Fatalf("Unexpected account balance, expected %v but received %v", prevBalance.Add(funding).HumanString(), currBalance.HumanString())
		}

		// verify the host responded with the correct new balance.
		if !currBalance.Equals(fundResponse.Balance) {
			t.Fatalf("Unexpected returned account balance, expected %v but received %v", fundResponse.Balance, currBalance.HumanString())
		}

		// verify the funding get added to the host's financial metrics
<<<<<<< HEAD
		currPotAccFunding := ht.host.FinancialMetrics().AccountFunding
		if !currPotAccFunding.Equals(prevPotAccFunding.Add(funding)) {
			t.Fatalf("Unexpected account funding, expected %v but received %v", prevPotAccFunding.Add(funding).HumanString(), currPotAccFunding.HumanString())
=======
		currAccFunding := ht.host.FinancialMetrics().AccountFunding
		if !currAccFunding.Equals(prevAccFunding.Add(funding)) {
			t.Fatalf("Unexpected account funding, expected %v but received %v", prevAccFunding.Add(funding).HumanString(), currAccFunding.HumanString())
>>>>>>> c5484aac
		}
		return nil
	}

	// verify happy flow
	funding := types.NewCurrency64(100)
<<<<<<< HEAD
	fmPAF := ht.host.FinancialMetrics().AccountFunding
=======
	fmAF := ht.host.FinancialMetrics().AccountFunding
>>>>>>> c5484aac
	rev, sig, err := pair.managedEAFundRevision(funding.Add(pt.FundAccountCost))
	if err != nil {
		t.Fatal(err)
	}
	balance := getAccountBalance(ht.host.staticAccountManager, pair.staticAccountID)
	pbcResp, fundAccResp, err := runWithRequest(newPayByContractRequest(rev, sig, refundAccount))
	if err != nil {
		t.Fatal(err)
	}

	err = verifyResponse(rev, pbcResp, fundAccResp, balance, fmAF, funding)
	if err != nil {
		t.Fatal(err)
	}

	// expect error when we move funds back to the renter
	rev, _, err = pair.managedEAFundRevision(funding.Add(pt.FundAccountCost))
	if err != nil {
		t.Fatal(err)
	}
	rev.SetValidRenterPayout(rev.ValidRenterPayout().Add64(1))
	_, _, err = runWithRequest(newPayByContractRequest(rev, pair.managedSign(rev), refundAccount))

	if err == nil || !strings.Contains(err.Error(), "rejected for low paying host valid output") {
		t.Fatalf("Expected error indicating the invalid revision, instead error was: '%v'", err)
	}

	// expect error when we didn't move enough funds to the renter
	rev, _, err = pair.managedEAFundRevision(funding.Add(pt.FundAccountCost))
	if err != nil {
		t.Fatal(err)
	}
	rev.SetValidHostPayout(rev.ValidHostPayout().Sub64(1))
	_, _, err = runWithRequest(newPayByContractRequest(rev, pair.managedSign(rev), refundAccount))

	if err == nil || !strings.Contains(err.Error(), "rejected for low paying host valid output") {
		t.Fatalf("Expected error indicating the invalid revision, instead error was: '%v'", err)
	}

	// expect error when the funds we move are not enough to cover the cost
	rev, sig, err = pair.managedEAFundRevision(pt.FundAccountCost.Sub64(1))
	if err != nil {
		t.Fatal(err)
	}
	_, _, err = runWithRequest(newPayByContractRequest(rev, sig, refundAccount))

	if err == nil || !strings.Contains(err.Error(), "amount that was deposited did not cover the cost of the RPC") {
		t.Fatalf("Expected error indicating the lack of funds, instead error was: '%v'", err)
	}

	// expect error when the funds exceed the host's max ephemeral account
	// balance
	rev, sig, err = pair.managedEAFundRevision(pt.FundAccountCost.Add(his.MaxEphemeralAccountBalance.Add64(1)))
	if err != nil {
		t.Fatal(err)
	}
	_, _, err = runWithRequest(newPayByContractRequest(rev, sig, refundAccount))
	if err == nil || !strings.Contains(err.Error(), ErrBalanceMaxExceeded.Error()) {
		t.Fatalf("Expected error '%v', instead error was '%v'", ErrBalanceMaxExceeded, err)
	}

	// expect error when we corrupt the renter's revision signature
	rev, sig, err = pair.managedEAFundRevision(funding.Add(pt.FundAccountCost))
	if err != nil {
		t.Fatal(err)
	}
	fastrand.Read(sig[:4]) // corrupt the signature
	_, _, err = runWithRequest(newPayByContractRequest(rev, sig, refundAccount))
	if err == nil || !strings.Contains(err.Error(), "invalid signature") {
		t.Fatalf("Unexpected renter err, expected 'invalid signature' but got '%v'", err)
	}

	// expect error when refund account id is provided for funding account.
	var aid modules.AccountID
	err = aid.LoadString("prefix:deadbeef")
	if err != nil {
		t.Fatal(err)
	}
	_, _, err = runWithRequest(newPayByContractRequest(rev, sig, aid))
	if err == nil {
		t.Fatal("expected error when refund account is provided for funding account")
	}

	// expect error when revision moves collateral
	// update the host collateral
	collateral := types.NewCurrency64(5)
	so, err := ht.host.managedGetStorageObligation(pair.staticFCID)
	if err != nil {
		t.Fatal(err)
	}
	numRevisions := len(so.RevisionTransactionSet)
	so.RevisionTransactionSet[numRevisions-1].FileContractRevisions[0].SetMissedVoidPayout(collateral)
	ht.host.managedLockStorageObligation(so.id())
	err = ht.host.managedModifyStorageObligation(so, []crypto.Hash{}, make(map[crypto.Hash][]byte))
	if err != nil {
		t.Fatal(err)
	}
	ht.host.managedUnlockStorageObligation(so.id())

	// create a revision and move some collateral
	rev, _, err = pair.managedEAFundRevision(funding.Add(pt.FundAccountCost))
	voidOutput, err := rev.MissedVoidOutput()
	if err != nil {
		t.Fatal(err)
	}
	rev.SetMissedHostPayout(rev.MissedHostOutput().Value.Sub(collateral))
	err = rev.SetMissedVoidPayout(voidOutput.Value.Add(collateral))
	if err != nil {
		t.Fatal(err)
	}
	_, _, err = runWithRequest(newPayByContractRequest(rev, pair.managedSign(rev), refundAccount))

	if err == nil || !strings.Contains(err.Error(), ErrLowHostMissedOutput.Error()) {
		t.Fatalf("Expected error ErrLowHostMissedOutput, instead error was '%v'", err)
	}

	// undo host collateral update
	so, err = ht.host.managedGetStorageObligation(pair.staticFCID)
	if err != nil {
		t.Fatal(err)
	}
	so.RevisionTransactionSet[numRevisions-1].FileContractRevisions[0].SetMissedVoidPayout(types.ZeroCurrency)
	ht.host.managedLockStorageObligation(so.id())
	err = ht.host.managedModifyStorageObligation(so, []crypto.Hash{}, make(map[crypto.Hash][]byte))
	if err != nil {
		t.Fatal(err)
	}
	ht.host.managedUnlockStorageObligation(so.id())

	// verify happy flow again to make sure the error'ed out calls don't mess
	// anything up
<<<<<<< HEAD
	fmPAF = ht.host.FinancialMetrics().AccountFunding
=======
	fmAF = ht.host.FinancialMetrics().AccountFunding
>>>>>>> c5484aac
	rev, sig, err = pair.managedEAFundRevision(funding.Add(pt.FundAccountCost))
	if err != nil {
		t.Fatal(err)
	}

	balance = getAccountBalance(ht.host.staticAccountManager, pair.staticAccountID)
	pbcResp, fundAccResp, err = runWithRequest(newPayByContractRequest(rev, sig, refundAccount))
	if err != nil {
		t.Fatal(err)
	}
	err = verifyResponse(rev, pbcResp, fundAccResp, balance, fmAF, funding)
	if err != nil {
		t.Fatal(err)
	}
}<|MERGE_RESOLUTION|>--- conflicted
+++ resolved
@@ -135,26 +135,16 @@
 		}
 
 		// verify the funding get added to the host's financial metrics
-<<<<<<< HEAD
-		currPotAccFunding := ht.host.FinancialMetrics().AccountFunding
-		if !currPotAccFunding.Equals(prevPotAccFunding.Add(funding)) {
-			t.Fatalf("Unexpected account funding, expected %v but received %v", prevPotAccFunding.Add(funding).HumanString(), currPotAccFunding.HumanString())
-=======
 		currAccFunding := ht.host.FinancialMetrics().AccountFunding
 		if !currAccFunding.Equals(prevAccFunding.Add(funding)) {
 			t.Fatalf("Unexpected account funding, expected %v but received %v", prevAccFunding.Add(funding).HumanString(), currAccFunding.HumanString())
->>>>>>> c5484aac
 		}
 		return nil
 	}
 
 	// verify happy flow
 	funding := types.NewCurrency64(100)
-<<<<<<< HEAD
-	fmPAF := ht.host.FinancialMetrics().AccountFunding
-=======
 	fmAF := ht.host.FinancialMetrics().AccountFunding
->>>>>>> c5484aac
 	rev, sig, err := pair.managedEAFundRevision(funding.Add(pt.FundAccountCost))
 	if err != nil {
 		t.Fatal(err)
@@ -286,11 +276,7 @@
 
 	// verify happy flow again to make sure the error'ed out calls don't mess
 	// anything up
-<<<<<<< HEAD
-	fmPAF = ht.host.FinancialMetrics().AccountFunding
-=======
 	fmAF = ht.host.FinancialMetrics().AccountFunding
->>>>>>> c5484aac
 	rev, sig, err = pair.managedEAFundRevision(funding.Add(pt.FundAccountCost))
 	if err != nil {
 		t.Fatal(err)
