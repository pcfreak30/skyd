package host

import (
	"reflect"
	"testing"

	"fmt"

	"gitlab.com/NebulousLabs/Sia/crypto"
	"gitlab.com/NebulousLabs/Sia/modules"
	"gitlab.com/NebulousLabs/Sia/types"
	"gitlab.com/NebulousLabs/errors"
	"gitlab.com/NebulousLabs/fastrand"
)

// TestStorageObligationID checks that the return function of the storage
// obligation returns the correct value for the obligaiton id.
func TestStorageObligationID(t *testing.T) {
	t.Parallel()
	// Try a transaction set with just a file contract.
	so1 := &storageObligation{
		OriginTransactionSet: []types.Transaction{{
			FileContracts: []types.FileContract{{
				ValidProofOutputs: []types.SiacoinOutput{
					{
						UnlockHash: types.UnlockHash{2, 1, 3},
						Value:      types.NewCurrency64(35),
					},
					{
						UnlockHash: types.UnlockHash{0, 1, 3},
						Value:      types.NewCurrency64(25),
					},
				},
				MissedProofOutputs: []types.SiacoinOutput{
					{
						UnlockHash: types.UnlockHash{110, 1, 3},
						Value:      types.NewCurrency64(3325),
					},
					{
						UnlockHash: types.UnlockHash{110, 1, 3},
						Value:      types.NewCurrency64(8325),
					},
				},
			}},
		}},
	}
	if so1.id() != so1.OriginTransactionSet[0].FileContractID(0) {
		t.Error("id function of storage obligation is not correct")
	}

	// Try a file contract that includes file contract dependencies.
	so2 := &storageObligation{
		OriginTransactionSet: []types.Transaction{
			{
				SiacoinOutputs: []types.SiacoinOutput{{
					UnlockHash: types.UnlockHash{1, 3, 2},
					Value:      types.NewCurrency64(5),
				}},
			},
			{
				FileContracts: []types.FileContract{{
					ValidProofOutputs: []types.SiacoinOutput{
						{
							UnlockHash: types.UnlockHash{8, 11, 4},
							Value:      types.NewCurrency64(85),
						},
						{
							UnlockHash: types.UnlockHash{8, 11, 14},
							Value:      types.NewCurrency64(859),
						},
					},
					MissedProofOutputs: []types.SiacoinOutput{
						{
							UnlockHash: types.UnlockHash{8, 113, 4},
							Value:      types.NewCurrency64(853),
						},
						{
							UnlockHash: types.UnlockHash{8, 119, 14},
							Value:      types.NewCurrency64(9859),
						},
					},
				}},
			},
		},
	}
	if so2.id() != so2.OriginTransactionSet[1].FileContractID(0) {
		t.Error("id function of storage obligation incorrect for file contracts with dependencies")
	}
}

// TestStorageObligationSnapshot verifies the functionality of the snapshot
// function.
func TestStorageObligationSnapshot(t *testing.T) {
	if testing.Short() {
		t.SkipNow()
	}
	t.Parallel()
	ht, err := newHostTester(t.Name())
	if err != nil {
		t.Fatal(err)
	}
	defer ht.Close()

	// Create a storage obligation & add a revision
	so, err := ht.newTesterStorageObligation()
	if err != nil {
		t.Fatal(err)
	}
	sectorRoot, sectorData := randSector()
	so.SectorRoots = []crypto.Hash{sectorRoot}
	proofDeadline := so.proofDeadline()
	validPayouts, missedPayouts := so.payouts()
	so.RevisionTransactionSet = []types.Transaction{{
		FileContractRevisions: []types.FileContractRevision{{
			ParentID:          so.id(),
			UnlockConditions:  types.UnlockConditions{},
			NewRevisionNumber: 1,

			NewFileSize:           uint64(len(sectorData)),
			NewFileMerkleRoot:     sectorRoot,
			NewWindowStart:        so.expiration(),
			NewWindowEnd:          proofDeadline,
			NewValidProofOutputs:  validPayouts,
			NewMissedProofOutputs: missedPayouts,
			NewUnlockHash:         types.UnlockConditions{}.UnlockHash(),
		}},
	}}
	// Set a random missed host payout.
	fcr := so.RevisionTransactionSet[0].FileContractRevisions[0]
	fcr.SetMissedHostPayout(types.NewCurrency64(fastrand.Uint64n(100)))

	// Insert the SO
	ht.host.managedLockStorageObligation(so.id())
	err = ht.host.managedAddStorageObligation(so, false)
	ht.host.managedUnlockStorageObligation(so.id())

	// Fetch a snapshot & verify its fields
	snapshot, err := ht.host.managedGetStorageObligationSnapshot(so.id())
	if err != nil {
		t.Fatal(err)
	}
	if snapshot.ContractSize() != uint64(len(sectorData)) {
		t.Fatalf("Unexpected contract size, expected %v but received %v", uint64(len(sectorData)), snapshot.ContractSize())
	}
	if snapshot.MerkleRoot() != sectorRoot {
		t.Fatalf("Unexpected merkle root, expected %v but received %v", sectorRoot, snapshot.MerkleRoot())
	}
	if uint64(snapshot.ProofDeadline()) != uint64(proofDeadline) {
		t.Fatalf("Unexpected proof deadline, expected %v but received %v", proofDeadline, snapshot.ProofDeadline())
	}
	if len(snapshot.SectorRoots()) != 1 {
		t.Fatal("Unexpected number of sector roots")
	}
	if snapshot.SectorRoots()[0] != sectorRoot {
		t.Fatalf("Unexpected sector root, expected %v but received %v", sectorRoot, snapshot.SectorRoots()[0])
	}
	if !snapshot.UnallocatedCollateral().Equals(fcr.MissedHostPayout()) {
		t.Fatalf("Unexpected unallocated collateral, expected %v but was %v", fcr.MissedHostPayout().HumanString(), snapshot.UnallocatedCollateral().HumanString())
	}
	if !reflect.DeepEqual(snapshot.RecentRevision(), fcr) {
		t.Fatal("Revisions don't match")
	}
	// Update the SO with new data
	sectorRoot2, sectorData := randSector()
	ht.host.managedLockStorageObligation(so.id())
	err = so.Update([]crypto.Hash{sectorRoot, sectorRoot2}, nil, map[crypto.Hash][]byte{sectorRoot2: sectorData})
	if err != nil {
		t.Fatal(err)
	}

	// Verify the SO has been updated with the new sector root. Note that we
	// purposefully have not yet unlocked the SO here. Clarifying the snapshot
	// is retrieved from the database.
	snapshot, err = ht.host.managedGetStorageObligationSnapshot(so.id())
	if err != nil {
		t.Fatal(err)
	}
	if len(snapshot.SectorRoots()) != 2 {
		t.Fatal("Unexpected number of sector roots")
	}

	// Verify we can not update the SO if it is not locked
	ht.host.managedUnlockStorageObligation(so.id())
	sectorRoot3, sectorData := randSector()
	err = so.Update([]crypto.Hash{sectorRoot, sectorRoot2, sectorRoot3}, nil, map[crypto.Hash][]byte{sectorRoot3: sectorData})
	if err == nil {
		t.Fatal("Expected Update to fail on unlocked SO")
	}
}

// TestAccountFundingTracking verifies the AccountFunding field is properly
// updated when the SOs lifecycle methods get called on the host.
func TestAccountFundingTracking(t *testing.T) {
	if testing.Short() {
		t.SkipNow()
	}
	t.Parallel()

	ht, err := newHostTester(t.Name())
	if err != nil {
		t.Fatal(err)
	}
	defer ht.Close()

	// expectDelta is a helper that asserts the deltas, with regards to the
	// account funding fields, in the host's financial metrics before and after
	// executing the given function f.
	expectDelta := func(pafDelta, afDelta int, action string, f func() error) error {
		bkp := ht.host.FinancialMetrics()
		if err := f(); err != nil {
			return err
		}

		fm := ht.host.FinancialMetrics()
		af := fm.AccountFunding
		paf := fm.AccountFunding

		// verify  account funding delta
		if pafDelta >= 0 {
			delta := paf.Sub(bkp.AccountFunding)
			if !delta.Equals64(uint64(pafDelta)) {
				return fmt.Errorf("Unexpected account funding delta after %s, expected '%vH' actual '%vH'", action, pafDelta, delta)
			}
		} else {
			delta := bkp.AccountFunding.Sub(paf)
			if !delta.Equals64(uint64(pafDelta * -1)) {
				return fmt.Errorf("Unexpected account funding delta after %s, expected '%vH' actual '-%vH'", action, pafDelta, delta)
			}
		}

		// verify account funding delta
		if afDelta >= 0 {
			delta := af.Sub(bkp.AccountFunding)
			if !delta.Equals64(uint64(afDelta)) {
				return fmt.Errorf("Unexpected account funding delta after %s, expected '%vH' actual '%vH'", action, afDelta, delta)
			}
		} else {
			delta := bkp.AccountFunding.Sub(af)
			if !delta.Equals64(uint64(afDelta * -1)) {
				return fmt.Errorf("Unexpected account funding delta after %s, expected '%vH' actual '-%vH'", action, afDelta, delta)
			}
		}

		return nil
	}

	// assert account funding is 0 on new host
	af := ht.host.FinancialMetrics().AccountFunding
	if !af.IsZero() {
		t.Fatalf("Expected account funding to be zero but was '%v'", af.HumanString())
	}

	// create a storage obligation
	so, err := ht.newTesterStorageObligation()
	if err != nil {
		t.Fatal(err)
	}
	ht.host.managedLockStorageObligation(so.id())
	defer ht.host.managedUnlockStorageObligation(so.id())

	// add the storage obligation (expect PAF to increase - AF remain same)
<<<<<<< HEAD
	rd1 := rand.Int63n(10) + 1
	so.AccountFunding = so.AccountFunding.Add64(uint64(rd1))
=======
	rd1 := fastrand.Intn(10) + 1
	so.PotentialAccountFunding = so.PotentialAccountFunding.Add64(uint64(rd1))
>>>>>>> d6164e80
	if err = expectDelta(rd1, 0, "add SO", func() error {
		return ht.host.managedAddStorageObligation(so, false)
	}); err != nil {
		t.Fatal(err)
	}

	// modify the storage obligation (expect PAF to increase - AF remain same)
<<<<<<< HEAD
	rd2 := rand.Int63n(10) + 1
	so.AccountFunding = so.AccountFunding.Add64(uint64(rd2))
	if err = expectDelta(int64(rd2), 0, "modify SO", func() error {
=======
	rd2 := fastrand.Intn(10) + 1
	so.PotentialAccountFunding = so.PotentialAccountFunding.Add64(uint64(rd2))
	if err = expectDelta(rd2, 0, "modify SO", func() error {
>>>>>>> d6164e80
		return ht.host.managedModifyStorageObligation(so, []crypto.Hash{}, make(map[crypto.Hash][]byte, 0))
	}); err != nil {
		t.Fatal(err)
	}

	// delete the storage obligation (expect PAF to decrease - AF increase)
	total := rd1 + rd2
	if err = expectDelta(-1*total, total, "delete SO", func() error {
		return ht.host.removeStorageObligation(so, obligationSucceeded)
	}); err != nil {
		t.Fatal(err)
	}

	// reset the host's financial metrics (expect PAF and AF to remain the same)
	if err = expectDelta(0, 0, "reset FM", func() error {
		return ht.host.resetFinancialMetrics()
	}); err != nil {
		t.Fatal(err)
	}

	// prune stale obligations - note that we will fake the SO being deleted
	// from the database instead of mocking the conditions for it to be pruned.
	// This to avoid having to manually delete the transaction after it have
	// being confirmed (expect PAF to remain the same, but AF to decrease)
	if err = expectDelta(0, -1*total, "prune stale SOs", func() error {
		return errors.Compose(ht.host.deleteStorageObligations([]types.FileContractID{so.id()}), ht.host.PruneStaleStorageObligations())
	}); err != nil {
		t.Fatal(err)
	}
}

// TestManagedModifyUnlockedStorageObligation checks that the storage obligation
// cannot be modified when unlocked.
func TestManagedModifyUnlockedStorageObligation(t *testing.T) {
	if testing.Short() {
		t.SkipNow()
	}
	t.Parallel()
	ht, err := newHostTester(t.Name())
	if err != nil {
		t.Fatal(err)
	}
	defer ht.Close()

	// add a storage obligation for testing.
	so, err := ht.newTesterStorageObligation()
	if err != nil {
		t.Fatal(err)
	}

	ht.host.managedLockStorageObligation(so.id())
	err = ht.host.managedAddStorageObligation(so, false)
	if err != nil {
		t.Fatal(err)
	}
	ht.host.managedUnlockStorageObligation(so.id())

	// Modify the obligation. This should fail.
	if err := ht.host.managedModifyStorageObligation(so, []crypto.Hash{}, nil); err == nil {
		t.Fatal("shouldn't be able to modify unlocked so")
	}

	// Lock obligation.
	ht.host.managedLockStorageObligation(so.id())

	// Modify the obligation. This should work.
	if err := ht.host.managedModifyStorageObligation(so, []crypto.Hash{}, nil); err != nil {
		t.Fatal(err)
	}

	// Unlock obligation.
	ht.host.managedUnlockStorageObligation(so.id())

	// Modify the obligation. This should fail again.
	if err := ht.host.managedModifyStorageObligation(so, []crypto.Hash{}, nil); err == nil {
		t.Fatal("shouldn't be able to modify unlocked so")
	}
}

// TestManagedBuildStorageProof is a unit test for the host's
// managedBuildStorageProof method.
func TestManagedBuildStorageProof(t *testing.T) {
	if testing.Short() {
		t.SkipNow()
	}
	t.Parallel()
	ht, err := newHostTester(t.Name())
	if err != nil {
		t.Fatal(err)
	}
	defer func() {
		err := ht.Close()
		if err != nil {
			t.Fatal(err)
		}
	}()

	// Create a storage obligation without data.
	so, err := ht.newTesterStorageObligation()
	if err != nil {
		t.Fatal(err)
	}
	proofDeadline := so.proofDeadline()
	validPayouts, missedPayouts := so.payouts()
	so.RevisionTransactionSet = []types.Transaction{{
		FileContractRevisions: []types.FileContractRevision{{
			ParentID:          so.id(),
			UnlockConditions:  types.UnlockConditions{},
			NewRevisionNumber: 1,

			NewFileSize:           0,
			NewFileMerkleRoot:     crypto.Hash{},
			NewWindowStart:        so.expiration(),
			NewWindowEnd:          proofDeadline,
			NewValidProofOutputs:  validPayouts,
			NewMissedProofOutputs: missedPayouts,
			NewUnlockHash:         types.UnlockConditions{}.UnlockHash(),
		}},
	}}

	// Insert the SO
	ht.host.managedLockStorageObligation(so.id())
	err = ht.host.managedAddStorageObligation(so, false)
	ht.host.managedUnlockStorageObligation(so.id())

	// Build a proof for the SO.
	sp, err := ht.host.managedBuildStorageProof(so, 0)
	if err != nil {
		t.Fatal("failed to build proof", err)
	}

	// Check the proof.
	if len(sp.HashSet) != 0 {
		t.Fatal("sp should have empty hashset")
	}
	var blank [crypto.SegmentSize]byte
	if sp.Segment != blank {
		t.Fatal("sp should have no segment")
	}
	if sp.ParentID != so.id() {
		t.Fatal("parentID wasn't set correctly")
	}

	// Update the so to have a sector.
	sectorRoot, sectorData := randSector()
	so.SectorRoots = []crypto.Hash{sectorRoot}

	sectorsGained := map[crypto.Hash][]byte{
		sectorRoot: sectorData,
	}
	ht.host.managedLockStorageObligation(so.id())
	err = ht.host.managedModifyStorageObligation(so, nil, sectorsGained)
	ht.host.managedUnlockStorageObligation(so.id())
	if err != nil {
		t.Fatal(err)
	}

	// Build another proof.
	segmentIndex := fastrand.Uint64n(modules.SectorSize / crypto.SegmentSize)
	sp, err = ht.host.managedBuildStorageProof(so, segmentIndex)
	if err != nil {
		t.Fatal("failed to build proof", err)
	}

	// Verify the proof.
	verified := crypto.VerifySegment(
		sp.Segment[:crypto.SegmentSize],
		sp.HashSet,
		crypto.CalculateLeaves(uint64(len(sectorData))),
		segmentIndex,
		sectorRoot,
	)
	if !verified {
		t.Fatal("failed to verify proof")
	}
}

// TestStorageObligationRequiresProof tests the requiresProof method of the
// storageObligation type.
func TestStorageObligationRequiresProof(t *testing.T) {
	if testing.Short() {
		t.SkipNow()
	}
	t.Parallel()

	ht, err := newHostTester(t.Name())
	if err != nil {
		t.Fatal(err)
	}
	defer func() {
		err := ht.Close()
		if err != nil {
			t.Fatal(err)
		}
	}()

	// Create a storage obligation without data.
	so, err := ht.newTesterStorageObligation()
	if err != nil {
		t.Fatal(err)
	}
	proofDeadline := so.proofDeadline()
	validPayouts, missedPayouts := so.payouts()
	so.RevisionTransactionSet = []types.Transaction{{
		FileContractRevisions: []types.FileContractRevision{{
			ParentID:          so.id(),
			UnlockConditions:  types.UnlockConditions{},
			NewRevisionNumber: 1,

			NewFileSize:           0,
			NewFileMerkleRoot:     crypto.Hash{},
			NewWindowStart:        so.expiration(),
			NewWindowEnd:          proofDeadline,
			NewValidProofOutputs:  validPayouts,
			NewMissedProofOutputs: missedPayouts,
			NewUnlockHash:         types.UnlockConditions{}.UnlockHash(),
		}},
	}}

	// Obligation should require a proof even though it has never been revised.
	if !so.requiresProof() {
		t.Fatal("obligation should require proof")
	}

	// Increment the revision number. Obligation should now require a proof
	so.RevisionTransactionSet[0].FileContractRevisions[0].NewRevisionNumber++
	if !so.requiresProof() {
		t.Fatal("obligation should require a proof")
	}

	//  Make the outputs match. It should no longer require a proof.
	rev := so.RevisionTransactionSet[0].FileContractRevisions[0]
	so.RevisionTransactionSet[0].FileContractRevisions[0].NewValidProofOutputs = rev.NewMissedProofOutputs
	if so.requiresProof() {
		t.Fatal("obligation shouldn't require proof")
	}
}<|MERGE_RESOLUTION|>--- conflicted
+++ resolved
@@ -259,13 +259,8 @@
 	defer ht.host.managedUnlockStorageObligation(so.id())
 
 	// add the storage obligation (expect PAF to increase - AF remain same)
-<<<<<<< HEAD
-	rd1 := rand.Int63n(10) + 1
+	rd1 := fastrand.Intn(10) + 1
 	so.AccountFunding = so.AccountFunding.Add64(uint64(rd1))
-=======
-	rd1 := fastrand.Intn(10) + 1
-	so.PotentialAccountFunding = so.PotentialAccountFunding.Add64(uint64(rd1))
->>>>>>> d6164e80
 	if err = expectDelta(rd1, 0, "add SO", func() error {
 		return ht.host.managedAddStorageObligation(so, false)
 	}); err != nil {
@@ -273,15 +268,9 @@
 	}
 
 	// modify the storage obligation (expect PAF to increase - AF remain same)
-<<<<<<< HEAD
-	rd2 := rand.Int63n(10) + 1
+	rd2 := fastrand.Intn(10) + 1
 	so.AccountFunding = so.AccountFunding.Add64(uint64(rd2))
-	if err = expectDelta(int64(rd2), 0, "modify SO", func() error {
-=======
-	rd2 := fastrand.Intn(10) + 1
-	so.PotentialAccountFunding = so.PotentialAccountFunding.Add64(uint64(rd2))
 	if err = expectDelta(rd2, 0, "modify SO", func() error {
->>>>>>> d6164e80
 		return ht.host.managedModifyStorageObligation(so, []crypto.Hash{}, make(map[crypto.Hash][]byte, 0))
 	}); err != nil {
 		t.Fatal(err)
