--- conflicted
+++ resolved
@@ -19,25 +19,18 @@
 	defer mdm.Stop()
 
 	// Create a program to read a full sector from the host.
-<<<<<<< HEAD
-	instructions, programData := NewReadSectorProgram(modules.SectorSize, 0, crypto.Hash{}, false) // TODO: use merkle
-	dataLen := uint64(len(programData))
-=======
 	pt := newTestPriceTable()
 	readLen := modules.SectorSize
-	instructions, r, dataLen := newReadSectorProgram(readLen, 0, crypto.Hash{})
->>>>>>> 5499cabe
+	instructions, programData := NewReadSectorProgram(readLen, 0, crypto.Hash{}, false)
+	r := bytes.NewReader(programData)
+	dataLen := uint64(len(programData))
+
 	// Execute it.
 	ics := uint64(0) // initial contract size is 0 sectors.
 	imr := crypto.Hash{}
-<<<<<<< HEAD
-	fastrand.Read(imr[:]) // random initial merkle root
-	finalize, outputs, err := mdm.ExecuteProgram(context.Background(), instructions, modules.InitCost(dataLen).Add(modules.ReadSectorCost()), newTestStorageObligation(true, ics, imr), dataLen, bytes.NewReader(programData))
-=======
-	fastrand.Read(imr[:])                                           // random initial merkle root
-	programCost := InitCost(pt, dataLen).Add(ReadCost(pt, readLen)) // use the cost of the program as the budget
-	finalize, outputs, err := mdm.ExecuteProgram(context.Background(), pt, instructions, programCost, newTestStorageObligation(true), ics, imr, dataLen, r)
->>>>>>> 5499cabe
+	fastrand.Read(imr[:])                                                           // random initial merkle root
+	programCost := modules.InitCost(pt, dataLen).Add(modules.ReadCost(pt, readLen)) // use the cost of the program as the budget
+	finalize, outputs, err := mdm.ExecuteProgram(context.Background(), pt, instructions, programCost, newTestStorageObligation(true, ics, imr), ics, imr, dataLen, r)
 	if err != nil {
 		t.Fatal(err)
 	}
@@ -76,12 +69,8 @@
 	instructions, programData = NewReadSectorProgram(length, offset, crypto.Hash{}, true)
 	dataLen = uint64(len(programData))
 	// Execute it.
-<<<<<<< HEAD
-	finalize, outputs, err = mdm.ExecuteProgram(context.Background(), instructions, modules.InitCost(dataLen).Add(modules.ReadSectorCost()), newTestStorageObligation(true, ics, imr), dataLen, bytes.NewReader(programData))
-=======
-	programCost = InitCost(pt, dataLen).Add(ReadCost(pt, length)) // use the cost of the program as the budget
-	finalize, outputs, err = mdm.ExecuteProgram(context.Background(), pt, instructions, programCost, newTestStorageObligation(true), ics, imr, dataLen, r)
->>>>>>> 5499cabe
+	programCost = modules.InitCost(pt, dataLen).Add(modules.ReadCost(pt, length)) // use the cost of the program as the budget
+	finalize, outputs, err = mdm.ExecuteProgram(context.Background(), pt, instructions, programCost, newTestStorageObligation(true, ics, imr), ics, imr, dataLen, r)
 	if err != nil {
 		t.Fatal(err)
 	}
