package mdm

import (
	"encoding/binary"
	"fmt"

	"gitlab.com/NebulousLabs/Sia/crypto"
	"gitlab.com/NebulousLabs/Sia/modules"
	"gitlab.com/NebulousLabs/Sia/types"
)

// instructionAppend is an instruction that appends a full sector to a
// filecontract.
type instructionAppend struct {
	commonInstruction

	dataOffset uint64
}

// staticDecodeAppendInstruction creates a new 'Append' instruction from the
// provided generic instruction.
func (p *program) staticDecodeAppendInstruction(instruction modules.Instruction) (instruction, error) {
	// Check specifier.
	if instruction.Specifier != modules.SpecifierAppend {
		return nil, fmt.Errorf("expected specifier %v but got %v",
			modules.SpecifierAppend, instruction.Specifier)
	}
	// Check args.
	if len(instruction.Args) != modules.RPCIAppendLen {
		return nil, fmt.Errorf("expected instruction to have len %v but was %v",
			modules.RPCIAppendLen, len(instruction.Args))
	}
	// Read args.
	dataOffset := binary.LittleEndian.Uint64(instruction.Args[:8])
	return &instructionAppend{
		commonInstruction: commonInstruction{
			staticData:        p.staticData,
			staticMerkleProof: instruction.Args[8] == 1,
			staticState:       p.staticProgramState,
		},
		dataOffset: dataOffset,
	}, nil
}

// Execute executes the 'Append' instruction.
func (i *instructionAppend) Execute(prevOutput output) output {
	// Fetch the data.
	sectorData, err := i.staticData.Bytes(i.dataOffset, modules.SectorSize)
	if err != nil {
		return errOutput(err)
	}
	newFileSize := prevOutput.NewSize + modules.SectorSize

	// TODO: How to update finances with EA?
	// i.staticState.potentialStorageRevenue = i.staticState.potentialStorageRevenue.Add(types.ZeroCurrency)
	// i.staticState.riskedCollateral = i.staticState.riskedCollateral.Add(types.ZeroCurrency)
	// i.staticState.potentialUploadRevenue = i.staticState.potentialUploadRevenue.Add(types.ZeroCurrency)

	ps := i.staticState
	oldSectors := ps.sectors.merkleRoots
	newMerkleRoot, err := ps.sectors.appendSector(sectorData)
	if err != nil {
		return errOutput(err)
	}

	// Construct proof if necessary.
	var proof []crypto.Hash
	if i.staticMerkleProof {
		proof = crypto.MerkleDiffProof(nil, uint64(len(oldSectors)), nil, oldSectors)
	}

	return output{
		NewSize:       newFileSize,
		NewMerkleRoot: newMerkleRoot,
		Proof:         proof,
	}
}

// Collateral returns the collateral cost of adding one full sector.
func (i *instructionAppend) Collateral() types.Currency {
	return modules.MDMAppendCollateral(i.staticState.priceTable)
}

<<<<<<< HEAD
// Cost returns the Cost of this append instruction.
func (i *instructionAppend) Cost() (types.Currency, types.Currency, error) {
	duration := i.staticState.staticRemainingDuration
	cost, refund := modules.MDMAppendCost(i.staticState.priceTable, duration)
	return cost, refund, nil
=======
// Cost returns the Cost of this `Append` instruction.
func (i *instructionAppend) Cost() (executionCost, refund types.Currency, err error) {
	executionCost, refund = modules.MDMAppendCost(i.staticState.priceTable)
	return
>>>>>>> 877171fb
}

// Memory returns the memory allocated by the 'Append' instruction beyond the
// lifetime of the instruction.
func (i *instructionAppend) Memory() uint64 {
	return modules.MDMAppendMemory()
}

// Time returns the execution time of an 'Append' instruction.
func (i *instructionAppend) Time() (uint64, error) {
	return modules.MDMTimeAppend, nil
}<|MERGE_RESOLUTION|>--- conflicted
+++ resolved
@@ -81,18 +81,11 @@
 	return modules.MDMAppendCollateral(i.staticState.priceTable)
 }
 
-<<<<<<< HEAD
-// Cost returns the Cost of this append instruction.
-func (i *instructionAppend) Cost() (types.Currency, types.Currency, error) {
-	duration := i.staticState.staticRemainingDuration
-	cost, refund := modules.MDMAppendCost(i.staticState.priceTable, duration)
-	return cost, refund, nil
-=======
 // Cost returns the Cost of this `Append` instruction.
 func (i *instructionAppend) Cost() (executionCost, refund types.Currency, err error) {
-	executionCost, refund = modules.MDMAppendCost(i.staticState.priceTable)
+	duration := i.staticState.staticRemainingDuration
+	executionCost, refund = modules.MDMAppendCost(i.staticState.priceTable, duration)
 	return
->>>>>>> 877171fb
 }
 
 // Memory returns the memory allocated by the 'Append' instruction beyond the
