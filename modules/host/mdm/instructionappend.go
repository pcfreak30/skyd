package mdm

import (
	"encoding/binary"
	"fmt"

	"gitlab.com/NebulousLabs/Sia/crypto"
	"gitlab.com/NebulousLabs/Sia/modules"
	"gitlab.com/NebulousLabs/Sia/types"
)

// instructionAppend is an instruction that appends a full sector to a
// filecontract.
type instructionAppend struct {
	commonInstruction

	dataOffset uint64
}

// NewAppendInstruction creates a modules.Instruction from arguments.
func NewAppendInstruction(dataOffset uint64, merkleProof bool) modules.Instruction {
	i := modules.Instruction{
		Specifier: modules.SpecifierAppend,
		Args:      make([]byte, modules.RPCIAppendLen),
	}
	binary.LittleEndian.PutUint64(i.Args[:8], dataOffset)
	if merkleProof {
		i.Args[8] = 1
	}
	return i
}

// staticDecodeAppendInstruction creates a new 'Append' instruction from the
// provided generic instruction.
func (p *Program) staticDecodeAppendInstruction(instruction modules.Instruction) (instruction, error) {
	// Check specifier.
	if instruction.Specifier != modules.SpecifierAppend {
		return nil, fmt.Errorf("expected specifier %v but got %v",
			modules.SpecifierAppend, instruction.Specifier)
	}
	// Check args.
	if len(instruction.Args) != modules.RPCIAppendLen {
		return nil, fmt.Errorf("expected instruction to have len %v but was %v",
			modules.RPCIAppendLen, len(instruction.Args))
	}
	// Read args.
	dataOffset := binary.LittleEndian.Uint64(instruction.Args[:8])
	return &instructionAppend{
		commonInstruction: commonInstruction{
			staticData:        p.staticData,
			staticMerkleProof: instruction.Args[8] == 1,
			staticState:       p.staticProgramState,
		},
		dataOffset: dataOffset,
	}, nil
}

// Execute executes the 'Append' instruction.
func (i *instructionAppend) Execute(prevOutput output) output {
	// Fetch the data.
	sectorData, err := i.staticData.Bytes(i.dataOffset, modules.SectorSize)
	if err != nil {
		return errOutput(err)
	}
	newFileSize := prevOutput.NewSize + modules.SectorSize
	newRoot := crypto.MerkleRoot(sectorData)

	// TODO: How to update finances with EA?
	// i.staticState.potentialStorageRevenue = i.staticState.potentialStorageRevenue.Add(types.ZeroCurrency)
	// i.staticState.riskedCollateral = i.staticState.riskedCollateral.Add(types.ZeroCurrency)
	// i.staticState.potentialUploadRevenue = i.staticState.potentialUploadRevenue.Add(types.ZeroCurrency)

	// Update the storage obligation.
	i.staticState.sectorsGained = append(i.staticState.sectorsGained, newRoot)
	i.staticState.gainedSectorData = append(i.staticState.gainedSectorData, sectorData)

	// Update the roots and compute the new merkle root of the contract.
	i.staticState.merkleRoots = append(i.staticState.merkleRoots, newRoot)
	newMerkleRoot := cachedMerkleRoot(i.staticState.merkleRoots)

	// TODO: Construct proof if necessary.
	var proof []crypto.Hash
	if i.staticMerkleProof {
		start := len(i.staticState.merkleRoots)
		end := start + 1
		proof = crypto.MerkleSectorRangeProof(i.staticState.merkleRoots, start, end)
	}

	return output{
		NewSize:       newFileSize,
		NewMerkleRoot: newMerkleRoot,
		Proof:         proof,
	}
}

// Cost returns the Cost of this append instruction.
<<<<<<< HEAD
func (i *instructionAppend) Cost() (types.Currency, error) {
	return modules.WriteCost(i.staticState.priceTable, modules.SectorSize), nil
=======
func (i *instructionAppend) Cost() (types.Currency, types.Currency, error) {
	cost, refund := AppendCost(i.staticState.priceTable)
	return cost, refund, nil
}

// Memory returns the memory allocated by the 'Append' instruction beyond the
// lifetime of the instruction.
func (i *instructionAppend) Memory() uint64 {
	return AppendMemory()
>>>>>>> 7a752c57
}

// ReadOnly for the 'Append' instruction is 'false'.
func (i *instructionAppend) ReadOnly() bool {
	return false
}

// Time returns the execution time of an 'Append' instruction.
func (i *instructionAppend) Time() uint64 {
	return TimeAppend
}<|MERGE_RESOLUTION|>--- conflicted
+++ resolved
@@ -94,12 +94,8 @@
 }
 
 // Cost returns the Cost of this append instruction.
-<<<<<<< HEAD
-func (i *instructionAppend) Cost() (types.Currency, error) {
-	return modules.WriteCost(i.staticState.priceTable, modules.SectorSize), nil
-=======
 func (i *instructionAppend) Cost() (types.Currency, types.Currency, error) {
-	cost, refund := AppendCost(i.staticState.priceTable)
+	cost, refund := modules.MDMAppendCost(i.staticState.priceTable)
 	return cost, refund, nil
 }
 
@@ -107,7 +103,6 @@
 // lifetime of the instruction.
 func (i *instructionAppend) Memory() uint64 {
 	return AppendMemory()
->>>>>>> 7a752c57
 }
 
 // ReadOnly for the 'Append' instruction is 'false'.
@@ -117,5 +112,5 @@
 
 // Time returns the execution time of an 'Append' instruction.
 func (i *instructionAppend) Time() uint64 {
-	return TimeAppend
+	return modules.MDMTimeAppend
 }