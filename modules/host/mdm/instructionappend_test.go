--- conflicted
+++ resolved
@@ -5,64 +5,27 @@
 
 	"gitlab.com/NebulousLabs/Sia/crypto"
 	"gitlab.com/NebulousLabs/Sia/modules"
+	"gitlab.com/NebulousLabs/Sia/types"
 )
 
-<<<<<<< HEAD
-// newAppendInstruction is a convenience method for creating a single
-// 'Append' instruction.
-func newAppendInstruction(merkleProof bool, dataOffset uint64, pt modules.RPCPriceTable, duration types.BlockHeight) (modules.Instruction, types.Currency, types.Currency, types.Currency, uint64, uint64) {
-	i := NewAppendInstruction(dataOffset, merkleProof)
-	cost, refund := modules.MDMAppendCost(pt, duration)
-	collateral := modules.MDMAppendCollateral(pt)
-	return i, cost, refund, collateral, modules.MDMAppendMemory(), modules.MDMTimeAppend
-}
-
-// newAppendProgram is a convenience method which prepares the instructions
-// and the program data for a program that executes a single
-// AppendInstruction.
-func newAppendProgram(sectorData []byte, merkleProof bool, pt modules.RPCPriceTable, duration types.BlockHeight) ([]modules.Instruction, []byte, types.Currency, types.Currency, types.Currency, uint64) {
-	initCost := modules.MDMInitCost(pt, uint64(len(sectorData)), 1)
-	i, cost, refund, collateral, memory, time := newAppendInstruction(merkleProof, 0, pt, duration)
-	instructions := []modules.Instruction{i}
-	cost, refund, collateral, memory = updateRunningCosts(pt, initCost, types.ZeroCurrency, types.ZeroCurrency, modules.MDMInitMemory(), cost, refund, collateral, memory, time)
-	cost = cost.Add(modules.MDMMemoryCost(pt, memory, modules.MDMTimeCommit))
-	return instructions, sectorData, cost, refund, collateral, memory
-}
-
-=======
->>>>>>> 877171fb
 // TestInstructionSingleAppend tests executing a program with a single
 // AppendInstruction.
 func TestInstructionSingleAppend(t *testing.T) {
 	host := newTestHost()
-	so := newTestStorageObligation(true)
 	mdm := New(host)
 	defer mdm.Stop()
 
 	// Create a program to append a full sector to a storage obligation.
 	appendData1 := randomSectorData()
 	appendDataRoot1 := crypto.MerkleRoot(appendData1)
+	duration := types.BlockHeight(2)
 	pt := newTestPriceTable()
-<<<<<<< HEAD
-	duration := types.BlockHeight(2)
-	instructions, programData, cost, refund, collateral, usedMemory := newAppendProgram(appendData1, true, pt, duration)
-	dataLen := uint64(len(programData))
-	// Execute it.
-	finalize, outputs, err := mdm.ExecuteProgram(context.Background(), pt, instructions, cost, collateral, so, duration, dataLen, bytes.NewReader(programData))
-	if err != nil {
-		t.Fatal(err)
-	}
-	// Count results.
-	numOutputs := 0
-	for output := range outputs {
-		if err := output.Error; err != nil {
-=======
 	tb := newTestProgramBuilder(pt)
-	tb.AddAppendInstruction(appendData1, true)
+	tb.AddAppendInstruction(appendData1, duration, true)
 
 	// Execute it.
 	so := newTestStorageObligation(true)
-	finalizeFn, budget, outputs, err := mdm.ExecuteProgramWithBuilderManualFinalize(tb, so, true)
+	finalizeFn, budget, outputs, err := mdm.ExecuteProgramWithBuilderManualFinalize(tb, so, duration, true)
 	if err != nil {
 		t.Fatal(err)
 	}
@@ -70,7 +33,6 @@
 	for _, output := range outputs {
 		err = output.assert(modules.SectorSize, crypto.MerkleRoot(appendData1), []crypto.Hash{}, nil)
 		if err != nil {
->>>>>>> 877171fb
 			t.Fatal(err)
 		}
 	}
@@ -106,23 +68,9 @@
 	// Execute same program again to append another sector.
 	appendData2 := randomSectorData() // new random data
 	appendDataRoot2 := crypto.MerkleRoot(appendData2)
-<<<<<<< HEAD
 	duration = types.BlockHeight(1)
-	instructions, programData, cost, refund, collateral, usedMemory = newAppendProgram(appendData2, true, pt, duration)
-	dataLen = uint64(len(programData))
-	ics := so.ContractSize()
-	imr := so.MerkleRoot()
-	finalize, outputs, err = mdm.ExecuteProgram(context.Background(), pt, instructions, cost, collateral, so, duration, dataLen, bytes.NewReader(programData))
-	if err != nil {
-		t.Fatal(err)
-	}
-	// Count results.
-	numOutputs = 0
-	for output := range outputs {
-		if err := output.Error; err != nil {
-=======
 	tb = newTestProgramBuilder(pt)
-	tb.AddAppendInstruction(appendData2, true)
+	tb.AddAppendInstruction(appendData2, duration, true)
 	ics := so.ContractSize()
 
 	// Expected outputs
@@ -133,7 +81,7 @@
 	}
 
 	// Execute it.
-	finalizeFn, budget, outputs, err = mdm.ExecuteProgramWithBuilderManualFinalize(tb, so, true)
+	finalizeFn, budget, outputs, err = mdm.ExecuteProgramWithBuilderManualFinalize(tb, so, duration, true)
 	if err != nil {
 		t.Fatal(err)
 	}
@@ -141,7 +89,6 @@
 	for _, output := range outputs {
 		err = output.assert(expectedOutput.NewSize, expectedOutput.NewMerkleRoot, expectedOutput.Proof, expectedOutput.Output)
 		if err != nil {
->>>>>>> 877171fb
 			t.Fatal(err)
 		}
 	}
