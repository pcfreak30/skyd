--- conflicted
+++ resolved
@@ -18,18 +18,16 @@
 	// ErrInterrupted indicates that the program was interrupted during
 	// execution and couldn't finish.
 	ErrInterrupted = errors.New("execution of program was interrupted")
+
+	// ErrInsufficientBudget is the error returned if the remaining budget of a
+	// program is not sufficient to execute the next instruction.
+	ErrInsufficientBudget = errors.New("remaining budget is insufficient")
 )
 
 // programState contains some fields needed for the execution of instructions.
 // The program's state is captured when the program is created and remains the
 // same during the execution of the program.
 type programState struct {
-<<<<<<< HEAD
-	// mdm related fields.
-	remainingBudget modules.Cost
-
-=======
->>>>>>> 5499cabe
 	// host related fields
 	blockHeight types.BlockHeight
 	host        Host
@@ -53,12 +51,7 @@
 	staticData         *programData
 	staticProgramState *programState
 
-<<<<<<< HEAD
-	finalContractSize uint64 // contract size after executing all instructions
-	budget            modules.Cost
-=======
 	remainingBudget types.Currency
->>>>>>> 5499cabe
 
 	renterSig  types.TransactionSignature
 	outputChan chan Output
@@ -66,16 +59,10 @@
 	tg *threadgroup.ThreadGroup
 }
 
-// ExecuteProgram initializes a new program from a set of instructions and a reader
-// which can be used to fetch the program's data and executes it.
-<<<<<<< HEAD
-func (mdm *MDM) ExecuteProgram(ctx context.Context, instructions []modules.Instruction, budget modules.Cost, so StorageObligation, programDataLen uint64, data io.Reader) (func() error, <-chan Output, error) {
-	p := &Program{
-		budget:     budget,
-=======
+// ExecuteProgram initializes a new program from a set of instructions and a
+// reader which can be used to fetch the program's data and executes it.
 func (mdm *MDM) ExecuteProgram(ctx context.Context, pt modules.RPCPriceTable, instructions []modules.Instruction, budget types.Currency, so StorageObligation, initialContractSize uint64, initialMerkleRoot crypto.Hash, programDataLen uint64, data io.Reader) (func() error, <-chan Output, error) {
 	p := &Program{
->>>>>>> 5499cabe
 		outputChan: make(chan Output, len(instructions)),
 		staticProgramState: &programState{
 			blockHeight: mdm.host.BlockHeight(),
@@ -86,11 +73,6 @@
 		staticData:      openProgramData(data, programDataLen),
 		so:              so,
 		tg:              &mdm.tg,
-	}
-	// If the storage obligation is not locked the finalContractSize will be
-	// 0.
-	if so.Locked() {
-		p.finalContractSize = so.ContractSize()
 	}
 
 	// Convert the instructions.
@@ -115,12 +97,7 @@
 		return nil, nil, errors.Compose(err, p.staticData.Close())
 	}
 	// Make sure the budget covers the initial cost.
-<<<<<<< HEAD
-	ps := p.staticProgramState
-	ps.remainingBudget, err = ps.remainingBudget.Sub(modules.InitCost(p.staticData.Len()))
-=======
-	p.remainingBudget, err = subtractFromBudget(p.remainingBudget, InitCost(pt, p.staticData.Len()))
->>>>>>> 5499cabe
+	p.remainingBudget, err = subtractFromBudget(p.remainingBudget, modules.InitCost(pt, p.staticData.Len()))
 	if err != nil {
 		return nil, nil, errors.Compose(err, p.staticData.Close())
 	}
@@ -133,11 +110,7 @@
 		defer p.staticData.Close()
 		defer p.tg.Done()
 		defer close(p.outputChan)
-<<<<<<< HEAD
-		p.executeInstructions(ctx, so.MerkleRoot())
-=======
 		p.executeInstructions(ctx, initialContractSize, initialMerkleRoot)
->>>>>>> 5499cabe
 	}()
 	// If the program is readonly there is no need to finalize it.
 	if p.readOnly() {
@@ -202,4 +175,13 @@
 		}
 	}
 	return true
+}
+
+// subtractFromBudget will subtract an amount of money from a budget. In case of
+// an underflow ErrInsufficientBudget and the unchanged budget are returned.
+func subtractFromBudget(budget, toSub types.Currency) (types.Currency, error) {
+	if toSub.Cmp(budget) > 0 {
+		return budget, ErrInsufficientBudget
+	}
+	return budget.Sub(toSub), nil
 }