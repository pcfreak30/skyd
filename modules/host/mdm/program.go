--- conflicted
+++ resolved
@@ -18,10 +18,6 @@
 	// ErrInterrupted indicates that the program was interrupted during
 	// execution and couldn't finish.
 	ErrInterrupted = errors.New("execution of program was interrupted")
-
-	// ErrInsufficientBudget is the error returned if the remaining budget of a
-	// program is not sufficient to execute the next instruction.
-	ErrInsufficientBudget = errors.New("remaining budget is insufficient")
 )
 
 // programState contains some fields needed for the execution of instructions.
@@ -68,10 +64,6 @@
 	tg *threadgroup.ThreadGroup
 }
 
-<<<<<<< HEAD
-// ExecuteProgram initializes a new program from a set of instructions and a
-// reader which can be used to fetch the program's data and executes it.
-=======
 // outputFromError is a convenience function to wrap an error in an Output.
 func outputFromError(err error, cost, refund types.Currency) Output {
 	return Output{
@@ -83,9 +75,8 @@
 	}
 }
 
-// ExecuteProgram initializes a new program from a set of instructions and a reader
-// which can be used to fetch the program's data and executes it.
->>>>>>> 7a752c57
+// ExecuteProgram initializes a new program from a set of instructions and a
+// reader which can be used to fetch the program's data and executes it.
 func (mdm *MDM) ExecuteProgram(ctx context.Context, pt modules.RPCPriceTable, instructions []modules.Instruction, budget types.Currency, so StorageObligation, programDataLen uint64, data io.Reader) (func() error, <-chan Output, error) {
 	p := &Program{
 		outputChan: make(chan Output, len(instructions)),
@@ -126,13 +117,8 @@
 		err = errors.New("contract needs to be locked for a program with one or more write instructions")
 		return nil, nil, errors.Compose(err, p.staticData.Close())
 	}
-<<<<<<< HEAD
-	// Make sure the budget covers the initial cost.
-	p.remainingBudget, err = subtractFromBudget(p.remainingBudget, modules.InitCost(pt, p.staticData.Len()))
-=======
 	// Increment the execution cost of the program.
-	err = p.addCost(InitCost(pt, p.staticData.Len()))
->>>>>>> 7a752c57
+	err = p.addCost(modules.MDMInitCost(pt, p.staticData.Len()))
 	if err != nil {
 		return nil, nil, errors.Compose(err, p.staticData.Close())
 	}
@@ -204,7 +190,7 @@
 // only be called after the channel returned by Execute is closed.
 func (p *Program) managedFinalize() error {
 	// Compute the memory cost of finalizing the program.
-	memoryCost := p.staticProgramState.priceTable.MemoryTimeCost.Mul64(p.usedMemory * TimeCommit)
+	memoryCost := p.staticProgramState.priceTable.MemoryTimeCost.Mul64(p.usedMemory * modules.MDMTimeCommit)
 	err := p.addCost(memoryCost)
 	if err != nil {
 		return err
@@ -229,11 +215,23 @@
 	return true
 }
 
+// addCost increases the cost of the program by 'cost'. If as a result the cost
+// becomes larger than the budget of the program, ErrMDMInsufficientBudget is
+// returned.
+func (p *Program) addCost(cost types.Currency) error {
+	newExecutionCost := p.executionCost.Add(cost)
+	if p.staticBudget.Cmp(newExecutionCost) < 0 {
+		return modules.ErrMDMInsufficientBudget
+	}
+	p.executionCost = newExecutionCost
+	return nil
+}
+
 // subtractFromBudget will subtract an amount of money from a budget. In case of
-// an underflow ErrInsufficientBudget and the unchanged budget are returned.
+// an underflow ErrMDMInsufficientBudget and the unchanged budget are returned.
 func subtractFromBudget(budget, toSub types.Currency) (types.Currency, error) {
 	if toSub.Cmp(budget) > 0 {
-		return budget, ErrInsufficientBudget
+		return budget, modules.ErrMDMInsufficientBudget
 	}
 	return budget.Sub(toSub), nil
 }