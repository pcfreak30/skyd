--- conflicted
+++ resolved
@@ -22,15 +22,9 @@
 	// TestStorageObligation is a dummy storage obligation for testing which
 	// satisfies the StorageObligation interface.
 	TestStorageObligation struct {
-<<<<<<< HEAD
-		contractSize uint64
-		locked       bool
-		merkleRoot   crypto.Hash
-=======
 		sectorMap   map[crypto.Hash][]byte
 		sectorRoots []crypto.Hash
 		locked      bool
->>>>>>> 10aa7779
 	}
 )
 
@@ -40,18 +34,10 @@
 	}
 }
 
-<<<<<<< HEAD
-func newTestStorageObligation(locked bool, contractSize uint64, merkleRoot crypto.Hash) StorageObligation {
-	return &TestStorageObligation{
-		contractSize: contractSize,
-		locked:       locked,
-		merkleRoot:   merkleRoot,
-=======
 func newTestStorageObligation(locked bool) *TestStorageObligation {
 	return &TestStorageObligation{
 		locked:    locked,
 		sectorMap: make(map[crypto.Hash][]byte),
->>>>>>> 10aa7779
 	}
 }
 
@@ -77,11 +63,7 @@
 
 // ContractSize implements the StorageObligation interface.
 func (so *TestStorageObligation) ContractSize() uint64 {
-<<<<<<< HEAD
-	return so.contractSize
-=======
 	return uint64(len(so.sectorRoots)) * modules.SectorSize
->>>>>>> 10aa7779
 }
 
 // Locked implements the StorageObligation interface.
@@ -91,9 +73,6 @@
 
 // MerkleRoot implements the StorageObligation interface.
 func (so *TestStorageObligation) MerkleRoot() crypto.Hash {
-<<<<<<< HEAD
-	return so.merkleRoot
-=======
 	if len(so.sectorRoots) == 0 {
 		return crypto.Hash{}
 	}
@@ -103,7 +82,6 @@
 // SectorRoots implements the StorageObligation interface.
 func (so *TestStorageObligation) SectorRoots() []crypto.Hash {
 	return so.sectorRoots
->>>>>>> 10aa7779
 }
 
 // Update implements the StorageObligation interface
