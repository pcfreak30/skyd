--- conflicted
+++ resolved
@@ -106,14 +106,6 @@
 	errNilGateway = errors.New("host cannot use nil gateway")
 	errNilSiaMux  = errors.New("host cannot use nil siamux")
 
-<<<<<<< HEAD
-	// persistMetadata is the header that gets written to the persist file, and
-	// is used to recognize other persist files.
-	persistMetadata = persist.Metadata{
-		Header:  "Sia Host",
-		Version: "1.3.0",
-	}
-
 	// updatePriceTableFrequency is the frequency with which we update the
 	// host's RPC price table
 	updatePriceTableFrequency = build.Select(build.Var{
@@ -122,8 +114,6 @@
 		Testing:  5 * time.Second,
 	}).(time.Duration)
 
-=======
->>>>>>> 7a752c57
 	// rpcPriceGuaranteePeriod defines the amount of time a host will guarantee
 	// its prices to the renter.
 	rpcPriceGuaranteePeriod = build.Select(build.Var{
@@ -163,11 +153,8 @@
 	wallet        modules.Wallet
 	staticAlerter *modules.GenericAlerter
 	staticMux     *siamux.SiaMux
-<<<<<<< HEAD
 	staticMDM     *mdm.MDM
 	staticPP      modules.PaymentProcessor
-=======
->>>>>>> 7a752c57
 	dependencies  modules.Dependencies
 	modules.StorageManager
 
