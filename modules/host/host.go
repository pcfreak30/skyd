// Package host is an implementation of the host module, and is responsible for
// participating in the storage ecosystem, turning available disk space an
// internet bandwidth into profit for the user.
package host

// TODO: what happens if the renter submits the revision early, before the
// final revision. Will the host mark the contract as complete?

// TODO: Host and renter are reporting errors where the renter is not adding
// enough fees to the file contract.

// TODO: Test the safety of the builder, it should be okay to have multiple
// builders open for up to 600 seconds, which means multiple blocks could be
// received in that time period. Should also check what happens if a parent
// gets confirmed on the blockchain before the builder is finished.

// TODO: Double check that any network connection has a finite deadline -
// handling action items properly requires that the locks held on the
// obligations eventually be released. There's also some more advanced
// implementation that needs to happen with the storage obligation locks to
// make sure that someone who wants a lock is able to get it eventually.

// TODO: Add contract compensation from form contract to the storage obligation
// financial metrics, and to the host's tracking.

// TODO: merge the network interfaces stuff, don't forget to include the
// 'announced' variable as one of the outputs.

// TODO: 'announced' doesn't tell you if the announcement made it to the
// blockchain.

// TODO: Need to make sure that the revision exchange for the renter and the
// host is being handled correctly. For the host, it's not so difficult. The
// host need only send the most recent revision every time. But, the host
// should not sign a revision unless the renter has explicitly signed such that
// the 'WholeTransaction' fields cover only the revision and that the
// signatures for the revision don't depend on anything else. The renter needs
// to verify the same when checking on a file contract revision from the host.
// If the host has submitted a file contract revision where the signatures have
// signed the whole file contract, there is an issue.

// TODO: there is a mistake in the file contract revision rpc, the host, if it
// does not have the right file contract id, should be returning an error there
// to the renter (and not just to it's calling function without informing the
// renter what's up).

// TODO: Need to make sure that the correct height is being used when adding
// sectors to the storage manager - in some places right now WindowStart is
// being used but really it's WindowEnd that should be in use.

// TODO: The host needs some way to blacklist file contracts that are being
// abusive by repeatedly getting free download batches.

// TODO: clean up all of the magic numbers in the host.

// TODO: revamp the finances for the storage obligations.

// TODO: host_test.go has commented out tests.

// TODO: network_test.go has commented out tests.

// TODO: persist_test.go has commented out tests.

// TODO: update_test.go has commented out tests.

import (
	"container/heap"
	"errors"
	"fmt"
	"net"
	"path/filepath"
	"sync"
	"time"

	"gitlab.com/NebulousLabs/Sia/build"
	"gitlab.com/NebulousLabs/Sia/crypto"
	"gitlab.com/NebulousLabs/Sia/modules"
	"gitlab.com/NebulousLabs/Sia/modules/host/contractmanager"
	"gitlab.com/NebulousLabs/Sia/modules/host/mdm"
	"gitlab.com/NebulousLabs/Sia/persist"
	siasync "gitlab.com/NebulousLabs/Sia/sync"
	"gitlab.com/NebulousLabs/Sia/types"
	"gitlab.com/NebulousLabs/fastrand"
)

const (
	// Names of the various persistent files in the host.
	dbFilename   = modules.HostDir + ".db"
	logFile      = modules.HostDir + ".log"
	settingsFile = modules.HostDir + ".json"
<<<<<<< HEAD

	// rpcPriceGuaranteePeriod defines for how many blocks the host guarantees a
	// fixed set of RPC prices to the renter. Current block height + this period
	// defines the expiry block height on the RPC price table.
	rpcPriceGuaranteePeriod = 3600 // ~1h
=======
>>>>>>> 5176f031
)

var (
	// dbMetadata is a header that gets put into the database to identify a
	// version and indicate that the database holds host information.
	dbMetadata = persist.Metadata{
		Header:  "Sia Host DB",
		Version: "0.5.2",
	}

	// Nil dependency errors.
	errNilCS      = errors.New("host cannot use a nil state")
	errNilTpool   = errors.New("host cannot use a nil transaction pool")
	errNilWallet  = errors.New("host cannot use a nil wallet")
	errNilGateway = errors.New("host cannot use nil gateway")

	// persistMetadata is the header that gets written to the persist file, and
	// is used to recognize other persist files.
	persistMetadata = persist.Metadata{
		Header:  "Sia Host",
		Version: "1.2.0",
	}

<<<<<<< HEAD
	// updatePriceTableFrequency is the frequency with which we update the
	// host's RPC price table
	updatePriceTableFrequency = build.Select(build.Var{
		Standard: 15 * time.Minute,
		Dev:      time.Minute,
=======
	// rpcPriceGuaranteePeriod defines the amount of time the host guarantees a
	// fixed set of RPC costs to the renter.
	rpcPriceGuaranteePeriod = build.Select(build.Var{
		Standard: 10 * time.Minute,
		Dev:      1 * time.Minute,
>>>>>>> 5176f031
		Testing:  5 * time.Second,
	}).(time.Duration)
)

// A Host contains all the fields necessary for storing files for clients and
// performing the storage proofs on the received files.
type Host struct {
	// RPC Metrics - atomic variables need to be placed at the top to preserve
	// compatibility with 32bit systems. These values are not persistent.
	atomicDownloadCalls     uint64
	atomicErroredCalls      uint64
	atomicFormContractCalls uint64
	atomicRenewCalls        uint64
	atomicReviseCalls       uint64
	atomicSettingsCalls     uint64
	atomicUnrecognizedCalls uint64

	// Error management. There are a few different types of errors returned by
	// the host. These errors intentionally not persistent, so that the logging
	// limits of each error type will be reset each time the host is reset.
	// These values are not persistent.
	atomicCommunicationErrors uint64
	atomicConnectionErrors    uint64
	atomicConsensusErrors     uint64
	atomicInternalErrors      uint64
	atomicNormalErrors        uint64

	// Dependencies.
	cs            modules.ConsensusSet
	g             modules.Gateway
	tpool         modules.TransactionPool
	wallet        modules.Wallet
	staticAlerter *modules.GenericAlerter
	staticMux     *modules.SiaMux
	staticMDM     *mdm.MDM
	dependencies  modules.Dependencies
	modules.StorageManager

	// Subsystems
	staticAccountManager *accountManager

	// Host ACID fields - these fields need to be updated in serial, ACID
	// transactions.
	announced    bool
	blockHeight  types.BlockHeight
	publicKey    types.SiaPublicKey
	secretKey    crypto.SecretKey
	recentChange modules.ConsensusChangeID
	unlockHash   types.UnlockHash // A wallet address that can receive coins.

	// Host transient fields - these fields are either determined at startup or
	// otherwise are not critical to always be correct.
	autoAddress          modules.NetAddress // Determined using automatic tooling in network.go
	financialMetrics     modules.HostFinancialMetrics
	settings             modules.HostInternalSettings
	revisionNumber       uint64
	workingStatus        modules.HostWorkingStatus
	connectabilityStatus modules.HostConnectabilityStatus

	// A map of storage obligations that are currently being modified. Locks on
	// storage obligations can be long-running, and each storage obligation can
	// be locked separately.
	lockedStorageObligations map[types.FileContractID]*siasync.TryMutex

	// The price table holds a list of prices, such as the price for a specific
	// RPC, or the prices of the individual MDM instruction operations. These
	// prices are dynamic, and are subject to various conditions specific to the
	// RPC in question. Examples of such conditions are congestion, load,
	// liquidity, etc. Alongside the costs, the host sets an expiry block height
	// up until which it guarantees pricing.
	priceTable       *modules.RPCPriceTable
	priceTableHeap   priceTableHeap
	uuidToPriceTable map[modules.RPCPriceTableSpecifier]*modules.RPCPriceTable

	// Misc state.
	db         *persist.BoltDatabase
	listener   net.Listener
	log        *persist.Logger
	mu         sync.RWMutex
	persistDir string
	port       string
	tg         siasync.ThreadGroup
}

type priceTableHeap []*modules.RPCPriceTable

// Implementation of heap.Interface for priceTableHeap.
func (pth priceTableHeap) Len() int           { return len(pth) }
func (pth priceTableHeap) Less(i, j int) bool { return pth[i].Expiry < pth[j].Expiry }
func (pth priceTableHeap) Swap(i, j int)      { pth[i], pth[j] = pth[j], pth[i] }
func (pth *priceTableHeap) Push(x interface{}) {
	rpt := x.(modules.RPCPriceTable)
	*pth = append(*pth, &rpt)
}
func (pth *priceTableHeap) Pop() interface{} {
	old := *pth
	n := len(old)
	pt := old[n-1]
	*pth = old[0 : n-1]
	return pt
}

// checkUnlockHash will check that the host has an unlock hash. If the host
// does not have an unlock hash, an attempt will be made to get an unlock hash
// from the wallet. That may fail due to the wallet being locked, in which case
// an error is returned.
func (h *Host) checkUnlockHash() error {
	addrs, err := h.wallet.AllAddresses()
	if err != nil {
		return err
	}
	hasAddr := false
	for _, addr := range addrs {
		if h.unlockHash == addr {
			hasAddr = true
			break
		}
	}
	if !hasAddr || h.unlockHash == (types.UnlockHash{}) {
		uc, err := h.wallet.NextAddress()
		if err != nil {
			return err
		}

		// Set the unlock hash and save the host. Saving is important, because
		// the host will be using this unlock hash to establish identity, and
		// losing it will mean silently losing part of the host identity.
		h.unlockHash = uc.UnlockHash()
		err = h.saveSync()
		if err != nil {
			return err
		}
	}
	return nil
}

<<<<<<< HEAD
// threadedUpdatePriceTable periodically updates the host's price table
func (h *Host) threadedUpdatePriceTable() {
	if err := h.tg.Add(); err != nil {
		return
	}
	defer h.tg.Done()

	for {
		h.managedUpdatePriceTable()

		select {
		case <-h.tg.StopChan():
			return
		case <-time.After(updatePriceTableFrequency):
			continue
		}
	}
}

// managedUpdatePriceTable will recalculate the price of every RPC and update
// the host's RPC price table.
func (h *Host) managedUpdatePriceTable() {
	// generate the uuid
	var uuid modules.RPCPriceTableSpecifier
	fastrand.Read(uuid[:])

	// create a new RPC price table and set the expiry
	priceTable := modules.NewRPCPriceTable(uuid)
	priceTable.Expiry = time.Now().Unix() + rpcPriceGuaranteePeriod
=======
// managedUpdatePriceTable will recalculate the RPC costs and update
// the host's RPC price table accordingly.
func (h *Host) managedUpdatePriceTable() {
	// create a new RPC price table and set the expiry
	priceTable := modules.NewRPCPriceTable(time.Now().Add(rpcPriceGuaranteePeriod))
>>>>>>> 5176f031

	// TODO: move along, nothing to see here
	// TODO: fix this disgusting mess with the RPC IDs
	// recalculate the price for every RPC
	priceTable.Costs[modules.RPCUpdatePriceTable.DontLookAtMeHarryImHideous()] = h.managedCalculateUpdatePriceTableRPCPrice()

<<<<<<< HEAD
	// TODO: needs a better place
=======
	// TODO: hardcoded MDM costs, needs a better place
>>>>>>> 5176f031
	his := h.InternalSettings()
	priceTable.Costs[modules.MDMComponentCompute] = types.ZeroCurrency
	priceTable.Costs[modules.MDMComponentMemory] = types.ZeroCurrency
	priceTable.Costs[modules.MDMOperationDiskAccess] = types.ZeroCurrency
	priceTable.Costs[modules.MDMOperationDiskRead] = his.MinBaseRPCPrice
	priceTable.Costs[modules.MDMOperationDiskWrite] = his.MinBaseRPCPrice

	h.mu.Lock()
	defer h.mu.Unlock()

	// update the pricetable
	h.priceTable = &priceTable
	h.uuidToPriceTable[uuid] = &priceTable
	heap.Push(&h.priceTableHeap, priceTable)

	// prune expired pricetables
	now := time.Now().Unix()

	if h.priceTableHeap.Len() == 0 {
		return
	}
	oldest := heap.Pop(&h.priceTableHeap).(*modules.RPCPriceTable)
	for {
		if oldest.Expiry < now {
			heap.Push(&h.priceTableHeap, oldest)
			break
		}

		delete(h.uuidToPriceTable, oldest.UUID)
		if h.priceTableHeap.Len() == 0 {
			return
		}
		oldest = heap.Pop(&h.priceTableHeap).(*modules.RPCPriceTable)
	}
}

// newHost returns an initialized Host, taking a set of dependencies as input.
// By making the dependencies an argument of the 'new' call, the host can be
// mocked such that the dependencies can return unexpected errors or unique
// behaviors during testing, enabling easier testing of the failure modes of
// the Host.
func newHost(dependencies modules.Dependencies, smDeps modules.Dependencies, cs modules.ConsensusSet, g modules.Gateway, tpool modules.TransactionPool, wallet modules.Wallet, mux *modules.SiaMux, listenerAddress string, persistDir string) (*Host, error) {
	// Check that all the dependencies were provided.
	if cs == nil {
		return nil, errNilCS
	}
	if g == nil {
		return nil, errNilGateway
	}
	if tpool == nil {
		return nil, errNilTpool
	}
	if wallet == nil {
		return nil, errNilWallet
	}

	// Create the host object.
	h := &Host{
		cs:                       cs,
		g:                        g,
		tpool:                    tpool,
		wallet:                   wallet,
		staticAlerter:            modules.NewAlerter("host"),
		staticMux:                mux,
		dependencies:             dependencies,
		lockedStorageObligations: make(map[types.FileContractID]*siasync.TryMutex),
		uuidToPriceTable:         make(map[modules.RPCPriceTableSpecifier]*modules.RPCPriceTable),

		priceTableHeap: make(priceTableHeap, 0),
		persistDir:     persistDir,
	}
	h.staticMDM = mdm.New(h)
	heap.Init(&h.priceTableHeap)

	// Call stop in the event of a partial startup.
	var err error
	defer func() {
		if err != nil {
			err = composeErrors(h.tg.Stop(), err)
		}
	}()

	// Create the perist directory if it does not yet exist.
	err = dependencies.MkdirAll(h.persistDir, 0700)
	if err != nil {
		return nil, err
	}

	// Initialize the logger, and set up the stop call that will close the
	// logger.
	h.log, err = dependencies.NewLogger(filepath.Join(h.persistDir, logFile))
	if err != nil {
		return nil, err
	}

	h.tg.AfterStop(func() {
		err = h.log.Close()
		if err != nil {
			// State of the logger is uncertain, a Println will have to
			// suffice.
			fmt.Println("Error when closing the logger:", err)
		}
	})

	// Add the storage manager to the host, and set up the stop call that will
	// close the storage manager.
	h.StorageManager, err = contractmanager.NewCustomContractManager(smDeps, filepath.Join(persistDir, "contractmanager"))
	if err != nil {
		h.log.Println("Could not open the storage manager:", err)
		return nil, err
	}
	h.tg.AfterStop(func() {
		err = h.StorageManager.Close()
		if err != nil {
			h.log.Println("Could not close storage manager:", err)
		}
	})

	// Load the prior persistence structures, and configure the host to save
	// before shutting down.
	err = h.load()
	if err != nil {
		return nil, err
	}
	h.tg.AfterStop(func() {
		err = h.saveSync()
		if err != nil {
			h.log.Println("Could not save host upon shutdown:", err)
		}
	})

	// Add the account manager subsystem
	h.staticAccountManager, err = h.newAccountManager()
	if err != nil {
		return nil, err
	}

	// Subscribe to the consensus set.
	err = h.initConsensusSubscription()
	if err != nil {
		return nil, err
	}

	// Ensure the host is consistent by pruning any stale storage obligations.
	if err := h.PruneStaleStorageObligations(); err != nil {
		h.log.Println("Could not prune stale storage obligations:", err)
		return nil, err
	}

	// Initialize the networking. We need to hold the lock while doing so since
	// the previous load subscribed the host to the consensus set.
	h.mu.Lock()
	err = h.initNetworking(listenerAddress)
	h.mu.Unlock()
	if err != nil {
		h.log.Println("Could not initialize host networking:", err)
		return nil, err
	}

	// Initialize the RPC price table.
	h.managedUpdatePriceTable()

	return h, nil
}

// New returns an initialized Host.
func New(cs modules.ConsensusSet, g modules.Gateway, tpool modules.TransactionPool, wallet modules.Wallet, mux *modules.SiaMux, address string, persistDir string) (*Host, error) {
	return newHost(modules.ProdDependencies, new(modules.ProductionDependencies), cs, g, tpool, wallet, mux, address, persistDir)
}

// NewCustomHost returns an initialized Host using the provided dependencies.
func NewCustomHost(deps modules.Dependencies, cs modules.ConsensusSet, g modules.Gateway, tpool modules.TransactionPool, wallet modules.Wallet, mux *modules.SiaMux, address string, persistDir string) (*Host, error) {
	return newHost(deps, new(modules.ProductionDependencies), cs, g, tpool, wallet, mux, address, persistDir)
}

// NewCustomTestHost allows passing in both host dependencies and storage
// manager dependencies. Used solely for testing purposes, to allow dependency
// injection into the host's submodules.
func NewCustomTestHost(deps modules.Dependencies, smDeps modules.Dependencies, cs modules.ConsensusSet, g modules.Gateway, tpool modules.TransactionPool, wallet modules.Wallet, mux *modules.SiaMux, address string, persistDir string) (*Host, error) {
	return newHost(deps, smDeps, cs, g, tpool, wallet, mux, address, persistDir)
}

// Close shuts down the host.
func (h *Host) Close() error {
	return h.tg.Stop()
}

// ExternalSettings returns the hosts external settings. These values cannot be
// set by the user (host is configured through InternalSettings), and are the
// values that get displayed to other hosts on the network.
func (h *Host) ExternalSettings() modules.HostExternalSettings {
	err := h.tg.Add()
	if err != nil {
		build.Critical("Call to ExternalSettings after close")
	}
	defer h.tg.Done()
	h.mu.Lock()
	defer h.mu.Unlock()
	return h.externalSettings()
}

// WorkingStatus returns the working state of the host, where working is
// defined as having received more than workingStatusThreshold settings calls
// over the period of workingStatusFrequency.
func (h *Host) WorkingStatus() modules.HostWorkingStatus {
	h.mu.RLock()
	defer h.mu.RUnlock()
	return h.workingStatus
}

// ConnectabilityStatus returns the connectability state of the host, whether
// the host can connect to itself on its configured netaddress.
func (h *Host) ConnectabilityStatus() modules.HostConnectabilityStatus {
	h.mu.RLock()
	defer h.mu.RUnlock()
	return h.connectabilityStatus
}

// FinancialMetrics returns information about the financial commitments,
// rewards, and activities of the host.
func (h *Host) FinancialMetrics() modules.HostFinancialMetrics {
	err := h.tg.Add()
	if err != nil {
		build.Critical("Call to FinancialMetrics after close")
	}
	defer h.tg.Done()
	h.mu.RLock()
	defer h.mu.RUnlock()
	return h.financialMetrics
}

// PublicKey returns the public key of the host that is used to facilitate
// relationships between the host and renter.
func (h *Host) PublicKey() types.SiaPublicKey {
	h.mu.RLock()
	defer h.mu.RUnlock()
	return h.publicKey
}

// SetInternalSettings updates the host's internal HostInternalSettings object.
func (h *Host) SetInternalSettings(settings modules.HostInternalSettings) error {
	err := h.tg.Add()
	if err != nil {
		return err
	}
	defer h.tg.Done()
	h.mu.Lock()
	defer h.mu.Unlock()

	// The host should not be accepting file contracts if it does not have an
	// unlock hash.
	if settings.AcceptingContracts {
		err := h.checkUnlockHash()
		if err != nil {
			return errors.New("internal settings not updated, no unlock hash: " + err.Error())
		}
	}

	if settings.NetAddress != "" {
		err := settings.NetAddress.IsValid()
		if err != nil {
			return errors.New("internal settings not updated, invalid NetAddress: " + err.Error())
		}
	}

	// Check if the net address for the host has changed. If it has, and it's
	// not equal to the auto address, then the host is going to need to make
	// another blockchain announcement.
	if h.settings.NetAddress != settings.NetAddress && settings.NetAddress != h.autoAddress {
		h.announced = false
	}

	h.settings = settings
	h.revisionNumber++

	// The locked storage collateral was altered, we potentially want to
	// unregister the insufficient collateral budget alert
	h.TryUnregisterInsufficientCollateralBudgetAlert()

	err = h.saveSync()
	if err != nil {
		return errors.New("internal settings updated, but failed saving to disk: " + err.Error())
	}
	return nil
}

// InternalSettings returns the settings of a host.
func (h *Host) InternalSettings() modules.HostInternalSettings {
	err := h.tg.Add()
	if err != nil {
		return modules.HostInternalSettings{}
	}
	defer h.tg.Done()
	h.mu.RLock()
	defer h.mu.RUnlock()
	return h.settings
}

// BlockHeight returns the host's current blockheight.
func (h *Host) BlockHeight() types.BlockHeight {
	h.mu.RLock()
	defer h.mu.RUnlock()
	return h.blockHeight
}<|MERGE_RESOLUTION|>--- conflicted
+++ resolved
@@ -88,14 +88,6 @@
 	dbFilename   = modules.HostDir + ".db"
 	logFile      = modules.HostDir + ".log"
 	settingsFile = modules.HostDir + ".json"
-<<<<<<< HEAD
-
-	// rpcPriceGuaranteePeriod defines for how many blocks the host guarantees a
-	// fixed set of RPC prices to the renter. Current block height + this period
-	// defines the expiry block height on the RPC price table.
-	rpcPriceGuaranteePeriod = 3600 // ~1h
-=======
->>>>>>> 5176f031
 )
 
 var (
@@ -119,19 +111,19 @@
 		Version: "1.2.0",
 	}
 
-<<<<<<< HEAD
 	// updatePriceTableFrequency is the frequency with which we update the
 	// host's RPC price table
 	updatePriceTableFrequency = build.Select(build.Var{
 		Standard: 15 * time.Minute,
 		Dev:      time.Minute,
-=======
+		Testing:  5 * time.Second,
+	}).(time.Duration)
+
 	// rpcPriceGuaranteePeriod defines the amount of time the host guarantees a
 	// fixed set of RPC costs to the renter.
 	rpcPriceGuaranteePeriod = build.Select(build.Var{
 		Standard: 10 * time.Minute,
 		Dev:      1 * time.Minute,
->>>>>>> 5176f031
 		Testing:  5 * time.Second,
 	}).(time.Duration)
 )
@@ -268,7 +260,6 @@
 	return nil
 }
 
-<<<<<<< HEAD
 // threadedUpdatePriceTable periodically updates the host's price table
 func (h *Host) threadedUpdatePriceTable() {
 	if err := h.tg.Add(); err != nil {
@@ -288,34 +279,22 @@
 	}
 }
 
-// managedUpdatePriceTable will recalculate the price of every RPC and update
-// the host's RPC price table.
+// managedUpdatePriceTable will recalculate the RPC costs and update
+// the host's RPC price table accordingly.
 func (h *Host) managedUpdatePriceTable() {
 	// generate the uuid
 	var uuid modules.RPCPriceTableSpecifier
 	fastrand.Read(uuid[:])
 
 	// create a new RPC price table and set the expiry
-	priceTable := modules.NewRPCPriceTable(uuid)
-	priceTable.Expiry = time.Now().Unix() + rpcPriceGuaranteePeriod
-=======
-// managedUpdatePriceTable will recalculate the RPC costs and update
-// the host's RPC price table accordingly.
-func (h *Host) managedUpdatePriceTable() {
-	// create a new RPC price table and set the expiry
-	priceTable := modules.NewRPCPriceTable(time.Now().Add(rpcPriceGuaranteePeriod))
->>>>>>> 5176f031
+	priceTable := modules.NewRPCPriceTable(uuid, time.Now().Add(rpcPriceGuaranteePeriod))
 
 	// TODO: move along, nothing to see here
 	// TODO: fix this disgusting mess with the RPC IDs
 	// recalculate the price for every RPC
 	priceTable.Costs[modules.RPCUpdatePriceTable.DontLookAtMeHarryImHideous()] = h.managedCalculateUpdatePriceTableRPCPrice()
 
-<<<<<<< HEAD
-	// TODO: needs a better place
-=======
 	// TODO: hardcoded MDM costs, needs a better place
->>>>>>> 5176f031
 	his := h.InternalSettings()
 	priceTable.Costs[modules.MDMComponentCompute] = types.ZeroCurrency
 	priceTable.Costs[modules.MDMComponentMemory] = types.ZeroCurrency
@@ -332,14 +311,12 @@
 	heap.Push(&h.priceTableHeap, priceTable)
 
 	// prune expired pricetables
-	now := time.Now().Unix()
-
 	if h.priceTableHeap.Len() == 0 {
 		return
 	}
 	oldest := heap.Pop(&h.priceTableHeap).(*modules.RPCPriceTable)
 	for {
-		if oldest.Expiry < now {
+		if oldest.Expiry < types.CurrentTimestamp() {
 			heap.Push(&h.priceTableHeap, oldest)
 			break
 		}
