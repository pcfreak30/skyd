--- conflicted
+++ resolved
@@ -40,11 +40,7 @@
 	CurrencyUSD = "usd"
 
 	// LicenseMonetization is the first skynet monetization license.
-<<<<<<< HEAD
-	LicenseMonetization = "license-placeholder"
-=======
 	LicenseMonetization = "AAAQ0UB7qWNm1sMcVuASY4iGNk7spjcAPxhNliCofOrhvg"
->>>>>>> b2598ac6
 )
 
 var (
@@ -223,13 +219,10 @@
 	}
 
 	// Monetizer refers to a single content provider being paid.
-	// TODO: don't merge before the license has a good name.
-	// TODO: Quersion: should the license be per monetizer or per skyfile?
 	Monetizer struct {
 		Address  types.UnlockHash `json:"address"`
 		Amount   types.Currency   `json:"amount"`
 		Currency string           `json:"currency"`
-		License  string           `json:"license"`
 	}
 )
 
