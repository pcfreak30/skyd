package modules

import (
	"errors"
	"io"

	"gitlab.com/NebulousLabs/Sia/encoding"
	"gitlab.com/NebulousLabs/Sia/types"
	"gitlab.com/NebulousLabs/fastrand"
	"gitlab.com/NebulousLabs/siamux"
)

<<<<<<< HEAD
type (
	// RPCPriceTable contains a list of costs associated to RPCs. It is uniquely
	// identified by its uuid, and is given out by the host which guarantees the
	// listed costs up until the expiry timestamp.
	RPCPriceTable struct {
		UUID   types.ShortSpecifier
		Costs  map[types.Specifier]types.Currency
		Expiry int64
	}

	// rpcResponse is a helper type for encoding and decoding RPC response
	// messages.
	rpcResponse struct {
		err  *RPCError
		data interface{}
	}
)
=======
// RPCPriceTable contains the cost of executing a RPC on a host. Each host can
// set its own prices for the individual MDM instructions and RPC costs.
type RPCPriceTable struct {
	// Expiry is a unix timestamp that specifies the time until which the
	// MDMCostTable is valid.
	Expiry int64 `json:"expiry"`

	// UpdatePriceTableCost refers to the cost of fetching a new price table
	// from the host.
	UpdatePriceTableCost types.Currency `json:"updatepricetablecost"`

	// MDM related costs
	//
	// InitBaseCost is the amount of cost that is incurred when an MDM program
	// starts to run. This doesn't include the memory used by the program data.
	// The total cost to initialize a program is calculated as
	// InitCost = InitiBaseCost + MemoryTimeCost * Time
	InitBaseCost types.Currency `json:"initbasecost"`

	// MemoryTimeCost is the amount of cost per byte per time that is incurred
	// by the memory consumption of the program.
	MemoryTimeCost types.Currency `json:"memorytimecost"`

	// Cost values specific to the Read instruction.
	ReadBaseCost   types.Currency `json:"readbasecost"`
	ReadLengthCost types.Currency `json:"readlengthcost"`
}
>>>>>>> 37ce0ea5

var (
	// ErrPriceTableExpired is returned when the RPC price is expired.
	ErrPriceTableExpired = errors.New("RPC price table was expired")

	// RPCUpdatePriceTable specifier
	RPCUpdatePriceTable = types.NewSpecifier("UpdatePriceTable")

	// RPCFundEphemeralAccount specifier
	RPCFundEphemeralAccount = types.NewSpecifier("FundEphemeralAcc")

	// RPCExecuteMDMProgram specifier
	RPCExecuteMDMProgram = types.NewSpecifier("ExecMDMProgram")
)

type (
	// RPCUpdatePriceTableResponse contains a JSON encoded price table.
	RPCUpdatePriceTableResponse struct {
		PriceTableJSON []byte
	}
<<<<<<< HEAD

	// RPCFundEphemeralAccountRequest specifies the ephemeral account id.
	RPCFundEphemeralAccountRequest struct {
		AccountID string
	}

	// RPCFundEphemeralAccountResponse contains the signature. This signature
	// is a signed receipt, and can be used as proof of payment.
	RPCFundEphemeralAccountResponse struct {
		Receipt   Receipt
		Signature []byte
	}

	// RPCExecuteProgramRequest contains the filecontract ID on which to execute
	// the program.
	RPCExecuteProgramRequest struct {
		FileContractID types.FileContractID
	}
)

// NewRPCPriceTable returns an empty RPC price table
func NewRPCPriceTable(expiry int64) RPCPriceTable {
	pt := RPCPriceTable{
		Expiry: expiry,
		Costs:  make(map[types.Specifier]types.Currency),
	}
	fastrand.Read(pt.UUID[:])
	return pt
}

// Clone returns a deep copy of the rpc price table with an updated expiry, the
// host will call this function on its price table every time it hands out a
// price table to the renter.
func (pt *RPCPriceTable) Clone(expiry int64) *RPCPriceTable {
	cloned := NewRPCPriceTable(expiry)
	for k, v := range pt.Costs {
		cloned.Costs[k] = v
	}
	fastrand.Read(cloned.UUID[:])
	return &cloned
}

// RPCRead tries to read the given object from the stream.
func RPCRead(stream siamux.Stream, obj interface{}) error {
	return encoding.ReadObject(stream, &rpcResponse{nil, obj}, uint64(RPCMinLen))
}

// RPCWrite writes the given object to the stream.
func RPCWrite(stream siamux.Stream, obj interface{}) error {
	return encoding.WriteObject(stream, &rpcResponse{nil, obj})
}

// RPCWriteAll writes the given objects to the stream.
func RPCWriteAll(stream siamux.Stream, objs ...interface{}) error {
	for _, obj := range objs {
		err := encoding.WriteObject(stream, &rpcResponse{nil, obj})
		if err != nil {
			return err
		}
	}
	return nil
}

// RPCWriteError writes the given error to the stream.
func RPCWriteError(stream siamux.Stream, err error) error {
	re, ok := err.(*RPCError)
	if err != nil && !ok {
		re = &RPCError{Description: err.Error()}
	}
	return encoding.WriteObject(stream, &rpcResponse{re, nil})
}

// MarshalSia implements the encoding.SiaMarshaler interface.
func (resp *rpcResponse) MarshalSia(w io.Writer) error {
	if resp.data == nil {
		resp.data = struct{}{}
	}
	return encoding.NewEncoder(w).EncodeAll(resp.err, resp.data)
}

// UnmarshalSia implements the encoding.SiaUnmarshaler interface.
func (resp *rpcResponse) UnmarshalSia(r io.Reader) error {
	// NOTE: no allocation limit is required because this method is always
	// called via encoding.Unmarshal, which already imposes an allocation limit.
	d := encoding.NewDecoder(r, 0)
	if err := d.Decode(&resp.err); err != nil {
		return err
	} else if resp.err != nil {
		return resp.err
	}
	return d.Decode(resp.data)
}
=======
)
>>>>>>> 37ce0ea5
<|MERGE_RESOLUTION|>--- conflicted
+++ resolved
@@ -10,28 +10,12 @@
 	"gitlab.com/NebulousLabs/siamux"
 )
 
-<<<<<<< HEAD
-type (
-	// RPCPriceTable contains a list of costs associated to RPCs. It is uniquely
-	// identified by its uuid, and is given out by the host which guarantees the
-	// listed costs up until the expiry timestamp.
-	RPCPriceTable struct {
-		UUID   types.ShortSpecifier
-		Costs  map[types.Specifier]types.Currency
-		Expiry int64
-	}
-
-	// rpcResponse is a helper type for encoding and decoding RPC response
-	// messages.
-	rpcResponse struct {
-		err  *RPCError
-		data interface{}
-	}
-)
-=======
 // RPCPriceTable contains the cost of executing a RPC on a host. Each host can
 // set its own prices for the individual MDM instructions and RPC costs.
 type RPCPriceTable struct {
+	// UUID is a specifier that uniquely identifies this price table
+	UUID types.ShortSpecifier
+
 	// Expiry is a unix timestamp that specifies the time until which the
 	// MDMCostTable is valid.
 	Expiry int64 `json:"expiry"`
@@ -39,6 +23,10 @@
 	// UpdatePriceTableCost refers to the cost of fetching a new price table
 	// from the host.
 	UpdatePriceTableCost types.Currency `json:"updatepricetablecost"`
+
+	// FundEphemeralAccountCost refers to the cost of funding an ephemeral
+	// account on the host.
+	FundEphemeralAccountCost types.Currency `json:"fundephemeralaccountcost"`
 
 	// MDM related costs
 	//
@@ -56,7 +44,6 @@
 	ReadBaseCost   types.Currency `json:"readbasecost"`
 	ReadLengthCost types.Currency `json:"readlengthcost"`
 }
->>>>>>> 37ce0ea5
 
 var (
 	// ErrPriceTableExpired is returned when the RPC price is expired.
@@ -77,7 +64,6 @@
 	RPCUpdatePriceTableResponse struct {
 		PriceTableJSON []byte
 	}
-<<<<<<< HEAD
 
 	// RPCFundEphemeralAccountRequest specifies the ephemeral account id.
 	RPCFundEphemeralAccountRequest struct {
@@ -96,13 +82,19 @@
 	RPCExecuteProgramRequest struct {
 		FileContractID types.FileContractID
 	}
+
+	// rpcResponse is a helper type for encoding and decoding RPC response
+	// messages.
+	rpcResponse struct {
+		err  *RPCError
+		data interface{}
+	}
 )
 
 // NewRPCPriceTable returns an empty RPC price table
 func NewRPCPriceTable(expiry int64) RPCPriceTable {
 	pt := RPCPriceTable{
 		Expiry: expiry,
-		Costs:  make(map[types.Specifier]types.Currency),
 	}
 	fastrand.Read(pt.UUID[:])
 	return pt
@@ -113,9 +105,6 @@
 // price table to the renter.
 func (pt *RPCPriceTable) Clone(expiry int64) *RPCPriceTable {
 	cloned := NewRPCPriceTable(expiry)
-	for k, v := range pt.Costs {
-		cloned.Costs[k] = v
-	}
 	fastrand.Read(cloned.UUID[:])
 	return &cloned
 }
@@ -169,7 +158,4 @@
 		return resp.err
 	}
 	return d.Decode(resp.data)
-}
-=======
-)
->>>>>>> 37ce0ea5
+}