package modules

import (
	"encoding/hex"
	"encoding/json"
	"errors"
	"io"
	"time"

	"gitlab.com/NebulousLabs/Sia/crypto"
	"gitlab.com/NebulousLabs/Sia/types"
	"gitlab.com/NebulousLabs/encoding"
)

// RPCPriceTable contains the cost of executing a RPC on a host. Each host can
// set its own prices for the individual MDM instructions and RPC costs.
type RPCPriceTable struct {
	// UID is a specifier that uniquely identifies this price table
	UID UniqueID `json:"uid"`

	// Validity is a duration that specifies how long the host guarantees these
	// prices for and are thus considered valid.
	Validity time.Duration `json:"validity"`

	// HostBlockHeight is the block height of the host. This allows the renter
	// to create valid withdrawal messages in case it is not synced yet.
	HostBlockHeight types.BlockHeight `json:"hostblockheight"`

	// UpdatePriceTableCost refers to the cost of fetching a new price table
	// from the host.
	UpdatePriceTableCost types.Currency `json:"updatepricetablecost"`

	// AccountBalanceCost refers to the cost of fetching the balance of an
	// ephemeral account.
	AccountBalanceCost types.Currency `json:"accountbalancecost"`

	// FundAccountCost refers to the cost of funding an ephemeral account on the
	// host.
	FundAccountCost types.Currency `json:"fundaccountcost"`

	// LatestRevisionCost refers to the cost of asking the host for the latest
	// revision of a contract.
	// TODO: should this be free?
	LatestRevisionCost types.Currency `json:"latestrevisioncost"`

	// MDM related costs
	//
	// InitBaseCost is the amount of cost that is incurred when an MDM program
	// starts to run. This doesn't include the memory used by the program data.
	// The total cost to initialize a program is calculated as
	// InitCost = InitBaseCost + MemoryTimeCost * Time
	InitBaseCost types.Currency `json:"initbasecost"`

	// MemoryTimeCost is the amount of cost per byte per time that is incurred
	// by the memory consumption of the program.
	MemoryTimeCost types.Currency `json:"memorytimecost"`

	// Cost values specific to the bandwidth consumption.
	DownloadBandwidthCost types.Currency `json:"downloadbandwidthcost"`
	UploadBandwidthCost   types.Currency `json:"uploadbandwidthcost"`

	// Cost values specific to the DropSectors instruction.
	DropSectorsBaseCost types.Currency `json:"dropsectorsbasecost"`
	DropSectorsUnitCost types.Currency `json:"dropsectorsunitcost"`

	// Cost values specific to the HasSector command.
	HasSectorBaseCost types.Currency `json:"hassectorbasecost"`

	// Cost values specific to the Read instruction.
	ReadBaseCost   types.Currency `json:"readbasecost"`
	ReadLengthCost types.Currency `json:"readlengthcost"`

	// Cost values specific to the RenewContract instruction.
	// TODO: update price tables with value
	RenewContractCost types.Currency `json:"renewcontractcost"`

	// Cost values specific to the Revision command.
	RevisionBaseCost types.Currency `json:"revisionbasecost"`

	// SwapSectorCost is the cost of swapping 2 full sectors by root.
	SwapSectorCost types.Currency `json:"swapsectorcost"`

	// Cost values specific to the Write instruction.
	WriteBaseCost   types.Currency `json:"writebasecost"`   // per write
	WriteLengthCost types.Currency `json:"writelengthcost"` // per byte written
	WriteStoreCost  types.Currency `json:"writestorecost"`  // per byte / block of additional storage

	// TxnFee estimations.
	TxnFeeMinRecommended types.Currency `json:"txnfeeminrecommended"`
	TxnFeeMaxRecommended types.Currency `json:"txnfeemaxrecommended"`

<<<<<<< HEAD
	// ContractPrice is the additional fee a host charges when forming/renewing
	// a contract to cover the miner fees when submitting the contract and
	// revision to the blockchain.
	ContractPrice types.Currency `json:"contractprice"`

	// CollateralCost is the amount of money per byte the host is promising to
	// lock away as collateral when adding new data to a contract. It's paid out
	// to the host regardless of the outcome of the storage proof.
	CollateralCost types.Currency `json:"collateralcost"`

	// MaxCollateral is the maximum amount of collateral the host is willing to
	// put into a single file contract.
	MaxCollateral types.Currency `json:"maxcollateral"`

	// MaxDuration is the max duration for which the host is willing to form a
	// contract.
	MaxDuration types.BlockHeight `json:"maxduration"`

	// WindowSize is the minimum time in blocks the host requests the
	// renewWindow of a new contract to be.
	WindowSize types.BlockHeight `json:"windowsize"`
=======
	// Registry related fields.
	RegistryEntriesLeft  uint64 `json:"registryentriesleft"`
	RegistryEntriesTotal uint64 `json:"registryentriestotal"`
>>>>>>> 85bf17b7
}

var (
	// RPCAccountBalance specifier
	RPCAccountBalance = types.NewSpecifier("AccountBalance")

	// RPCUpdatePriceTable specifier
	RPCUpdatePriceTable = types.NewSpecifier("UpdatePriceTable")

	// RPCExecuteProgram specifier
	RPCExecuteProgram = types.NewSpecifier("ExecuteProgram")

	// RPCFundAccount specifier
	RPCFundAccount = types.NewSpecifier("FundAccount")

	// RPCLatestRevision specifier
	RPCLatestRevision = types.NewSpecifier("LatestRevision")

	// RPCRenewContract specifier
	RPCRenewContract = types.NewSpecifier("RenewContract")
)

type (
	// AccountBalanceRequest specifies the account for which to retrieve the
	// balance.
	AccountBalanceRequest struct {
		Account AccountID
	}

	// AccountBalanceResponse contains the balance of the previously specified
	// account.
	AccountBalanceResponse struct {
		Balance types.Currency
	}

	// FundAccountRequest specifies the ephemeral account id that gets funded.
	FundAccountRequest struct {
		Account AccountID
	}

	// FundAccountResponse contains the signature. This signature is a
	// signed receipt, and can be used as proof of funding.
	FundAccountResponse struct {
		Balance   types.Currency
		Receipt   Receipt
		Signature crypto.Signature
	}

	// RPCExecuteProgramRequest is the request sent by the renter to execute a
	// program on the host's MDM.
	RPCExecuteProgramRequest struct {
		// FileContractID is the id of the filecontract we would like to modify.
		FileContractID types.FileContractID
		// Instructions to be executed as a program.
		Program Program
		// ProgramDataLength is the length of the programData following this
		// request.
		ProgramDataLength uint64
	}

	// RPCExecuteProgramResponse is the response sent by the host for each
	// executed MDMProgram instruction.
	RPCExecuteProgramResponse struct {
		AdditionalCollateral types.Currency
		OutputLength         uint64
		NewMerkleRoot        crypto.Hash
		NewSize              uint64
		Proof                []crypto.Hash
		Error                error
		TotalCost            types.Currency
		StorageCost          types.Currency
	}

	// RPCExecuteProgramRevisionSigningRequest is the request sent by the renter
	// for updating a contract when executing a write MDM program.
	RPCExecuteProgramRevisionSigningRequest struct {
		Signature            []byte
		NewRevisionNumber    uint64
		NewValidProofValues  []types.Currency
		NewMissedProofValues []types.Currency
	}

	// RPCExecuteProgramRevisionSigningResponse is the response from the host,
	// containing the host signature for the new revision.
	RPCExecuteProgramRevisionSigningResponse struct {
		Signature []byte
	}

	// RPCLatestRevisionRequest contains the id of the contract for which to
	// retrieve the latest revision.
	RPCLatestRevisionRequest struct {
		FileContractID types.FileContractID
	}

	// RPCLatestRevisionResponse contains the latest file contract revision
	// signed by both host and renter.
	// TODO: might need to update this to match MDMInstructionRevisionResponse?
	RPCLatestRevisionResponse struct {
		Revision types.FileContractRevision
	}

	// RPCUpdatePriceTableResponse contains a JSON encoded RPC price table
	RPCUpdatePriceTableResponse struct {
		PriceTableJSON []byte
	}

	// RPCTrackedPriceTableResponse is an empty response sent by the host to
	// signal it has received payment for the price table and has tracked it,
	// thus considering it valid.
	RPCTrackedPriceTableResponse struct{}

	// RPCRenewContractRequest contains the transaction set with both the final
	// revision of a contract to be renewed as well as the new contract and the
	// renter's public key used within the unlock conditions of the new
	// contract.
	RPCRenewContractRequest struct {
		TSet        []types.Transaction
		RenterPK    types.SiaPublicKey
		FinalRevSig crypto.Signature
	}

	// RPCRenewContractCollateralResponse is the response sent by the host after
	// adding the collateral to the transaction. It contains any new parents,
	// inputs and outputs that were added.
	RPCRenewContractCollateralResponse struct {
		NewParents  []types.Transaction
		NewInputs   []types.SiacoinInput
		NewOutputs  []types.SiacoinOutput
		FinalRevSig crypto.Signature
	}

	// RPCRenewContractRenterSignatures contains the renter's signatures for the
	// final revision of the old contract, the new contract and the initial
	// revision of the new contract.
	RPCRenewContractRenterSignatures struct {
		RenterTxnSigs         []types.TransactionSignature
		RenterNoOpRevisionSig types.TransactionSignature
	}

	// RPCRenewContractHostSignatures contains the host's revisions for the
	// final revision of the old contract, the new contract and the initial
	// revision of the new contract.
	RPCRenewContractHostSignatures struct {
		ContractSignatures    []types.TransactionSignature
		NoOpRevisionSignature types.TransactionSignature
	}

	// rpcResponse is a helper type for encoding and decoding RPC response
	// messages.
	rpcResponse struct {
		err  *RPCError
		data interface{}
	}
)

// MarshalSia implements the SiaMarshaler interface.
func (epr RPCExecuteProgramResponse) MarshalSia(w io.Writer) error {
	var errStr string
	if epr.Error != nil {
		errStr = epr.Error.Error()
	}
	ec := encoding.NewEncoder(w)
	_ = ec.Encode(epr.AdditionalCollateral)
	_ = ec.Encode(epr.OutputLength)
	_ = ec.Encode(epr.NewMerkleRoot)
	_ = ec.Encode(epr.NewSize)
	_ = ec.Encode(epr.Proof)
	_ = ec.Encode(errStr)
	_ = ec.Encode(epr.TotalCost)
	_ = ec.Encode(epr.StorageCost)
	return ec.Err()
}

// UnmarshalSia implements the SiaMarshaler interface.
func (epr *RPCExecuteProgramResponse) UnmarshalSia(r io.Reader) error {
	var errStr string
	dc := encoding.NewDecoder(r, encoding.DefaultAllocLimit)
	_ = dc.Decode(&epr.AdditionalCollateral)
	_ = dc.Decode(&epr.OutputLength)
	_ = dc.Decode(&epr.NewMerkleRoot)
	_ = dc.Decode(&epr.NewSize)
	_ = dc.Decode(&epr.Proof)
	_ = dc.Decode(&errStr)
	_ = dc.Decode(&epr.TotalCost)
	_ = dc.Decode(&epr.StorageCost)
	if errStr != "" {
		epr.Error = errors.New(errStr)
	}
	return dc.Err()
}

// RPCRead tries to read the given object from the stream.
func RPCRead(r io.Reader, obj interface{}) error {
	resp := rpcResponse{nil, obj}
	err := encoding.ReadObject(r, &resp, uint64(RPCMinLen))
	if err != nil {
		return err
	}
	if resp.err != nil {
		// must wrap the error here, for more info see: https://www.pixelstech.net/article/1554553347-Be-careful-about-nil-check-on-interface-in-GoLang
		return errors.New(resp.err.Error())
	}
	return nil
}

// RPCWrite writes the given object to the stream.
func RPCWrite(w io.Writer, obj interface{}) error {
	return encoding.WriteObject(w, &rpcResponse{nil, obj})
}

// RPCWriteAll writes the given objects to the stream.
func RPCWriteAll(w io.Writer, objs ...interface{}) error {
	for _, obj := range objs {
		err := encoding.WriteObject(w, &rpcResponse{nil, obj})
		if err != nil {
			return err
		}
	}
	return nil
}

// RPCWriteError writes the given error to the stream.
func RPCWriteError(w io.Writer, err error) error {
	re, ok := err.(*RPCError)
	if err != nil && !ok {
		re = &RPCError{Description: err.Error()}
	}
	return encoding.WriteObject(w, &rpcResponse{re, nil})
}

// MarshalSia implements the encoding.SiaMarshaler interface.
func (resp *rpcResponse) MarshalSia(w io.Writer) error {
	if resp.data == nil {
		resp.data = struct{}{}
	}
	return encoding.NewEncoder(w).EncodeAll(resp.err, resp.data)
}

// UnmarshalSia implements the encoding.SiaUnmarshaler interface.
func (resp *rpcResponse) UnmarshalSia(r io.Reader) error {
	// NOTE: no allocation limit is required because this method is always
	// called via encoding.Unmarshal, which already imposes an allocation limit.
	d := encoding.NewDecoder(r, 0)
	if err := d.Decode(&resp.err); err != nil {
		return err
	}
	if resp.err != nil {
		// rpc response data is not decoded in the event of an error, we return
		// nil here because unmarshaling was successful and is unrelated from
		// the error in the rpc response
		return nil
	}
	return d.Decode(resp.data)
}

// UniqueID is a unique identifier
type UniqueID types.Specifier

// MarshalJSON marshals an id as a hex string.
func (uid UniqueID) MarshalJSON() ([]byte, error) {
	return json.Marshal(uid.String())
}

// String prints the uid in hex.
func (uid UniqueID) String() string {
	return hex.EncodeToString(uid[:])
}

// LoadString loads the unique id from the given string. It is the inverse of
// the `String` method.
func (uid *UniqueID) LoadString(input string) error {
	// *2 because there are 2 hex characters per byte.
	if len(input) != types.SpecifierLen*2 {
		return errors.New("incorrect length")
	}
	uidBytes, err := hex.DecodeString(input)
	if err != nil {
		return errors.New("could not unmarshal hash: " + err.Error())
	}
	copy(uid[:], uidBytes)
	return nil
}

// UnmarshalJSON decodes the json hex string of the id.
func (uid *UniqueID) UnmarshalJSON(b []byte) error {
	// *2 because there are 2 hex characters per byte.
	// +2 because the encoded JSON string is wrapped in `"`.
	if len(b) != types.SpecifierLen*2+2 {
		return errors.New("incorrect length")
	}

	// b[1 : len(b)-1] cuts off the leading and trailing `"` in the JSON string.
	return uid.LoadString(string(b[1 : len(b)-1]))
}<|MERGE_RESOLUTION|>--- conflicted
+++ resolved
@@ -89,7 +89,6 @@
 	TxnFeeMinRecommended types.Currency `json:"txnfeeminrecommended"`
 	TxnFeeMaxRecommended types.Currency `json:"txnfeemaxrecommended"`
 
-<<<<<<< HEAD
 	// ContractPrice is the additional fee a host charges when forming/renewing
 	// a contract to cover the miner fees when submitting the contract and
 	// revision to the blockchain.
@@ -111,11 +110,10 @@
 	// WindowSize is the minimum time in blocks the host requests the
 	// renewWindow of a new contract to be.
 	WindowSize types.BlockHeight `json:"windowsize"`
-=======
+
 	// Registry related fields.
 	RegistryEntriesLeft  uint64 `json:"registryentriesleft"`
 	RegistryEntriesTotal uint64 `json:"registryentriestotal"`
->>>>>>> 85bf17b7
 }
 
 var (
