--- conflicted
+++ resolved
@@ -111,16 +111,8 @@
 
 	// Initialize a transaction pool.
 	tp := &TransactionPool{
-<<<<<<< HEAD
-		knownObjects:        make(map[ObjectID]TransactionSetID),
-		subscriberSets:      make(map[TransactionSetID]*modules.UnconfirmedTransactionSet),
-=======
-		consensusSet: cs,
-		gateway:      g,
-
 		knownObjects:        make(map[ObjectID]modules.TransactionSetID),
 		subscriberSets:      make(map[modules.TransactionSetID]*modules.UnconfirmedTransactionSet),
->>>>>>> e46196f4
 		transactionHeights:  make(map[types.TransactionID]types.BlockHeight),
 		transactionSets:     make(map[modules.TransactionSetID][]types.Transaction),
 		transactionSetDiffs: make(map[modules.TransactionSetID]*modules.ConsensusChange),
