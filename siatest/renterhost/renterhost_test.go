--- conflicted
+++ resolved
@@ -59,11 +59,7 @@
 	}
 
 	// begin the RPC session
-<<<<<<< HEAD
-	s, err := cs.NewSession(hhg.Entry.HostDBEntry, contract.ID, cg.Height, stubHostDB{}, nil, nil)
-=======
 	s, err := cs.NewSession(hhg.Entry.HostDBEntry, contract.ID, cg.Height, stubHostDB{}, log.DiscardLogger, nil)
->>>>>>> 4b6bf997
 	if err != nil {
 		t.Fatal(err)
 	}
@@ -147,11 +143,7 @@
 	}
 	hhg.Entry.HostDBEntry.NetAddress = hg.ExternalSettings.NetAddress
 	// initiate session
-<<<<<<< HEAD
-	s, err = cs.NewSession(hhg.Entry.HostDBEntry, contract.ID, cg.Height, stubHostDB{}, nil, nil)
-=======
 	s, err = cs.NewSession(hhg.Entry.HostDBEntry, contract.ID, cg.Height, stubHostDB{}, log.DiscardLogger, nil)
->>>>>>> 4b6bf997
 	if err != nil {
 		t.Fatal(err)
 	}
@@ -199,22 +191,14 @@
 	}
 
 	// Begin an RPC session. This will lock the contract.
-<<<<<<< HEAD
-	s1, err := cs.NewSession(hhg.Entry.HostDBEntry, contract.ID, cg.Height, stubHostDB{}, nil, nil)
-=======
 	s1, err := cs.NewSession(hhg.Entry.HostDBEntry, contract.ID, cg.Height, stubHostDB{}, log.DiscardLogger, nil)
->>>>>>> 4b6bf997
 	if err != nil {
 		t.Fatal(err)
 	}
 
 	// Attempt to begin a separate RPC session. This will block while waiting
 	// to acquire the contract lock, and eventually fail.
-<<<<<<< HEAD
-	_, err = cs.NewSession(hhg.Entry.HostDBEntry, contract.ID, cg.Height, stubHostDB{}, nil, nil)
-=======
 	_, err = cs.NewSession(hhg.Entry.HostDBEntry, contract.ID, cg.Height, stubHostDB{}, log.DiscardLogger, nil)
->>>>>>> 4b6bf997
 	if err == nil || !strings.Contains(err.Error(), "contract is locked by another party") {
 		t.Fatal("expected contract lock error, got", err)
 	}
@@ -226,11 +210,7 @@
 			panic(err) // can't call t.Fatal from goroutine
 		}
 	})
-<<<<<<< HEAD
-	s2, err := cs.NewSession(hhg.Entry.HostDBEntry, contract.ID, cg.Height, stubHostDB{}, nil, nil)
-=======
 	s2, err := cs.NewSession(hhg.Entry.HostDBEntry, contract.ID, cg.Height, stubHostDB{}, log.DiscardLogger, nil)
->>>>>>> 4b6bf997
 	if err != nil {
 		t.Fatal(err)
 	}
@@ -251,11 +231,7 @@
 			return
 		}
 		defer cs2.Close()
-<<<<<<< HEAD
-		s1, err = cs2.NewSession(hhg.Entry.HostDBEntry, contract.ID, cg.Height, stubHostDB{}, nil, nil)
-=======
 		s1, err = cs2.NewSession(hhg.Entry.HostDBEntry, contract.ID, cg.Height, stubHostDB{}, log.DiscardLogger, nil)
->>>>>>> 4b6bf997
 		if err != nil {
 			errCh <- err
 			return
@@ -323,11 +299,7 @@
 	}
 
 	// Begin an RPC session.
-<<<<<<< HEAD
-	s, err := cs.NewSession(hhg.Entry.HostDBEntry, contract.ID, cg.Height, stubHostDB{}, nil, nil)
-=======
 	s, err := cs.NewSession(hhg.Entry.HostDBEntry, contract.ID, cg.Height, stubHostDB{}, log.DiscardLogger, nil)
->>>>>>> 4b6bf997
 	if err != nil {
 		t.Fatal(err)
 	}
@@ -392,11 +364,7 @@
 	}
 
 	// begin the RPC session
-<<<<<<< HEAD
-	s, err := cs.NewSession(hhg.Entry.HostDBEntry, contract.ID, cg.Height, stubHostDB{}, nil, nil)
-=======
 	s, err := cs.NewSession(hhg.Entry.HostDBEntry, contract.ID, cg.Height, stubHostDB{}, log.DiscardLogger, nil)
->>>>>>> 4b6bf997
 	if err != nil {
 		t.Fatal(err)
 	}
