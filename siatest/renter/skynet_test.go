--- conflicted
+++ resolved
@@ -2603,12 +2603,8 @@
 		}
 
 		// verify the skylink can't be found after a dry run
-<<<<<<< HEAD
-		status, _, _ := r.SkynetSkylinkHead(skylinkDry)
+		status, _, err := r.SkynetSkylinkHead(skylinkDry)
 		t.SkipNow() // TODO: don't skip this here
-=======
-		status, _, err := r.SkynetSkylinkHead(skylinkDry)
->>>>>>> c703933c
 		if status != http.StatusNotFound {
 			t.Fatal(fmt.Errorf("expected 404 not found when trying to fetch a skylink retrieved from a dry run, instead received status %d and err %v", status, err))
 		}
