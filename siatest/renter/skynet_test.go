package renter

import (
	"archive/tar"
	"bufio"
	"bytes"
	"compress/gzip"
	"encoding/hex"
	"encoding/json"
	"fmt"
	"io"
	"io/ioutil"
	"mime/multipart"
	"net/http"
	"net/url"
	"os"
	"path/filepath"
	"reflect"
	"strconv"
	"strings"
	"testing"
	"time"

	"gitlab.com/NebulousLabs/Sia/build"
	"gitlab.com/NebulousLabs/Sia/crypto"
	"gitlab.com/NebulousLabs/Sia/modules"
	"gitlab.com/NebulousLabs/Sia/modules/host/registry"
	"gitlab.com/NebulousLabs/Sia/modules/renter"
	"gitlab.com/NebulousLabs/Sia/modules/renter/filesystem"
	"gitlab.com/NebulousLabs/Sia/node"
	"gitlab.com/NebulousLabs/Sia/node/api"
	"gitlab.com/NebulousLabs/Sia/node/api/client"
	"gitlab.com/NebulousLabs/Sia/persist"
	"gitlab.com/NebulousLabs/Sia/siatest"
	"gitlab.com/NebulousLabs/Sia/siatest/dependencies"
	"gitlab.com/NebulousLabs/Sia/skykey"
	"gitlab.com/NebulousLabs/Sia/types"
	"gitlab.com/NebulousLabs/errors"
	"gitlab.com/NebulousLabs/fastrand"
)

// TestSkynetSuite verifies the functionality of Skynet, a decentralized CDN and
// sharing platform.
func TestSkynetSuite(t *testing.T) {
	if testing.Short() {
		t.SkipNow()
	}
	t.Parallel()

	// Create a testgroup.
	groupParams := siatest.GroupParams{
		Hosts:   3,
		Miners:  1,
		Portals: 1,
	}
	groupDir := renterTestDir(t.Name())

	// Specify subtests to run
	subTests := []siatest.SubTest{
		{Name: "Basic", Test: testSkynetBasic},
		{Name: "ConvertSiaFile", Test: testConvertSiaFile},
		{Name: "LargeMetadata", Test: testSkynetLargeMetadata},
		{Name: "MultipartUpload", Test: testSkynetMultipartUpload},
		{Name: "InvalidFilename", Test: testSkynetInvalidFilename},
		{Name: "SubDirDownload", Test: testSkynetSubDirDownload},
		{Name: "DisableForce", Test: testSkynetDisableForce},
		{Name: "Stats", Test: testSkynetStats},
		{Name: "Portals", Test: testSkynetPortals},
		{Name: "HeadRequest", Test: testSkynetHeadRequest},
		{Name: "NoMetadata", Test: testSkynetNoMetadata},
		{Name: "IncludeLayout", Test: testSkynetIncludeLayout},
		{Name: "RequestTimeout", Test: testSkynetRequestTimeout},
		{Name: "DryRunUpload", Test: testSkynetDryRunUpload},
		{Name: "RegressionTimeoutPanic", Test: testRegressionTimeoutPanic},
		{Name: "RenameSiaPath", Test: testRenameSiaPath},
		{Name: "NoWorkers", Test: testSkynetNoWorkers},
		{Name: "DefaultPath", Test: testSkynetDefaultPath},
		{Name: "DefaultPath_TableTest", Test: testSkynetDefaultPath_TableTest},
		{Name: "SingleFileNoSubfiles", Test: testSkynetSingleFileNoSubfiles},
		{Name: "DownloadFormats", Test: testSkynetDownloadFormats},
		{Name: "DownloadBaseSector", Test: testSkynetDownloadBaseSectorNoEncryption},
		{Name: "DownloadBaseSectorEncrypted", Test: testSkynetDownloadBaseSectorEncrypted},
		{Name: "FanoutRegression", Test: testSkynetFanoutRegression},
		{Name: "DownloadRangeEncrypted", Test: testSkynetDownloadRangeEncrypted},
		{Name: "MetadataMonetization", Test: testSkynetMetadataMonetizers},
		{Name: "Monetization", Test: testSkynetMonetization},
	}

	// Run tests
	if err := siatest.RunSubTests(t, groupParams, groupDir, subTests); err != nil {
		t.Fatal(err)
	}
}

// testSkynetBasic provides basic end-to-end testing for uploading skyfiles and
// downloading the resulting skylinks.
func testSkynetBasic(t *testing.T, tg *siatest.TestGroup) {
	r := tg.Renters()[0]

	// Create some data to upload as a skyfile.
	data := fastrand.Bytes(100 + siatest.Fuzz())
	// Need it to be a reader.
	reader := bytes.NewReader(data)
	// Call the upload skyfile client call.
	filename := "testSmall"
	uploadSiaPath, err := modules.NewSiaPath("testSmallPath")
	if err != nil {
		t.Fatal(err)
	}
	// Quick fuzz on the force value so that sometimes it is set, sometimes it
	// is not.
	var force bool
	if fastrand.Intn(2) == 0 {
		force = true
	}
	sup := modules.SkyfileUploadParameters{
		SiaPath:             uploadSiaPath,
		Force:               force,
		Root:                false,
		BaseChunkRedundancy: 2,
		Filename:            filename,
		Mode:                0640, // Intentionally does not match any defaults.
		Reader:              reader,
	}
	skylink, rshp, err := r.SkynetSkyfilePost(sup)
	if err != nil {
		t.Fatal(err)
	}
	var realSkylink modules.Skylink
	err = realSkylink.LoadString(skylink)
	if err != nil {
		t.Fatal(err)
	}
	if rshp.MerkleRoot != realSkylink.MerkleRoot() {
		t.Fatal("mismatch")
	}
	if rshp.Bitfield != realSkylink.Bitfield() {
		t.Fatal("mismatch")
	}

	// Check the redundancy on the file.
	skynetUploadPath, err := modules.SkynetFolder.Join(uploadSiaPath.String())
	if err != nil {
		t.Fatal(err)
	}
	err = build.Retry(25, 250*time.Millisecond, func() error {
		uploadedFile, err := r.RenterFileRootGet(skynetUploadPath)
		if err != nil {
			return err
		}
		if uploadedFile.File.Redundancy != 2 {
			return fmt.Errorf("bad redundancy: %v", uploadedFile.File.Redundancy)
		}
		return nil
	})
	if err != nil {
		t.Fatal(err)
	}

	// Try to download the file behind the skylink.
	fetchedData, metadata, err := r.SkynetSkylinkGet(skylink)
	if err != nil {
		t.Fatal(err)
	}
	if !bytes.Equal(fetchedData, data) {
		t.Error("upload and download doesn't match")
		t.Log(data)
		t.Log(fetchedData)
	}
	if metadata.Mode != 0640 {
		t.Error("bad mode")
	}
	if metadata.Filename != filename {
		t.Error("bad filename")
	}

	// Try to download the file explicitly using the ReaderGet method with the
	// no formatter.
	skylinkReader, err := r.SkynetSkylinkReaderGet(skylink)
	if err != nil {
		t.Fatal(err)
	}
	readerData, err := ioutil.ReadAll(skylinkReader)
	if err != nil {
		err = errors.Compose(err, skylinkReader.Close())
		t.Fatal(err)
	}
	err = skylinkReader.Close()
	if err != nil {
		t.Fatal(err)
	}
	if !bytes.Equal(readerData, data) {
		t.Fatal("reader data doesn't match data")
	}

	// Try to download the file using the ReaderGet method with the concat
	// formatter.
	skylinkReader, err = r.SkynetSkylinkConcatReaderGet(skylink)
	if err != nil {
		t.Fatal(err)
	}
	readerData, err = ioutil.ReadAll(skylinkReader)
	if err != nil {
		err = errors.Compose(err, skylinkReader.Close())
		t.Fatal(err)
	}
	if !bytes.Equal(readerData, data) {
		t.Fatal("reader data doesn't match data")
	}
	err = skylinkReader.Close()
	if err != nil {
		t.Fatal(err)
	}

	// Try to download the file using the ReaderGet method with the zip
	// formatter.
	_, skylinkReader, err = r.SkynetSkylinkZipReaderGet(skylink)
	if err != nil {
		t.Fatal(err)
	}
	files, err := readZipArchive(skylinkReader)
	if err != nil {
		t.Fatal(err)
	}
	err = skylinkReader.Close()
	if err != nil {
		t.Fatal(err)
	}

	// verify the contents
	if len(files) != 1 {
		t.Fatal("Unexpected amount of files")
	}
	dataFile1Received, exists := files[filename]
	if !exists {
		t.Fatalf("file at path '%v' not present in zip", filename)
	}
	if !bytes.Equal(dataFile1Received, data) {
		t.Fatal("file data doesn't match expected content")
	}

	// Try to download the file using the ReaderGet method with the tar
	// formatter.
	_, skylinkReader, err = r.SkynetSkylinkTarReaderGet(skylink)
	if err != nil {
		t.Fatal(err)
	}
	tr := tar.NewReader(skylinkReader)
	header, err := tr.Next()
	if err != nil {
		t.Fatal(err)
	}
	if header.Name != filename {
		t.Fatalf("expected filename in archive to be %v but was %v", filename, header.Name)
	}
	readerData, err = ioutil.ReadAll(tr)
	if err != nil {
		err = errors.Compose(err, skylinkReader.Close())
		t.Fatal(err)
	}
	if !bytes.Equal(readerData, data) {
		t.Fatal("reader data doesn't match data")
	}
	_, err = tr.Next()
	if !errors.Contains(err, io.EOF) {
		t.Fatal("expected error to be EOF but was", err)
	}
	err = skylinkReader.Close()
	if err != nil {
		t.Fatal(err)
	}

	// Try to download the file using the ReaderGet method with the targz
	// formatter.
	_, skylinkReader, err = r.SkynetSkylinkTarGzReaderGet(skylink)
	if err != nil {
		t.Fatal(err)
	}
	gzr, err := gzip.NewReader(skylinkReader)
	if err != nil {
		t.Fatal(err)
	}
	defer func() {
		if err := gzr.Close(); err != nil {
			t.Fatal(err)
		}
	}()
	tr = tar.NewReader(gzr)
	header, err = tr.Next()
	if err != nil {
		t.Fatal(err)
	}
	if header.Name != filename {
		t.Fatalf("expected filename in archive to be %v but was %v", filename, header.Name)
	}
	readerData, err = ioutil.ReadAll(tr)
	if err != nil {
		err = errors.Compose(err, skylinkReader.Close())
		t.Fatal(err)
	}
	if !bytes.Equal(readerData, data) {
		t.Fatal("reader data doesn't match data")
	}
	_, err = tr.Next()
	if !errors.Contains(err, io.EOF) {
		t.Fatal("expected error to be EOF but was", err)
	}
	err = skylinkReader.Close()
	if err != nil {
		t.Fatal(err)
	}

	// Get the list of files in the skynet directory and see if the file is
	// present.
	rdg, err := r.RenterDirRootGet(modules.SkynetFolder)
	if err != nil {
		t.Fatal(err)
	}
	if len(rdg.Files) != 1 {
		t.Fatal("expecting a file to be in the SkynetFolder after uploading")
	}

	// Create some data to upload as a skyfile.
	rootData := fastrand.Bytes(100 + siatest.Fuzz())
	// Need it to be a reader.
	rootReader := bytes.NewReader(rootData)
	// Call the upload skyfile client call.
	rootFilename := "rootTestSmall"
	rootUploadSiaPath, err := modules.NewSiaPath("rootTestSmallPath")
	if err != nil {
		t.Fatal(err)
	}
	// Quick fuzz on the force value so that sometimes it is set, sometimes it
	// is not.
	var rootForce bool
	if fastrand.Intn(2) == 0 {
		rootForce = true
	}
	rootLup := modules.SkyfileUploadParameters{
		SiaPath:             rootUploadSiaPath,
		Force:               rootForce,
		Root:                true,
		BaseChunkRedundancy: 3,
		Filename:            rootFilename,
		Mode:                0600, // Intentionally does not match any defaults.
		Reader:              rootReader,
	}
	_, _, err = r.SkynetSkyfilePost(rootLup)
	if err != nil {
		t.Fatal(err)
	}

	// Get the list of files in the skynet directory and see if the file is
	// present.
	rootRdg, err := r.RenterDirRootGet(modules.RootSiaPath())
	if err != nil {
		t.Fatal(err)
	}
	if len(rootRdg.Files) != 1 {
		t.Fatal("expecting a file to be in the root folder after uploading")
	}
	err = build.Retry(250, 250*time.Millisecond, func() error {
		uploadedFile, err := r.RenterFileRootGet(rootUploadSiaPath)
		if err != nil {
			return err
		}
		if uploadedFile.File.Redundancy != 3 {
			return fmt.Errorf("bad redundancy: %v", uploadedFile.File.Redundancy)
		}
		return nil
	})
	if err != nil {
		t.Fatal(err)
	}

	// Upload another skyfile, this time make it an empty file
	var noData []byte
	emptySiaPath, err := modules.NewSiaPath("testEmptyPath")
	if err != nil {
		t.Fatal(err)
	}
	emptySkylink, _, err := r.SkynetSkyfilePost(modules.SkyfileUploadParameters{
		SiaPath:             emptySiaPath,
		Force:               false,
		Root:                false,
		BaseChunkRedundancy: 2,
		Filename:            "testEmpty",
		Reader:              bytes.NewReader(noData),
	})
	if err != nil {
		t.Fatal(err)
	}
	data, metadata, err = r.SkynetSkylinkGet(emptySkylink)
	if err != nil {
		t.Fatal(err)
	}
	if len(data) != 0 {
		t.Fatal("Unexpected data")
	}
	if metadata.Length != 0 {
		t.Fatal("Unexpected metadata")
	}

	// Upload another skyfile, this time ensure that the skyfile is more than
	// one sector.
	largeData := fastrand.Bytes(int(modules.SectorSize*2) + siatest.Fuzz())
	largeReader := bytes.NewReader(largeData)
	largeFilename := "testLarge"
	largeSiaPath, err := modules.NewSiaPath("testLargePath")
	if err != nil {
		t.Fatal(err)
	}
	var force2 bool
	if fastrand.Intn(2) == 0 {
		force2 = true
	}
	largeLup := modules.SkyfileUploadParameters{
		SiaPath:             largeSiaPath,
		Force:               force2,
		Root:                false,
		BaseChunkRedundancy: 2,
		Filename:            largeFilename,
		Reader:              largeReader,
	}
	largeSkylink, _, err := r.SkynetSkyfilePost(largeLup)
	if err != nil {
		t.Fatal(err)
	}
	largeFetchedData, _, err := r.SkynetSkylinkGet(largeSkylink)
	if err != nil {
		t.Fatal(err)
	}
	if !bytes.Equal(largeFetchedData, largeData) {
		t.Error("upload and download data does not match for large siafiles", len(largeFetchedData), len(largeData))
	}

	// Fetch the base sector and parse the skyfile layout
	baseSectorReader, err := r.SkynetBaseSectorGet(largeSkylink)
	if err != nil {
		t.Fatal(err)
	}
	baseSector, err := ioutil.ReadAll(baseSectorReader)
	if err != nil {
		t.Fatal(err)
	}
	var skyfileLayout modules.SkyfileLayout
	skyfileLayout.Decode(baseSector)

	// Assert the skyfile layout's data and parity pieces matches the defaults
	if int(skyfileLayout.FanoutDataPieces) != modules.RenterDefaultDataPieces {
		t.Fatal("unexpected number of data pieces")
	}
	if int(skyfileLayout.FanoutParityPieces) != modules.RenterDefaultParityPieces {
		t.Fatal("unexpected number of parity pieces")
	}

	// Check the metadata of the siafile, see that the metadata of the siafile
	// has the skylink referenced.
	largeUploadPath, err := modules.NewSiaPath("testLargePath")
	if err != nil {
		t.Fatal(err)
	}
	largeSkyfilePath, err := modules.SkynetFolder.Join(largeUploadPath.String())
	if err != nil {
		t.Fatal(err)
	}
	largeRenterFile, err := r.RenterFileRootGet(largeSkyfilePath)
	if err != nil {
		t.Fatal(err)
	}
	if len(largeRenterFile.File.Skylinks) != 1 {
		t.Fatal("expecting one skylink:", len(largeRenterFile.File.Skylinks))
	}
	if largeRenterFile.File.Skylinks[0] != largeSkylink {
		t.Error("skylinks should match")
		t.Log(largeRenterFile.File.Skylinks[0])
		t.Log(largeSkylink)
	}

	// TODO: Need to verify the mode, name, and create-time. At this time, I'm
	// not sure how we can feed those out of the API. They aren't going to be
	// the same as the siafile values, because the siafile was created
	// separately.
	//
	// Maybe this can be accomplished by tagging a flag to the API which has the
	// layout and metadata streamed as the first bytes? Maybe there is some
	// easier way.

	// Pinning test.
	//
	// Try to download the file behind the skylink.
	pinSiaPath, err := modules.NewSiaPath("testSmallPinPath")
	if err != nil {
		t.Fatal(err)
	}
	pinLUP := modules.SkyfilePinParameters{
		SiaPath:             pinSiaPath,
		Force:               force,
		Root:                false,
		BaseChunkRedundancy: 2,
	}
	err = r.SkynetSkylinkPinPost(skylink, pinLUP)
	if err != nil {
		t.Fatal(err)
	}
	// Get the list of files in the skynet directory and see if the file is
	// present.
	fullPinSiaPath, err := modules.SkynetFolder.Join(pinSiaPath.String())
	if err != nil {
		t.Fatal(err)
	}
	// See if the file is present.
	pinnedFile, err := r.RenterFileRootGet(fullPinSiaPath)
	if err != nil {
		t.Fatal(err)
	}
	if len(pinnedFile.File.Skylinks) != 1 {
		t.Fatal("expecting 1 skylink")
	}
	if pinnedFile.File.Skylinks[0] != skylink {
		t.Fatal("skylink mismatch")
	}

	// Unpinning test.
	//
	// Try deleting the file (equivalent to unpin).
	err = r.RenterFileDeleteRootPost(fullPinSiaPath)
	if err != nil {
		t.Fatal(err)
	}
	// Make sure the file is no longer present.
	_, err = r.RenterFileRootGet(fullPinSiaPath)
	if err == nil || !strings.Contains(err.Error(), filesystem.ErrNotExist.Error()) {
		t.Fatal("skyfile still present after deletion")
	}

	// Try another pin test, this time with the large skylink.
	largePinSiaPath, err := modules.NewSiaPath("testLargePinPath")
	if err != nil {
		t.Fatal(err)
	}
	largePinLUP := modules.SkyfilePinParameters{
		SiaPath:             largePinSiaPath,
		Force:               force,
		Root:                false,
		BaseChunkRedundancy: 2,
	}
	err = r.SkynetSkylinkPinPost(largeSkylink, largePinLUP)
	if err != nil {
		t.Fatal(err)
	}
	// Pin the file again but without specifying the BaseChunkRedundancy.
	// Use a different Siapath to avoid path conflict.
	largePinSiaPath, err = modules.NewSiaPath("testLargePinPath2")
	if err != nil {
		t.Fatal(err)
	}
	largePinLUP = modules.SkyfilePinParameters{
		SiaPath: largePinSiaPath,
		Force:   force,
		Root:    false,
	}
	err = r.SkynetSkylinkPinPost(largeSkylink, largePinLUP)
	if err != nil {
		t.Fatal(err)
	}
	// See if the file is present.
	fullLargePinSiaPath, err := modules.SkynetFolder.Join(largePinSiaPath.String())
	if err != nil {
		t.Fatal(err)
	}
	pinnedFile, err = r.RenterFileRootGet(fullLargePinSiaPath)
	if err != nil {
		t.Fatal(err)
	}
	if len(pinnedFile.File.Skylinks) != 1 {
		t.Fatal("expecting 1 skylink")
	}
	if pinnedFile.File.Skylinks[0] != largeSkylink {
		t.Fatal("skylink mismatch")
	}
	// Try deleting the file.
	err = r.RenterFileDeleteRootPost(fullLargePinSiaPath)
	if err != nil {
		t.Fatal(err)
	}
	// Make sure the file is no longer present.
	_, err = r.RenterFileRootGet(fullLargePinSiaPath)
	if err == nil || !strings.Contains(err.Error(), filesystem.ErrNotExist.Error()) {
		t.Fatal("skyfile still present after deletion")
	}

	// TODO: We don't actually check at all whether the presence of the new
	// skylinks is going to keep the file online. We could do that by deleting
	// the old files and then churning the hosts over, and checking that the
	// renter does a repair operation to keep everyone alive.

	// TODO: Fetch both the skyfile and the siafile that was uploaded, make sure
	// that they both have the new skylink added to their metadata.

	// TODO: Need to verify the mode, name, and create-time. At this time, I'm
	// not sure how we can feed those out of the API. They aren't going to be
	// the same as the siafile values, because the siafile was created
	// separately.
	//
	// Maybe this can be accomplished by tagging a flag to the API which has the
	// layout and metadata streamed as the first bytes? Maybe there is some
	// easier way.
}

// testConvertSiaFile tests converting a siafile to a skyfile. This test checks
// for 1-of-N redundancies and N-of-M redundancies.
func testConvertSiaFile(t *testing.T, tg *siatest.TestGroup) {
	r := tg.Renters()[0]

	// Upload a siafile that will then be converted to a skyfile.
	//
	// Set 2 as the datapieces to check for N-of-M redundancy conversions
	filesize := int(modules.SectorSize) + siatest.Fuzz()
	localFile, remoteFile, err := r.UploadNewFileBlocking(filesize, 2, 1, false)
	if err != nil {
		t.Fatal(err)
	}

	// Create Skyfile Upload Parameters
	sup := modules.SkyfileUploadParameters{
		SiaPath: modules.RandomSiaPath(),
	}

	// Try and convert to a Skyfile, this should succeed, even if the original
	// siafile is of N-of-M redundancy and not 1-N
	_, err = r.SkynetConvertSiafileToSkyfilePost(sup, remoteFile.SiaPath())
	if err != nil {
		t.Fatal("Expected conversion from Siafile to Skyfile Post to succeed.")
	}

	// Upload a new file with a 1-N redundancy by setting the datapieces to 1
	localFile, remoteFile, err = r.UploadNewFileBlocking(filesize, 1, 2, false)
	if err != nil {
		t.Fatal(err)
	}

	// Get the local and remote data for comparison
	localData, err := localFile.Data()
	if err != nil {
		t.Fatal(err)
	}
	_, remoteData, err := r.DownloadByStream(remoteFile)
	if err != nil {
		t.Fatal(err)
	}

	// Recreate Skyfile Upload Parameters
	sup = modules.SkyfileUploadParameters{
		SiaPath: modules.RandomSiaPath(),
	}

	// Convert to a Skyfile
	sshp, err := r.SkynetConvertSiafileToSkyfilePost(sup, remoteFile.SiaPath())
	if err != nil {
		t.Fatal(err)
	}
	skylink := sshp.Skylink

	// Try to download the skylink.
	fetchedData, _, err := r.SkynetSkylinkGet(skylink)
	if err != nil {
		t.Fatal(err)
	}

	// Compare the data fetched from the Skylink to the local data and the
	// previously uploaded data
	if !bytes.Equal(fetchedData, localData) {
		t.Error("converted skylink data doesn't match local data")
	}
	if !bytes.Equal(fetchedData, remoteData) {
		t.Error("converted skylink data doesn't match remote data")
	}

	// Converting with encryption is not supported. Call the convert method to
	// ensure we do not panic and we return the expected error
	//
	// Add SkyKey
	sk, err := r.SkykeyCreateKeyPost(t.Name(), skykey.TypePrivateID)
	if err != nil {
		t.Fatal(err)
	}

	// Convert file again
	sup.SkykeyName = sk.Name
	sup.Force = true

	// Convert to a Skyfile
	_, err = r.SkynetConvertSiafileToSkyfilePost(sup, remoteFile.SiaPath())
	if err == nil || !strings.Contains(err.Error(), renter.ErrEncryptionNotSupported.Error()) {
		t.Fatalf("Expected error %v, but got %v", renter.ErrEncryptionNotSupported, err)
	}
}

// testSkynetMultipartUpload tests you can perform a multipart upload. It will
// verify the upload without any subfiles, with small subfiles and with large
// subfiles. Small files are files which are smaller than one sector, and thus
// don't need a fanout. Large files are files what span multiple sectors
func testSkynetMultipartUpload(t *testing.T, tg *siatest.TestGroup) {
	r := tg.Renters()[0]
	sk, err := r.SkykeyCreateKeyPost(t.Name(), skykey.TypePrivateID)
	if err != nil {
		t.Fatal(err)
	}

	// Test no files provided
	fileName := "TestNoFileUpload"
	_, _, _, err = r.UploadNewMultipartSkyfileBlocking(fileName, nil, "", false, false)
	if err == nil || !strings.Contains(err.Error(), "could not find multipart file") {
		t.Fatal("Expected upload to fail because no files are given, err:", err)
	}

	// TEST EMPTY FILE
	fileName = "TestEmptyFileUpload"
	emptyFile := siatest.TestFile{Name: "file", Data: []byte{}}
	skylink, _, _, err := r.UploadNewMultipartSkyfileBlocking(fileName, []siatest.TestFile{emptyFile}, "", false, false)
	if err != nil {
		t.Fatal("Expected upload of empty file to succeed")
	}
	data, md, err := r.SkynetSkylinkGet(skylink)
	if err != nil {
		t.Fatal("Expected download of empty file to succeed")
	}
	if len(data) != 0 {
		t.Fatal("Unexpected data")
	}
	if md.Length != 0 {
		t.Fatal("Unexpected metadata")
	}

	// TEST SMALL SUBFILE
	//
	// Define test func
	testSmallFunc := func(files []siatest.TestFile, fileName, skykeyName string) {
		skylink, _, _, err := r.UploadNewMultipartSkyfileEncryptedBlocking(fileName, files, "", false, false, nil, skykeyName, skykey.SkykeyID{})
		if err != nil {
			t.Fatal(err)
		}
		var realSkylink modules.Skylink
		err = realSkylink.LoadString(skylink)
		if err != nil {
			t.Fatal(err)
		}

		// Try to download the file behind the skylink.
		_, fileMetadata, err := r.SkynetSkylinkConcatGet(skylink)
		if err != nil {
			t.Fatal(err)
		}

		// Check the metadata
		rootFile := files[0]
		nestedFile := files[1]
		expected := modules.SkyfileMetadata{
			Filename: fileName,
			Subfiles: map[string]modules.SkyfileSubfileMetadata{
				rootFile.Name: {
					FileMode:    os.FileMode(0644),
					Filename:    rootFile.Name,
					ContentType: "application/octet-stream",
					Offset:      0,
					Len:         uint64(len(rootFile.Data)),
				},
				nestedFile.Name: {
					FileMode:    os.FileMode(0644),
					Filename:    nestedFile.Name,
					ContentType: "text/html; charset=utf-8",
					Offset:      uint64(len(rootFile.Data)),
					Len:         uint64(len(nestedFile.Data)),
				},
			},
			Length: uint64(len(rootFile.Data) + len(nestedFile.Data)),
		}
		if !reflect.DeepEqual(expected, fileMetadata) {
			t.Log("Expected:", expected)
			t.Log("Actual:", fileMetadata)
			t.Fatal("Metadata mismatch")
		}

		// Download the second file
		nestedfile, _, err := r.SkynetSkylinkGet(fmt.Sprintf("%s/%s", skylink, nestedFile.Name))
		if err != nil {
			t.Fatal(err)
		}
		if !bytes.Equal(nestedfile, nestedFile.Data) {
			t.Fatal("Expected only second file to be downloaded")
		}
	}

	// Add a file at root level and a nested file
	rootFile := siatest.TestFile{Name: "file1", Data: []byte("File1Contents")}
	nestedFile := siatest.TestFile{Name: "nested/file2.html", Data: []byte("File2Contents")}
	files := []siatest.TestFile{rootFile, nestedFile}
	fileName = "TestFolderUpload"
	testSmallFunc(files, fileName, "")

	// Test Encryption
	fileName = "TestFolderUpload_Encrtyped"
	testSmallFunc(files, fileName, sk.Name)

	// LARGE SUBFILES
	//
	// Define test function
	largeTestFunc := func(files []siatest.TestFile, fileName, skykeyName string) {
		// Upload the skyfile
		skylink, sup, _, err := r.UploadNewMultipartSkyfileEncryptedBlocking(fileName, files, "", false, false, nil, skykeyName, skykey.SkykeyID{})
		if err != nil {
			t.Fatal(err)
		}

		// Define files
		rootFile := files[0]
		nestedFile := files[1]

		// Download the data
		largeFetchedData, _, err := r.SkynetSkylinkConcatGet(skylink)
		if err != nil {
			t.Fatal(err)
		}
		allData := append(rootFile.Data, nestedFile.Data...)
		if !bytes.Equal(largeFetchedData, allData) {
			t.Fatal("upload and download data does not match for large siafiles", len(largeFetchedData), len(allData))
		}

		// Check the metadata of the siafile, see that the metadata of the siafile
		// has the skylink referenced.
		largeSkyfilePath, err := modules.SkynetFolder.Join(sup.SiaPath.String())
		if err != nil {
			t.Fatal(err)
		}
		largeRenterFile, err := r.RenterFileRootGet(largeSkyfilePath)
		if err != nil {
			t.Fatal(err)
		}
		if len(largeRenterFile.File.Skylinks) != 1 {
			t.Fatal("expecting one skylink:", len(largeRenterFile.File.Skylinks))
		}
		if largeRenterFile.File.Skylinks[0] != skylink {
			t.Log(largeRenterFile.File.Skylinks[0])
			t.Log(skylink)
			t.Fatal("skylinks should match")
		}

		// Test the small root file download
		smallFetchedData, _, err := r.SkynetSkylinkGet(fmt.Sprintf("%s/%s", skylink, rootFile.Name))
		if err != nil {
			t.Fatal(err)
		}
		if !bytes.Equal(smallFetchedData, rootFile.Data) {
			t.Fatal("upload and download data does not match for large siafiles with subfiles", len(smallFetchedData), len(rootFile.Data))
		}

		// Test the large nested file download
		largeFetchedData, _, err = r.SkynetSkylinkGet(fmt.Sprintf("%s/%s", skylink, nestedFile.Name))
		if err != nil {
			t.Fatal(err)
		}
		if !bytes.Equal(largeFetchedData, nestedFile.Data) {
			t.Fatal("upload and download data does not match for large siafiles with subfiles", len(largeFetchedData), len(nestedFile.Data))
		}
	}

	// Add a small file at root level and a large nested file
	rootFile = siatest.TestFile{Name: "smallFile1.txt", Data: []byte("File1Contents")}
	largeData := fastrand.Bytes(2 * int(modules.SectorSize))
	nestedFile = siatest.TestFile{Name: "nested/largefile2.txt", Data: largeData}
	files = []siatest.TestFile{rootFile, nestedFile}
	fileName = "TestFolderUploadLarge"
	largeTestFunc(files, fileName, "")

	// Test Encryption
	fileName = "TestFolderUploadLarge_Encrypted"
	largeTestFunc(files, fileName, sk.Name)
}

// testSkynetStats tests the validity of the response of /skynet/stats endpoint
// by uploading some test files and verifying that the reported statistics
// change proportionally
func testSkynetStats(t *testing.T, tg *siatest.TestGroup) {
	r := tg.Renters()[0]

	// This test relies on state from the previous tests. Make sure we are
	// starting from a place of updated metadata
	err := r.RenterBubblePost(modules.RootSiaPath(), true, true)
	if err != nil {
		t.Error(err)
	}
	time.Sleep(time.Second)

	// Get the stats
	stats, err := r.SkynetStatsGet()
	if err != nil {
		t.Fatal(err)
	}

	// verify it contains the node's version information
	expected := build.Version
	if build.ReleaseTag != "" {
		expected += "-" + build.ReleaseTag
	}
	if stats.VersionInfo.Version != expected {
		t.Fatalf("Unexpected version return, expected '%v', actual '%v'", expected, stats.VersionInfo.Version)
	}
	if stats.VersionInfo.GitRevision != build.GitRevision {
		t.Fatalf("Unexpected git revision return, expected '%v', actual '%v'", build.GitRevision, stats.VersionInfo.GitRevision)
	}

	// Uptime should be non zero
	if stats.Uptime == 0 {
		t.Error("Uptime is zero")
	}

	// create two test files with sizes below and above the sector size
	files := make(map[string]uint64)
	files["statfile1"] = 2033
	files["statfile2"] = 2*modules.SectorSize + 123

	// upload the files and keep track of their expected impact on the stats
	var uploadedFilesSize, uploadedFilesCount uint64
	var sps []modules.SiaPath
	for name, size := range files {
		_, sup, _, err := r.UploadNewSkyfileBlocking(name, size, false)
		if err != nil {
			t.Fatal(err)
		}
		sp, err := sup.SiaPath.Rebase(modules.RootSiaPath(), modules.SkynetFolder)
		if err != nil {
			t.Fatal(err)
		}
		sps = append(sps, sp)

		uploadedFilesCount++
		if size < modules.SectorSize {
			// small files get padded up to a full sector
			uploadedFilesSize += modules.SectorSize
		} else {
			// large files have an extra sector with header data
			uploadedFilesSize += size + modules.SectorSize
		}
	}

	// Create a siafile and convert it
	size := 100
	_, rf, err := r.UploadNewFileBlocking(size, 1, 2, false)
	if err != nil {
		t.Fatal(err)
	}
	sup := modules.SkyfileUploadParameters{
		SiaPath: rf.SiaPath(),
		Mode:    modules.DefaultFilePerm,
		Force:   false,
		Root:    false,
	}
	_, err = r.SkynetConvertSiafileToSkyfilePost(sup, rf.SiaPath())
	if err != nil {
		t.Fatal(err)
	}
	// Increment the file count once for the converted file
	uploadedFilesCount++
	// Increment the file size for the basesector that is uploaded during the
	// conversion as well as the file size of the siafile.
	uploadedFilesSize += modules.SectorSize
	uploadedFilesSize += uint64(size)

	// Check that the right stats were returned.
	statsBefore := stats
	tries := 1
	err = build.Retry(100, 100*time.Millisecond, func() error {
		// Make sure that the filesystem is being updated
		if tries%10 == 0 {
			err = r.RenterBubblePost(modules.RootSiaPath(), true, true)
			if err != nil {
				return err
			}
		}
		tries++
		statsAfter, err := r.SkynetStatsGet()
		if err != nil {
			return err
		}
		var countErr, sizeErr, perfErr error
		if uint64(statsBefore.UploadStats.NumFiles)+uploadedFilesCount != uint64(statsAfter.UploadStats.NumFiles) {
			countErr = fmt.Errorf("stats did not report the correct number of files. expected %d, found %d", uint64(statsBefore.UploadStats.NumFiles)+uploadedFilesCount, statsAfter.UploadStats.NumFiles)
		}
		if statsBefore.UploadStats.TotalSize+uploadedFilesSize != statsAfter.UploadStats.TotalSize {
			sizeErr = fmt.Errorf("stats did not report the correct size. expected %d, found %d", statsBefore.UploadStats.TotalSize+uploadedFilesSize, statsAfter.UploadStats.TotalSize)
		}
		lt := statsAfter.PerformanceStats.Upload4MB.Lifetime
		if lt.N60ms+lt.N120ms+lt.N240ms+lt.N500ms+lt.N1000ms+lt.N2000ms+lt.N5000ms+lt.N10s+lt.NLong == 0 {
			perfErr = errors.New("lifetime upload stats are not reporting any uploads")
		}
		return errors.Compose(countErr, sizeErr, perfErr)
	})
	if err != nil {
		t.Error(err)
	}

	// Delete the files.
	for _, sp := range sps {
		err = r.RenterFileDeleteRootPost(sp)
		if err != nil {
			t.Fatal(err)
		}
		extSP, err := modules.NewSiaPath(sp.String() + modules.ExtendedSuffix)
		if err != nil {
			t.Fatal(err)
		}
		// This might not always succeed which is fine. We know how many files
		// we expect afterwards.
		_ = r.RenterFileDeleteRootPost(extSP)
	}

	// Delete the converted file
	err = r.RenterFileDeletePost(rf.SiaPath())
	if err != nil {
		t.Fatal(err)
	}
	convertSP, err := rf.SiaPath().Rebase(modules.RootSiaPath(), modules.SkynetFolder)
	if err != nil {
		t.Fatal(err)
	}
	err = r.RenterFileDeleteRootPost(convertSP)
	if err != nil {
		t.Fatal(err)
	}

	// Check the stats after the delete operation. Do it in a retry to account
	// for the bubble.
	tries = 1
	err = build.Retry(100, 100*time.Millisecond, func() error {
		// Make sure that the filesystem is being updated
		if tries%10 == 0 {
			err = r.RenterBubblePost(modules.RootSiaPath(), true, true)
			if err != nil {
				return err
			}
		}
		tries++
		statsAfter, err := r.SkynetStatsGet()
		if err != nil {
			t.Fatal(err)
		}
		var countErr, sizeErr error
		if statsAfter.UploadStats.NumFiles != statsBefore.UploadStats.NumFiles {
			countErr = fmt.Errorf("stats did not report the correct number of files. expected %d, found %d", uint64(statsBefore.UploadStats.NumFiles), statsAfter.UploadStats.NumFiles)
		}
		if statsAfter.UploadStats.TotalSize != statsBefore.UploadStats.TotalSize {
			sizeErr = fmt.Errorf("stats did not report the correct size. expected %d, found %d", statsBefore.UploadStats.TotalSize, statsAfter.UploadStats.TotalSize)
		}
		return errors.Compose(countErr, sizeErr)
	})
	if err != nil {
		t.Error(err)
	}
}

// TestSkynetInvalidFilename verifies that posting a Skyfile with invalid
// filenames such as empty filenames, names containing ./ or ../ or names
// starting with a forward-slash fails.
func testSkynetInvalidFilename(t *testing.T, tg *siatest.TestGroup) {
	r := tg.Renters()[0]

	// Create some data to upload as a skyfile.
	data := fastrand.Bytes(100 + siatest.Fuzz())

	filenames := []string{
		"",
		"../test",
		"./test",
		"/test",
		"foo//bar",
		"test/./test",
		"test/../test",
		"/test//foo/../bar/",
	}

	for _, filename := range filenames {
		uploadSiaPath, err := modules.NewSiaPath("testInvalidFilename" + persist.RandomSuffix())
		if err != nil {
			t.Fatal(err)
		}

		sup := modules.SkyfileUploadParameters{
			SiaPath:             uploadSiaPath,
			Force:               false,
			Root:                false,
			BaseChunkRedundancy: 2,
			Filename:            filename,
			Mode:                0640, // Intentionally does not match any defaults.
			Reader:              bytes.NewReader(data),
		}

		// Try posting the skyfile with an invalid filename
		_, _, err = r.SkynetSkyfilePost(sup)
		if err == nil || !strings.Contains(err.Error(), modules.ErrInvalidPathString.Error()) {
			t.Log("Error:", err)
			t.Fatal("Expected SkynetSkyfilePost to fail due to invalid filename")
		}

		// Do the same for a multipart upload
		body := new(bytes.Buffer)
		writer := multipart.NewWriter(body)
		data = []byte("File1Contents")
		subfile, err := modules.AddMultipartFile(writer, data, "files[]", filename, 0600, nil)
		if err != nil {
			t.Fatal(err)
		}
		err = writer.Close()
		if err != nil {
			t.Fatal(err)
		}

		// Call the upload skyfile client call.
		uploadSiaPath, err = modules.NewSiaPath("testInvalidFilenameMultipart" + persist.RandomSuffix())
		if err != nil {
			t.Fatal(err)
		}

		subfiles := make(modules.SkyfileSubfiles)
		subfiles[subfile.Filename] = subfile
		mup := modules.SkyfileMultipartUploadParameters{
			SiaPath:             uploadSiaPath,
			Force:               false,
			Root:                false,
			BaseChunkRedundancy: 2,
			Reader:              bytes.NewReader(body.Bytes()),
			ContentType:         writer.FormDataContentType(),
			Filename:            "testInvalidFilenameMultipart",
		}

		_, _, err = r.SkynetSkyfileMultiPartPost(mup)
		if err == nil || (!strings.Contains(err.Error(), modules.ErrInvalidPathString.Error()) && !strings.Contains(err.Error(), modules.ErrEmptyFilename.Error())) {
			t.Log("Error:", err)
			t.Fatal("Expected SkynetSkyfileMultiPartPost to fail due to invalid filename")
		}
	}

	// These cases should succeed.
	uploadSiaPath, err := modules.NewSiaPath("testInvalidFilename")
	if err != nil {
		t.Fatal(err)
	}
	sup := modules.SkyfileUploadParameters{
		SiaPath:             uploadSiaPath,
		Force:               false,
		Root:                false,
		BaseChunkRedundancy: 2,
		Filename:            "testInvalidFilename",
		Mode:                0640, // Intentionally does not match any defaults.
		Reader:              bytes.NewReader(data),
	}
	_, _, err = r.SkynetSkyfilePost(sup)
	if err != nil {
		t.Log("Error:", err)
		t.Fatal("Expected SkynetSkyfilePost to succeed if valid filename is provided")
	}

	// recreate the reader
	body := new(bytes.Buffer)
	writer := multipart.NewWriter(body)

	subfile, err := modules.AddMultipartFile(writer, []byte("File1Contents"), "files[]", "testInvalidFilenameMultipart", 0600, nil)
	if err != nil {
		t.Fatal(err)
	}
	err = writer.Close()
	if err != nil {
		t.Fatal(err)
	}

	subfiles := make(modules.SkyfileSubfiles)
	subfiles[subfile.Filename] = subfile
	uploadSiaPath, err = modules.NewSiaPath("testInvalidFilenameMultipart")
	if err != nil {
		t.Fatal(err)
	}
	mup := modules.SkyfileMultipartUploadParameters{
		SiaPath:             uploadSiaPath,
		Force:               false,
		Root:                false,
		BaseChunkRedundancy: 2,
		Reader:              bytes.NewReader(body.Bytes()),
		ContentType:         writer.FormDataContentType(),
		Filename:            "testInvalidFilenameMultipart",
	}

	_, _, err = r.SkynetSkyfileMultiPartPost(mup)
	if err != nil {
		t.Log("Error:", err)
		t.Fatal("Expected SkynetSkyfileMultiPartPost to succeed if filename is provided")
	}
}

// testSkynetDownloadFormats verifies downloading data in different formats
func testSkynetDownloadFormats(t *testing.T, tg *siatest.TestGroup) {
	r := tg.Renters()[0]

	body := new(bytes.Buffer)
	writer := multipart.NewWriter(body)
	dataFile1 := []byte("file1.txt")
	dataFile2 := []byte("file2.txt")
	dataFile3 := []byte("file3.txt")
	filePath1 := "a/5.f4f8b583.chunk.js"
	filePath2 := "a/5.f4f.chunk.js.map"
	filePath3 := "b/file3.txt"
	_, err := modules.AddMultipartFile(writer, dataFile1, "files[]", filePath1, 0600, nil)
	if err != nil {
		t.Fatal(err)
	}
	_, err = modules.AddMultipartFile(writer, dataFile2, "files[]", filePath2, 0600, nil)
	if err != nil {
		t.Fatal(err)
	}
	_, err = modules.AddMultipartFile(writer, dataFile3, "files[]", filePath3, 0640, nil)
	if err != nil {
		t.Fatal(err)
	}
	if err := writer.Close(); err != nil {
		t.Fatal(err)
	}

	uploadSiaPath, err := modules.NewSiaPath("testSkynetDownloadFormats")
	if err != nil {
		t.Fatal(err)
	}

	reader := bytes.NewReader(body.Bytes())
	mup := modules.SkyfileMultipartUploadParameters{
		SiaPath:             uploadSiaPath,
		Force:               false,
		Root:                false,
		BaseChunkRedundancy: 2,
		Reader:              reader,
		ContentType:         writer.FormDataContentType(),
		Filename:            "testSkynetSubfileDownload",
	}

	skylink, _, err := r.SkynetSkyfileMultiPartPost(mup)
	if err != nil {
		t.Fatal(err)
	}

	// download the data specifying the 'concat' format
	allData, _, err := r.SkynetSkylinkConcatGet(skylink)
	if err != nil {
		t.Fatal(err)
	}
	expected := append(dataFile1, dataFile2...)
	expected = append(expected, dataFile3...)
	if !bytes.Equal(expected, allData) {
		t.Log("expected:", expected)
		t.Log("actual:", allData)
		t.Fatal("Unexpected data for dir A")
	}

	// now specify the zip format
	_, skyfileReader, err := r.SkynetSkylinkZipReaderGet(skylink)
	if err != nil {
		t.Fatal(err)
	}

	// read the zip archive
	files, err := readZipArchive(skyfileReader)
	if err != nil {
		t.Fatal(err)
	}
	err = skyfileReader.Close()
	if err != nil {
		t.Fatal(err)
	}

	// verify the contents
	dataFile1Received, exists := files[filePath1]
	if !exists {
		t.Fatalf("file at path '%v' not present in zip", filePath1)
	}
	if !bytes.Equal(dataFile1Received, dataFile1) {
		t.Fatal("file data doesn't match expected content")
	}
	dataFile2Received, exists := files[filePath2]
	if !exists {
		t.Fatalf("file at path '%v' not present in zip", filePath2)
	}
	if !bytes.Equal(dataFile2Received, dataFile2) {
		t.Fatal("file data doesn't match expected content")
	}
	dataFile3Received, exists := files[filePath3]
	if !exists {
		t.Fatalf("file at path '%v' not present in zip", filePath3)
	}
	if !bytes.Equal(dataFile3Received, dataFile3) {
		t.Log(dataFile3Received)
		t.Log(dataFile3)
		t.Fatal("file data doesn't match expected content")
	}

	// now specify the tar format
	_, skyfileReader, err = r.SkynetSkylinkTarReaderGet(skylink)
	if err != nil {
		t.Fatal(err)
	}

	// read the tar archive
	files, err = readTarArchive(skyfileReader)
	if err != nil {
		t.Fatal(err)
	}
	err = skyfileReader.Close()
	if err != nil {
		t.Fatal(err)
	}

	// verify the contents
	dataFile1Received, exists = files[filePath1]
	if !exists {
		t.Fatalf("file at path '%v' not present in zip", filePath1)
	}
	if !bytes.Equal(dataFile1Received, dataFile1) {
		t.Fatal("file data doesn't match expected content")
	}
	dataFile2Received, exists = files[filePath2]
	if !exists {
		t.Fatalf("file at path '%v' not present in zip", filePath2)
	}
	if !bytes.Equal(dataFile2Received, dataFile2) {
		t.Fatal("file data doesn't match expected content")
	}
	dataFile3Received, exists = files[filePath3]
	if !exists {
		t.Fatalf("file at path '%v' not present in zip", filePath3)
	}
	if !bytes.Equal(dataFile3Received, dataFile3) {
		t.Log(dataFile3Received)
		t.Log(dataFile3)
		t.Fatal("file data doesn't match expected content")
	}

	// now specify the targz format
	_, skyfileReader, err = r.SkynetSkylinkTarGzReaderGet(skylink)
	if err != nil {
		t.Fatal(err)
	}
	gzr, err := gzip.NewReader(skyfileReader)
	if err != nil {
		t.Fatal(err)
	}
	files, err = readTarArchive(gzr)
	if err != nil {
		t.Fatal(err)
	}
	err = errors.Compose(skyfileReader.Close(), gzr.Close())
	if err != nil {
		t.Fatal(err)
	}

	// verify the contents
	dataFile1Received, exists = files[filePath1]
	if !exists {
		t.Fatalf("file at path '%v' not present in zip", filePath1)
	}
	if !bytes.Equal(dataFile1Received, dataFile1) {
		t.Fatal("file data doesn't match expected content")
	}
	dataFile2Received, exists = files[filePath2]
	if !exists {
		t.Fatalf("file at path '%v' not present in zip", filePath2)
	}
	if !bytes.Equal(dataFile2Received, dataFile2) {
		t.Fatal("file data doesn't match expected content")
	}
	dataFile3Received, exists = files[filePath3]
	if !exists {
		t.Fatalf("file at path '%v' not present in zip", filePath3)
	}
	if !bytes.Equal(dataFile3Received, dataFile3) {
		t.Log(dataFile3Received)
		t.Log(dataFile3)
		t.Fatal("file data doesn't match expected content")
	}

	// get all data for path "a" using the concat format
	dataDirA, _, err := r.SkynetSkylinkConcatGet(fmt.Sprintf("%s/a", skylink))
	if err != nil {
		t.Fatal(err)
	}
	expected = append(dataFile1, dataFile2...)
	if !bytes.Equal(expected, dataDirA) {
		t.Log("expected:", expected)
		t.Log("actual:", dataDirA)
		t.Fatal("Unexpected data for dir A")
	}

	// now specify the tar format
	_, skyfileReader, err = r.SkynetSkylinkTarReaderGet(fmt.Sprintf("%s/a", skylink))
	if err != nil {
		t.Fatal(err)
	}

	// read the tar archive
	files, err = readTarArchive(skyfileReader)
	if err != nil {
		t.Fatal(err)
	}
	err = skyfileReader.Close()
	if err != nil {
		t.Fatal(err)
	}

	// verify the contents
	dataFile1Received, exists = files[filePath1]
	if !exists {
		t.Fatalf("file at path '%v' not present in zip", filePath1)
	}
	if !bytes.Equal(dataFile1Received, dataFile1) {
		t.Fatal("file data doesn't match expected content")
	}
	dataFile2Received, exists = files[filePath2]
	if !exists {
		t.Fatalf("file at path '%v' not present in zip", filePath2)
	}
	if !bytes.Equal(dataFile2Received, dataFile2) {
		t.Fatal("file data doesn't match expected content")
	}
	if len(files) != 2 {
		t.Fatal("unexpected amount of files")
	}

	// now specify the targz format
	_, skyfileReader, err = r.SkynetSkylinkTarGzReaderGet(fmt.Sprintf("%s/a", skylink))
	if err != nil {
		t.Fatal(err)
	}
	gzr, err = gzip.NewReader(skyfileReader)
	if err != nil {
		t.Fatal(err)
	}
	files, err = readTarArchive(gzr)
	if err != nil {
		t.Fatal(err)
	}
	err = errors.Compose(skyfileReader.Close(), gzr.Close())
	if err != nil {
		t.Fatal(err)
	}

	// verify the contents
	dataFile1Received, exists = files[filePath1]
	if !exists {
		t.Fatalf("file at path '%v' not present in zip", filePath1)
	}
	if !bytes.Equal(dataFile1Received, dataFile1) {
		t.Fatal("file data doesn't match expected content")
	}
	dataFile2Received, exists = files[filePath2]
	if !exists {
		t.Fatalf("file at path '%v' not present in zip", filePath2)
	}
	if !bytes.Equal(dataFile2Received, dataFile2) {
		t.Fatal("file data doesn't match expected content")
	}
	if len(files) != 2 {
		t.Fatal("unexpected amount of files")
	}

	// now specify the zip format
	_, skyfileReader, err = r.SkynetSkylinkZipReaderGet(fmt.Sprintf("%s/a", skylink))
	if err != nil {
		t.Fatal(err)
	}

	// verify we get a 400 if we supply an unsupported format parameter
	_, _, err = r.SkynetSkylinkGet(fmt.Sprintf("%s/b?format=raw", skylink))
	if err == nil || !strings.Contains(err.Error(), "unable to parse 'format'") {
		t.Fatal("Expected download to fail because we are downloading a directory and an invalid format was provided, err:", err)
	}

	// verify we default to the `zip` format if it is a directory and we have
	// not specified it (use a HEAD call as that returns the response headers)
	_, header, err := r.SkynetSkylinkHead(skylink)
	if err != nil {
		t.Fatal("unexpected error")
	}
	ct := header.Get("Content-Type")
	if ct != "application/zip" {
		t.Fatal("unexpected content type: ", ct)
	}
}

// testSkynetDownloadRangeEncrypted verifies we can download a certain range
// within an encrypted large skyfile. This test was added to verify whether
// `DecryptBytesInPlace` was properly decrypting the fanout bytes for offsets
// other than 0.
func testSkynetDownloadRangeEncrypted(t *testing.T, tg *siatest.TestGroup) {
	r := tg.Renters()[0]

	// add a skykey
	sk, err := r.SkykeyCreateKeyPost(t.Name(), skykey.TypePrivateID)
	if err != nil {
		t.Fatal(err)
	}

	// generate file params
	name := t.Name() + persist.RandomSuffix()
	size := uint64(4 * int(modules.SectorSize))
	data := fastrand.Bytes(int(size))

	// upload a large encrypted skyfile to ensure we have a fanout
	_, _, sshp, err := r.UploadNewEncryptedSkyfileBlocking(name, data, sk.Name, false)
	if err != nil {
		t.Fatal(err)
	}

	// calculate random range parameters
	segment := uint64(crypto.SegmentSize)
	offset := fastrand.Uint64n(size-modules.SectorSize) + 1
	length := fastrand.Uint64n(size-offset-segment) + 1

	// fetch the data at given range
	result, err := r.SkynetSkylinkRange(sshp.Skylink, offset, offset+length)
	if err != nil {
		t.Fatal(err)
	}

	if !bytes.Equal(result, data[offset:offset+length]) {
		t.Logf("range %v-%v\n", offset, offset+length)
		t.Log("expected:", data[offset:offset+length], len(data[offset:offset+length]))
		t.Log("actual:", result, len(result))
		t.Fatal("unexpected")
	}
}

// testSkynetDownloadBaseSectorEncrypted tests downloading a skylink's encrypted
// baseSector
func testSkynetDownloadBaseSectorEncrypted(t *testing.T, tg *siatest.TestGroup) {
	testSkynetDownloadBaseSector(t, tg, "basesectorkey")
}

// testSkynetDownloadBaseSectorNoEncryption tests downloading a skylink's
// baseSector
func testSkynetDownloadBaseSectorNoEncryption(t *testing.T, tg *siatest.TestGroup) {
	testSkynetDownloadBaseSector(t, tg, "")
}

// testSkynetDownloadBaseSector tests downloading a skylink's baseSector
func testSkynetDownloadBaseSector(t *testing.T, tg *siatest.TestGroup, skykeyName string) {
	r := tg.Renters()[0]

	// Add the SkyKey
	var sk skykey.Skykey
	var err error
	if skykeyName != "" {
		sk, err = r.SkykeyCreateKeyPost(skykeyName, skykey.TypePrivateID)
		if err != nil {
			t.Fatal(err)
		}
	}

	// Upload a small skyfile
	filename := "onlyBaseSector" + persist.RandomSuffix()
	size := 100 + siatest.Fuzz()
	smallFileData := fastrand.Bytes(size)
	skylink, _, sshp, err := r.UploadNewEncryptedSkyfileBlocking(filename, smallFileData, skykeyName, false)
	if err != nil {
		t.Fatal(err)
	}

	// Download the BaseSector reader
	baseSectorReader, err := r.SkynetBaseSectorGet(skylink)
	if err != nil {
		t.Fatal(err)
	}

	// Read the baseSector
	baseSector, err := ioutil.ReadAll(baseSectorReader)
	if err != nil {
		t.Fatal(err)
	}

	// Check for encryption
	encrypted := modules.IsEncryptedBaseSector(baseSector)
	if encrypted != (skykeyName != "") {
		t.Fatal("wrong encrypted state", encrypted, skykeyName)
	}
	if encrypted {
		_, err = modules.DecryptBaseSector(baseSector, sk)
		if err != nil {
			t.Fatal(err)
		}
	}

	// Parse the skyfile metadata from the baseSector
	_, fanoutBytes, metadata, baseSectorPayload, err := modules.ParseSkyfileMetadata(baseSector)
	if err != nil {
		t.Fatal(err)
	}

	// Verify the metadata
	expected := modules.SkyfileMetadata{
		Filename: filename,
		Length:   uint64(size),
		Mode:     os.FileMode(modules.DefaultFilePerm),
	}

	if !reflect.DeepEqual(expected, metadata) {
		siatest.PrintJSON(expected)
		siatest.PrintJSON(metadata)
		t.Error("Metadata not equal")
	}

	// Verify the file data
	if !bytes.Equal(smallFileData, baseSectorPayload) {
		t.Log("FileData bytes:", smallFileData)
		t.Log("BaseSectorPayload bytes:", baseSectorPayload)
		t.Errorf("Bytes not equal")
	}

	// Since this was a small file upload there should be no fanout bytes
	if len(fanoutBytes) != 0 {
		t.Error("Expected 0 fanout bytes:", fanoutBytes)
	}

	// Verify DownloadByRoot gives the same information
	rootSectorReader, err := r.SkynetDownloadByRootGet(sshp.MerkleRoot, 0, modules.SectorSize, -1)
	if err != nil {
		t.Fatal(err)
	}

	// Read the rootSector
	rootSector, err := ioutil.ReadAll(rootSectorReader)
	if err != nil {
		t.Fatal(err)
	}

	// Check for encryption
	encrypted = modules.IsEncryptedBaseSector(rootSector)
	if encrypted != (skykeyName != "") {
		t.Fatal("wrong encrypted state", encrypted, skykeyName)
	}
	if encrypted {
		_, err = modules.DecryptBaseSector(rootSector, sk)
		if err != nil {
			t.Fatal(err)
		}
	}

	// Parse the skyfile metadata from the rootSector
	_, fanoutBytes, metadata, rootSectorPayload, err := modules.ParseSkyfileMetadata(rootSector)
	if err != nil {
		t.Fatal(err)
	}

	// Verify the metadata
	if !reflect.DeepEqual(expected, metadata) {
		siatest.PrintJSON(expected)
		siatest.PrintJSON(metadata)
		t.Error("Metadata not equal")
	}

	// Verify the file data
	if !bytes.Equal(smallFileData, rootSectorPayload) {
		t.Log("FileData bytes:", smallFileData)
		t.Log("rootSectorPayload bytes:", rootSectorPayload)
		t.Errorf("Bytes not equal")
	}

	// Since this was a small file upload there should be no fanout bytes
	if len(fanoutBytes) != 0 {
		t.Error("Expected 0 fanout bytes:", fanoutBytes)
	}
}

// TestSkynetDownloadByRoot verifies the functionality of the download by root
// routes. It is separate as it requires an amount of hosts equal to the total
// amount of pieces per chunk.
func TestSkynetDownloadByRoot(t *testing.T) {
	if testing.Short() {
		t.SkipNow()
	}
	t.Parallel()

	// Define the parameters.
	numHosts := 6
	groupParams := siatest.GroupParams{
		Hosts:  numHosts,
		Miners: 1,
	}
	groupDir := renterTestDir(t.Name())

	// Create a testgroup.
	tg, err := siatest.NewGroupFromTemplate(groupDir, groupParams)
	if err != nil {
		t.Fatal(errors.AddContext(err, "failed to create group"))
	}
	defer func() {
		if err := tg.Close(); err != nil {
			t.Fatal(err)
		}
	}()

	// Update the renter's allowance to support 6 hosts
	renterParams := node.Renter(filepath.Join(groupDir, "renter"))
	renterParams.Allowance = siatest.DefaultAllowance
	renterParams.Allowance.Hosts = uint64(numHosts)
	_, err = tg.AddNodes(renterParams)
	if err != nil {
		t.Fatal(err)
	}

	// Test the standard flow.
	t.Run("NoEncryption", func(t *testing.T) {
		testSkynetDownloadByRoot(t, tg, "")
	})
	t.Run("Encrypted", func(t *testing.T) {
		testSkynetDownloadByRoot(t, tg, "rootkey")
	})
}

// testSkynetDownloadByRoot tests downloading by root
func testSkynetDownloadByRoot(t *testing.T, tg *siatest.TestGroup, skykeyName string) {
	r := tg.Renters()[0]

	// Add the SkyKey
	var sk skykey.Skykey
	var err error
	if skykeyName != "" {
		sk, err = r.SkykeyCreateKeyPost(skykeyName, skykey.TypePrivateID)
		if err != nil {
			t.Fatal(err)
		}
	}

	// Upload a skyfile that will have a fanout
	filename := "byRootLargeFile" + persist.RandomSuffix()
	size := 2*int(modules.SectorSize) + siatest.Fuzz()
	fileData := fastrand.Bytes(size)
	_, _, sshp, err := r.UploadNewEncryptedSkyfileBlocking(filename, fileData, skykeyName, false)
	if err != nil {
		t.Fatal(err)
	}

	// Download the base sector
	reader, err := r.SkynetDownloadByRootGet(sshp.MerkleRoot, 0, modules.SectorSize, -1)
	if err != nil {
		t.Fatal(err)
	}

	// Read the baseSector
	baseSector, err := ioutil.ReadAll(reader)
	if err != nil {
		t.Fatal(err)
	}

	// Check for encryption
	encrypted := modules.IsEncryptedBaseSector(baseSector)
	if encrypted != (skykeyName != "") {
		t.Fatal("wrong encrypted state", encrypted, skykeyName)
	}
	var fileKey skykey.Skykey
	if encrypted {
		fileKey, err = modules.DecryptBaseSector(baseSector, sk)
		if err != nil {
			t.Fatal(err)
		}
	}

	// Parse the information from the BaseSector
	layout, fanoutBytes, metadata, baseSectorPayload, err := modules.ParseSkyfileMetadata(baseSector)
	if err != nil {
		t.Fatal(err)
	}

	// Verify the metadata
	expected := modules.SkyfileMetadata{
		Filename: filename,
		Length:   uint64(size),
		Mode:     os.FileMode(modules.DefaultFilePerm),
	}
	if !reflect.DeepEqual(expected, metadata) {
		siatest.PrintJSON(expected)
		siatest.PrintJSON(metadata)
		t.Error("Metadata not equal")
	}

	// The baseSector should be empty since there is a fanout
	if len(baseSectorPayload) != 0 {
		t.Error("baseSectorPayload should be empty:", baseSectorPayload)
	}

	// For large files there should be fanout bytes
	if len(fanoutBytes) == 0 {
		t.Fatal("no fanout bytes")
	}

	// Decode Fanout
	piecesPerChunk, chunkRootsSize, numChunks, err := modules.DecodeFanout(layout, fanoutBytes)
	if err != nil {
		t.Fatal(err)
	}

	// Calculate the expected pieces per chunk, and keep track of the original
	// pieces per chunk. If there's no encryption and there's only 1 data piece,
	// the fanout bytes will only contain a single piece (as the other pieces
	// will be identical, so that would be wasting space). We need to take this
	// into account when recovering the data as the EC will expect the original
	// amount of pieces.
	expectedPPC := layout.FanoutDataPieces + layout.FanoutParityPieces
	originalPPC := expectedPPC
	if layout.FanoutDataPieces == 1 && layout.CipherType == crypto.TypePlain {
		expectedPPC = 1
	}

	// Verify fanout information
	if piecesPerChunk != uint64(expectedPPC) {
		t.Fatal("piecesPerChunk incorrect", piecesPerChunk)
	}
	if chunkRootsSize != crypto.HashSize*piecesPerChunk {
		t.Fatal("chunkRootsSize incorrect", chunkRootsSize)
	}

	// Derive the fanout key
	var fanoutKey crypto.CipherKey
	if encrypted {
		fanoutKey, err = modules.DeriveFanoutKey(&layout, fileKey)
		if err != nil {
			t.Fatal(err)
		}
	}

	// Create the erasure coder
	ec, err := modules.NewRSSubCode(int(layout.FanoutDataPieces), int(layout.FanoutParityPieces), crypto.SegmentSize)
	if err != nil {
		t.Fatal(err)
	}

	chunkSize := (modules.SectorSize - layout.CipherType.Overhead()) * uint64(layout.FanoutDataPieces)
	// Create list of chunk roots
	chunkRoots := make([][]crypto.Hash, 0, numChunks)
	for i := uint64(0); i < numChunks; i++ {
		root := make([]crypto.Hash, piecesPerChunk)
		for j := uint64(0); j < piecesPerChunk; j++ {
			fanoutOffset := (i * chunkRootsSize) + (j * crypto.HashSize)
			copy(root[j][:], fanoutBytes[fanoutOffset:])
		}
		chunkRoots = append(chunkRoots, root)
	}

	// Download roots
	var rootBytes []byte
	var blankHash crypto.Hash
	for i := uint64(0); i < numChunks; i++ {
		// Create the pieces for this chunk
		pieces := make([][]byte, len(chunkRoots[i]))
		for j := uint64(0); j < piecesPerChunk; j++ {
			// Ignore null roots
			if chunkRoots[i][j] == blankHash {
				continue
			}

			// Download the sector
			reader, err := r.SkynetDownloadByRootGet(chunkRoots[i][j], 0, modules.SectorSize, -1)
			if err != nil {
				t.Fatal(err)
			}

			// Read the sector
			sector, err := ioutil.ReadAll(reader)
			if err != nil {
				t.Fatal(err)
			}

			// Decrypt to data if needed
			if encrypted {
				key := fanoutKey.Derive(i, j)
				_, err = key.DecryptBytesInPlace(sector, 0)
				if err != nil {
					t.Fatal(err)
				}
			}

			// Add the sector to the list of pieces
			pieces[j] = sector
		}

		// Decode the erasure coded chunk
		var chunkBytes []byte
		if ec != nil {
			buf := bytes.NewBuffer(nil)
			if len(pieces) == 1 && originalPPC > 1 {
				deduped := make([][]byte, originalPPC)
				for i := range deduped {
					deduped[i] = make([]byte, len(pieces[0]))
					copy(deduped[i], pieces[0])
				}
				pieces = deduped
			}
			err = ec.Recover(pieces, chunkSize, buf)
			if err != nil {
				t.Fatal(err)
			}
			chunkBytes = buf.Bytes()
		} else {
			// The unencrypted file is not erasure coded so just read the piece
			// data directly
			for _, p := range pieces {
				chunkBytes = append(chunkBytes, p...)
			}
		}
		rootBytes = append(rootBytes, chunkBytes...)
	}

	// Truncate download data to the file length
	rootBytes = rootBytes[:size]

	// Verify bytes
	if !reflect.DeepEqual(fileData, rootBytes) {
		t.Log("FileData bytes:", fileData)
		t.Log("root bytes:", rootBytes)
		t.Error("Bytes not equal")
	}
}

// testSkynetFanoutRegression is a regression test that ensures the fanout bytes
// of a skyfile don't contain any empty hashes
func testSkynetFanoutRegression(t *testing.T, tg *siatest.TestGroup) {
	r := tg.Renters()[0]

	// Add a skykey to the renter
	sk, err := r.SkykeyCreateKeyPost("fanout", skykey.TypePrivateID)
	if err != nil {
		t.Fatal(err)
	}

	// Upload a file with a large number of parity pieces to we can be reasonable
	// confident that the upload will not fully complete before the fanout needs
	// to be generated.
	size := 2*int(modules.SectorSize) + siatest.Fuzz()
	data := fastrand.Bytes(size)
	skylink, _, _, _, err := r.UploadSkyfileCustom("regression", data, sk.Name, 20, false, nil)
	if err != nil {
		t.Fatal(err)
	}

	// Download the basesector to check the fanout bytes
	baseSectorReader, err := r.SkynetBaseSectorGet(skylink)
	if err != nil {
		t.Fatal(err)
	}
	baseSector, err := ioutil.ReadAll(baseSectorReader)
	if err != nil {
		t.Fatal(err)
	}
	_, err = modules.DecryptBaseSector(baseSector, sk)
	if err != nil {
		t.Fatal(err)
	}
	_, fanoutBytes, _, _, err := modules.ParseSkyfileMetadata(baseSector)
	if err != nil {
		t.Fatal(err)
	}

	// FanoutBytes should not contain any empty hashes
	for i := 0; i < len(fanoutBytes); {
		end := i + crypto.HashSize
		var emptyHash crypto.Hash
		root := fanoutBytes[i:end]
		if bytes.Equal(root, emptyHash[:]) {
			t.Fatal("empty hash found in fanout")
		}
		i = end
	}
}

// testSkynetSubDirDownload verifies downloading data from a skyfile using a
// path to download single subfiles or subdirectories
func testSkynetSubDirDownload(t *testing.T, tg *siatest.TestGroup) {
	r := tg.Renters()[0]

	body := new(bytes.Buffer)
	writer := multipart.NewWriter(body)

	dataFile1 := []byte("file1.txt")
	dataFile2 := []byte("file2.txt")
	dataFile3 := []byte("file3.txt")
	filePath1 := "a/5.f4f8b583.chunk.js"
	filePath2 := "a/5.f4f.chunk.js.map"
	filePath3 := "b/file3.txt"
	_, err := modules.AddMultipartFile(writer, dataFile1, "files[]", filePath1, 0600, nil)
	if err != nil {
		t.Fatal(err)
	}
	_, err = modules.AddMultipartFile(writer, dataFile2, "files[]", filePath2, 0600, nil)
	if err != nil {
		t.Fatal(err)
	}
	_, err = modules.AddMultipartFile(writer, dataFile3, "files[]", filePath3, 0640, nil)
	if err != nil {
		t.Fatal(err)
	}

	if err := writer.Close(); err != nil {
		t.Fatal(err)
	}
	reader := bytes.NewReader(body.Bytes())

	name := "testSkynetSubfileDownload"
	uploadSiaPath, err := modules.NewSiaPath(name)
	if err != nil {
		t.Fatal(err)
	}

	mup := modules.SkyfileMultipartUploadParameters{
		SiaPath:             uploadSiaPath,
		Force:               false,
		Root:                false,
		BaseChunkRedundancy: 2,
		Reader:              reader,
		ContentType:         writer.FormDataContentType(),
		Filename:            name,
	}

	skylink, _, err := r.SkynetSkyfileMultiPartPost(mup)
	if err != nil {
		t.Fatal(err)
	}

	// get all the data
	data, metadata, err := r.SkynetSkylinkConcatGet(skylink)
	if err != nil {
		t.Fatal(err)
	}
	if metadata.Filename != name {
		t.Fatal("Unexpected filename")
	}
	expected := append(dataFile1, dataFile2...)
	expected = append(expected, dataFile3...)
	if !bytes.Equal(data, expected) {
		t.Fatal("Unexpected data")
	}

	// get all data for path "a"
	data, metadata, err = r.SkynetSkylinkConcatGet(fmt.Sprintf("%s/a", skylink))
	if err != nil {
		t.Fatal(err)
	}
	if metadata.Filename != "/a" {
		t.Fatal("Unexpected filename", metadata.Filename)
	}
	expected = append(dataFile1, dataFile2...)
	if !bytes.Equal(data, expected) {
		t.Fatal("Unexpected data")
	}

	// get all data for path "b"
	data, metadata, err = r.SkynetSkylinkConcatGet(fmt.Sprintf("%s/b", skylink))
	if err != nil {
		t.Fatal(err)
	}
	expected = dataFile3
	if !bytes.Equal(expected, data) {
		t.Fatal("Unexpected data")
	}
	if metadata.Filename != "/b" {
		t.Fatal("Unexpected filename", metadata.Filename)
	}
	mdF3, ok := metadata.Subfiles["b/file3.txt"]
	if !ok {
		t.Fatal("Expected subfile metadata of file3 to be present")
	}

	mdF3Expected := modules.SkyfileSubfileMetadata{
		FileMode:    os.FileMode(0640),
		Filename:    "b/file3.txt",
		ContentType: "text/plain; charset=utf-8",
		Offset:      0,
		Len:         uint64(len(dataFile3)),
	}
	if !reflect.DeepEqual(mdF3, mdF3Expected) {
		t.Log("expected: ", mdF3Expected)
		t.Log("actual: ", mdF3)
		t.Fatal("Unexpected subfile metadata for file 3")
	}

	// get a single sub file
	downloadFile2, _, err := r.SkynetSkylinkGet(fmt.Sprintf("%s/a/5.f4f.chunk.js.map", skylink))
	if err != nil {
		t.Fatal(err)
	}
	if !bytes.Equal(dataFile2, downloadFile2) {
		t.Log("expected:", dataFile2)
		t.Log("actual:", downloadFile2)
		t.Fatal("Unexpected data for file 2")
	}
}

// testSkynetDisableForce verifies the behavior of force and the header that
// allows disabling forcefully uploading a Skyfile
func testSkynetDisableForce(t *testing.T, tg *siatest.TestGroup) {
	r := tg.Renters()[0]

	// Upload Skyfile
	_, _, _, err := r.UploadNewSkyfileBlocking(t.Name(), 100, false)
	if err != nil {
		t.Fatal(err)
	}

	// Upload at same path without force, assert this fails
	_, _, _, err = r.UploadNewSkyfileBlocking(t.Name(), 100, false)
	if err == nil {
		t.Fatal("Expected the upload without force to fail but it didn't.")
	}
	if !strings.Contains(err.Error(), "already exists") {
		t.Fatal(err)
	}

	// Upload once more, but now use force. It should allow us to
	// overwrite the file at the existing path
	_, sup, _, err := r.UploadNewSkyfileBlocking(t.Name(), 100, true)
	if err != nil {
		t.Fatal(err)
	}

	// Upload using the force flag again, however now we set the
	// Skynet-Disable-Force to true, which should prevent us from uploading.
	// Because we have to pass in a custom header, we have to setup the request
	// ourselves and can not use the client.
	_, _, err = r.SkynetSkyfilePostDisableForce(sup, true)
	if err == nil {
		t.Fatal("Unexpected response")
	}
	if !strings.Contains(err.Error(), "'force' has been disabled") {
		t.Log(err)
		t.Fatalf("Unexpected response, expected error to contain a mention of the force flag but instaed received: %v", err.Error())
	}
}

// TestSkynetBlocklist verifies the functionality of the Skynet blocklist.
func TestSkynetBlocklist(t *testing.T) {
	if testing.Short() {
		t.SkipNow()
	}
	t.Parallel()

	// Create a testgroup.
	groupParams := siatest.GroupParams{
		Hosts:  3,
		Miners: 1,
	}
	groupDir := renterTestDir(t.Name())
	tg, err := siatest.NewGroupFromTemplate(groupDir, groupParams)
	if err != nil {
		t.Fatal(err)
	}
	defer func() {
		if err := tg.Close(); err != nil {
			t.Fatal(err)
		}
	}()

	// Define a portal with dependency
	portalDir := filepath.Join(groupDir, "portal")
	portalParams := node.Renter(portalDir)
	portalParams.CreatePortal = true
	deps := &dependencies.DependencyToggleDisableDeleteBlockedFiles{}
	portalParams.RenterDeps = deps
	_, err = tg.AddNodes(portalParams)
	if err != nil {
		t.Fatal(err)
	}

	// Run subtests
	t.Run("BlocklistHash", func(t *testing.T) {
		testSkynetBlocklistHash(t, tg, deps)
	})
	t.Run("BlocklistSkylink", func(t *testing.T) {
		testSkynetBlocklistSkylink(t, tg, deps)
	})
	t.Run("BlocklistUpgrade", func(t *testing.T) {
		testSkynetBlocklistUpgrade(t, tg)
	})
}

// testSkynetBlocklistHash tests the skynet blocklist module when submitting
// hashes of the skylink's merkleroot
func testSkynetBlocklistHash(t *testing.T, tg *siatest.TestGroup, deps *dependencies.DependencyToggleDisableDeleteBlockedFiles) {
	testSkynetBlocklist(t, tg, deps, true)
}

// testSkynetBlocklistSkylink tests the skynet blocklist module when submitting
// skylinks
func testSkynetBlocklistSkylink(t *testing.T, tg *siatest.TestGroup, deps *dependencies.DependencyToggleDisableDeleteBlockedFiles) {
	testSkynetBlocklist(t, tg, deps, false)
}

// testSkynetBlocklist tests the skynet blocklist module
func testSkynetBlocklist(t *testing.T, tg *siatest.TestGroup, deps *dependencies.DependencyToggleDisableDeleteBlockedFiles, isHash bool) {
	r := tg.Renters()[0]
	deps.DisableDeleteBlockedFiles(true)

	// Create skyfile upload params, data should be larger than a sector size to
	// test large file uploads and the deletion of their extended data.
	size := modules.SectorSize + uint64(100+siatest.Fuzz())
	skylink, sup, sshp, err := r.UploadNewSkyfileBlocking(t.Name(), size, false)
	if err != nil {
		t.Fatal(err)
	}

	// Remember the siaPaths of the blocked files
	var blockedSiaPaths []modules.SiaPath

	// Confirm that the skyfile and its extended info are registered with the
	// renter
	sp, err := modules.SkynetFolder.Join(sup.SiaPath.String())
	if err != nil {
		t.Fatal(err)
	}
	_, err = r.RenterFileRootGet(sp)
	if err != nil {
		t.Fatal(err)
	}
	spExtended, err := modules.NewSiaPath(sp.String() + modules.ExtendedSuffix)
	if err != nil {
		t.Fatal(err)
	}
	_, err = r.RenterFileRootGet(spExtended)
	if err != nil {
		t.Fatal(err)
	}
	blockedSiaPaths = append(blockedSiaPaths, sp, spExtended)

	// Download the data
	data, _, err := r.SkynetSkylinkGet(skylink)
	if err != nil {
		t.Fatal(err)
	}

	// Blocklist the skylink
	var add, remove []string
	hash := crypto.HashObject(sshp.MerkleRoot)
	if isHash {
		add = []string{hash.String()}
	} else {
		add = []string{skylink}
	}
	err = r.SkynetBlocklistHashPost(add, remove, isHash)
	if err != nil {
		t.Fatal(err)
	}

	// Confirm that the Skylink is blocked by verifying the merkleroot is in
	// the blocklist
	sbg, err := r.SkynetBlocklistGet()
	if err != nil {
		t.Fatal(err)
	}
	var found bool
	for _, blocked := range sbg.Blocklist {
		if blocked == hash {
			found = true
			break
		}
	}
	if !found {
		t.Fatal("Hash not found in blocklist")
	}

	// Try to download the file behind the skylink, this should fail because of
	// the blocklist.
	_, _, err = r.SkynetSkylinkGet(skylink)
	if err == nil {
		t.Fatal("Download should have failed")
	}
	if !strings.Contains(err.Error(), renter.ErrSkylinkBlocked.Error()) {
		t.Fatalf("Expected error %v but got %v", renter.ErrSkylinkBlocked, err)
	}

	// Try to download the BaseSector
	_, err = r.SkynetBaseSectorGet(skylink)
	if err == nil {
		t.Fatal("BaseSector request should have failed")
	}
	if !strings.Contains(err.Error(), renter.ErrSkylinkBlocked.Error()) {
		t.Fatalf("Expected error %v but got %v", renter.ErrSkylinkBlocked, err)
	}

	// Try to download the BaseSector by Root
	_, err = r.SkynetDownloadByRootGet(sshp.MerkleRoot, 0, modules.SectorSize, -1)
	if err == nil {
		t.Fatal("DownloadByRoot request should have failed")
	}
	if !strings.Contains(err.Error(), renter.ErrSkylinkBlocked.Error()) {
		t.Fatalf("Expected error %v but got %v", renter.ErrSkylinkBlocked, err)
	}

	// Try and upload again with force as true to avoid error of path already
	// existing. Additionally need to recreate the reader again from the file
	// data. This should also fail due to the blocklist
	sup.Force = true
	sup.Reader = bytes.NewReader(data)
	_, _, err = r.SkynetSkyfilePost(sup)
	if err == nil {
		t.Fatal("Expected upload to fail")
	}
	if !strings.Contains(err.Error(), renter.ErrSkylinkBlocked.Error()) {
		t.Fatalf("Expected error %v but got %v", renter.ErrSkylinkBlocked, err)
	}

	// Verify that the SiaPath and Extended SiaPath were removed from the renter
	// due to the upload seeing the blocklist
	_, err = r.RenterFileGet(sp)
	if err == nil {
		t.Fatal("expected error for file not found")
	}
	if !strings.Contains(err.Error(), filesystem.ErrNotExist.Error()) {
		t.Fatalf("Expected error %v but got %v", filesystem.ErrNotExist, err)
	}
	_, err = r.RenterFileGet(spExtended)
	if err == nil {
		t.Fatal("expected error for file not found")
	}
	if !strings.Contains(err.Error(), filesystem.ErrNotExist.Error()) {
		t.Fatalf("Expected error %v but got %v", filesystem.ErrNotExist, err)
	}

	// Try Pinning the file, this should fail due to the blocklist
	pinlup := modules.SkyfilePinParameters{
		SiaPath:             sup.SiaPath,
		BaseChunkRedundancy: 2,
		Force:               true,
	}
	err = r.SkynetSkylinkPinPost(skylink, pinlup)
	if err == nil {
		t.Fatal("Expected pin to fail")
	}
	if !strings.Contains(err.Error(), renter.ErrSkylinkBlocked.Error()) {
		t.Fatalf("Expected error %v but got %v", renter.ErrSkylinkBlocked, err)
	}

	// Remove skylink from blocklist
	add = []string{}
	if isHash {
		remove = []string{hash.String()}
	} else {
		remove = []string{skylink}
	}
	err = r.SkynetBlocklistHashPost(add, remove, isHash)
	if err != nil {
		t.Fatal(err)
	}

	// Verify that removing the same skylink twice is a noop
	err = r.SkynetBlocklistHashPost(add, remove, isHash)
	if err != nil {
		t.Fatal(err)
	}

	// Verify that the skylink is removed from the Blocklist
	sbg, err = r.SkynetBlocklistGet()
	if err != nil {
		t.Fatal(err)
	}
	if len(sbg.Blocklist) != 0 {
		t.Fatalf("Incorrect number of blocklisted merkleroots, expected %v got %v", 0, len(sbg.Blocklist))
	}

	// Try to download the file behind the skylink. Even though the file was
	// removed from the renter node that uploaded it, it should still be
	// downloadable.
	fetchedData, _, err := r.SkynetSkylinkGet(skylink)
	if err != nil {
		t.Fatal(err)
	}
	if !bytes.Equal(fetchedData, data) {
		t.Error("upload and download doesn't match")
		t.Log(data)
		t.Log(fetchedData)
	}

	// Pinning the skylink should also work now
	err = r.SkynetSkylinkPinPost(skylink, pinlup)
	if err != nil {
		t.Fatal(err)
	}

	// Upload a normal siafile with 1-of-N redundancy
	_, rf, err := r.UploadNewFileBlocking(int(size), 1, 2, false)
	if err != nil {
		t.Fatal(err)
	}

	// Convert to a skyfile
	convertUP := modules.SkyfileUploadParameters{
		SiaPath: rf.SiaPath(),
	}
	convertSSHP, err := r.SkynetConvertSiafileToSkyfilePost(convertUP, rf.SiaPath())
	if err != nil {
		t.Fatal(err)
	}
	convertSkylink := convertSSHP.Skylink

	// Confirm there is a siafile and a skyfile
	_, err = r.RenterFileGet(rf.SiaPath())
	if err != nil {
		t.Fatal(err)
	}
	skyfilePath, err := modules.SkynetFolder.Join(rf.SiaPath().String())
	if err != nil {
		t.Fatal(err)
	}
	_, err = r.RenterFileRootGet(skyfilePath)
	if err != nil {
		t.Fatal(err)
	}

	// Make sure all blockedSiaPaths are root paths
	sp, err = modules.UserFolder.Join(rf.SiaPath().String())
	if err != nil {
		t.Fatal(err)
	}
	blockedSiaPaths = append(blockedSiaPaths, sp, skyfilePath)

	// Blocklist the skylink
	remove = []string{}
	convertHash := crypto.HashObject(convertSSHP.MerkleRoot)
	if isHash {
		add = []string{convertHash.String()}
	} else {
		add = []string{convertSkylink}
	}
	err = r.SkynetBlocklistHashPost(add, remove, isHash)
	if err != nil {
		t.Fatal(err)
	}

	// Verify that adding the same skylink twice is a noop
	err = r.SkynetBlocklistHashPost(add, remove, isHash)
	if err != nil {
		t.Fatal(err)
	}

	sbg, err = r.SkynetBlocklistGet()
	if err != nil {
		t.Fatal(err)
	}
	if len(sbg.Blocklist) != 1 {
		t.Fatalf("Incorrect number of blocklisted merkleroots, expected %v got %v", 1, len(sbg.Blocklist))
	}

	// Confirm skyfile download returns blocklisted error
	//
	// NOTE: Calling DownloadSkylink doesn't attempt to delete any underlying file
	_, _, err = r.SkynetSkylinkGet(convertSkylink)
	if err == nil || !strings.Contains(err.Error(), renter.ErrSkylinkBlocked.Error()) {
		t.Fatalf("Expected error %v but got %v", renter.ErrSkylinkBlocked, err)
	}

	// Try and convert to skylink again, should fail. Set the Force Flag to true
	// to avoid error for file already existing
	convertUP.Force = true
	_, err = r.SkynetConvertSiafileToSkyfilePost(convertUP, rf.SiaPath())
	if err == nil || !strings.Contains(err.Error(), renter.ErrSkylinkBlocked.Error()) {
		t.Fatalf("Expected error %v but got %v", renter.ErrSkylinkBlocked, err)
	}

	// This should delete the skyfile but not the siafile
	_, err = r.RenterFileGet(rf.SiaPath())
	if err != nil {
		t.Fatal(err)
	}
	_, err = r.RenterFileRootGet(skyfilePath)
	if err == nil || !strings.Contains(err.Error(), filesystem.ErrNotExist.Error()) {
		t.Fatalf("Expected error %v but got %v", filesystem.ErrNotExist, err)
	}

	// remove from blocklist
	add = []string{}
	if isHash {
		remove = []string{convertHash.String()}
	} else {
		remove = []string{convertSkylink}
	}
	err = r.SkynetBlocklistHashPost(add, remove, isHash)
	if err != nil {
		t.Fatal(err)
	}
	sbg, err = r.SkynetBlocklistGet()
	if err != nil {
		t.Fatal(err)
	}
	if len(sbg.Blocklist) != 0 {
		t.Fatalf("Incorrect number of blocklisted merkleroots, expected %v got %v", 0, len(sbg.Blocklist))
	}

	// Convert should succeed
	_, err = r.SkynetConvertSiafileToSkyfilePost(convertUP, rf.SiaPath())
	if err != nil {
		t.Fatal(err)
	}
	_, err = r.RenterFileRootGet(skyfilePath)
	if err != nil {
		t.Fatal(err)
	}

	// Adding links to the block list does not immediately delete the files, but
	// the health/bubble loops should eventually delete the files.
	//
	// First verify the test assumptions and confirm that the files still exist
	// in the renter.
	for _, siaPath := range blockedSiaPaths {
		_, err = r.RenterFileRootGet(siaPath)
		if err != nil {
			t.Error(err)
		}
	}

	// Disable the dependency
	deps.DisableDeleteBlockedFiles(false)

	// Add both skylinks back to the blocklist
	remove = []string{}
	if isHash {
		add = []string{hash.String(), convertHash.String()}
	} else {
		add = []string{skylink, convertSkylink}
	}
	err = r.SkynetBlocklistHashPost(add, remove, isHash)
	if err != nil {
		t.Fatal(err)
	}
	sbg, err = r.SkynetBlocklistGet()
	if err != nil {
		t.Fatal(err)
	}
	if len(sbg.Blocklist) != 2 {
		t.Fatalf("Incorrect number of blocklisted merkleroots, expected %v got %v", 2, len(sbg.Blocklist))
	}

	// Wait until all the files have been deleted
	//
	// Using 15 checks at 1 second intervals because the health loop check
	// interval in testing is 5s and there are potential error sleeps of 3s.
	if err := build.Retry(15, time.Second, func() error {
		for _, siaPath := range blockedSiaPaths {
			_, err = r.RenterFileRootGet(siaPath)
			if err == nil || !strings.Contains(err.Error(), filesystem.ErrNotExist.Error()) {
				return fmt.Errorf("File %v, not deleted; error: %v", siaPath, err)
			}
		}
		return nil
	}); err != nil {
		t.Error(err)
	}

	// Reset the blocklist for other tests
	remove = add
	add = []string{}
	err = r.SkynetBlocklistHashPost(add, remove, isHash)
	if err != nil {
		t.Fatal(err)
	}
	sbg, err = r.SkynetBlocklistGet()
	if err != nil {
		t.Fatal(err)
	}
	if len(sbg.Blocklist) != 0 {
		t.Fatalf("Incorrect number of blocklisted merkleroots, expected %v got %v", 0, len(sbg.Blocklist))
	}
}

// testSkynetBlocklistUpgrade tests the skynet blocklist module when submitting
// skylinks
func testSkynetBlocklistUpgrade(t *testing.T, tg *siatest.TestGroup) {
	// Create renterDir and renter params
	testDir := renterTestDir(t.Name())
	renterDir := filepath.Join(testDir, "renter")
	err := os.MkdirAll(renterDir, persist.DefaultDiskPermissionsTest)
	if err != nil {
		t.Fatal(err)
	}
	params := node.Renter(testDir)

	// Load compatibility blacklist persistence
	blacklistCompatFile, err := os.Open("../../compatibility/skynetblacklistv143_siatest")
	if err != nil {
		t.Fatal(err)
	}
	blacklistPersist, err := os.Create(filepath.Join(renterDir, "skynetblacklist"))
	if err != nil {
		t.Fatal(err)
	}
	_, err = io.Copy(blacklistPersist, blacklistCompatFile)
	if err != nil {
		t.Fatal(err)
	}
	err = errors.Compose(blacklistCompatFile.Close(), blacklistPersist.Close())
	if err != nil {
		t.Fatal(err)
	}

	// Grab the Skylink that is associated with the blacklist persistence
	skylinkFile, err := os.Open("../../compatibility/skylinkv143_siatest")
	if err != nil {
		t.Fatal(err)
	}
	scanner := bufio.NewScanner(skylinkFile)
	scanner.Scan()
	skylinkStr := scanner.Text()
	var skylink modules.Skylink
	err = skylink.LoadString(skylinkStr)
	if err != nil {
		t.Fatal(err)
	}

	// Add the renter to the group.
	nodes, err := tg.AddNodes(params)
	if err != nil {
		t.Fatal(err)
	}
	r := nodes[0]

	// Verify there is a skylink in the now blocklist and it is the one from the
	// compatibility file
	sbg, err := r.SkynetBlocklistGet()
	if err != nil {
		t.Fatal(err)
	}
	if len(sbg.Blocklist) != 1 {
		t.Fatal("blocklist should have 1 link, found:", len(sbg.Blocklist))
	}
	hash := crypto.HashObject(skylink.MerkleRoot())
	if sbg.Blocklist[0] != hash {
		t.Fatal("unexpected hash")
	}

	// Verify trying to download the skylink fails due to it being blocked
	//
	// NOTE: It doesn't matter if there is a file associated with this Skylink
	// since the blocklist check should cause the download to fail before any look
	// ups occur.
	_, _, err = r.SkynetSkylinkGet(skylinkStr)
	if !strings.Contains(err.Error(), renter.ErrSkylinkBlocked.Error()) {
		t.Fatal("unexpected error:", err)
	}
}

// testSkynetPortals tests the skynet portals module.
func testSkynetPortals(t *testing.T, tg *siatest.TestGroup) {
	r := tg.Renters()[0]

	portal1 := modules.SkynetPortal{
		Address: modules.NetAddress("siasky.net:9980"),
		Public:  true,
	}
	// loopback address
	portal2 := modules.SkynetPortal{
		Address: "localhost:9980",
		Public:  true,
	}
	// address without a port
	portal3 := modules.SkynetPortal{
		Address: modules.NetAddress("siasky.net"),
		Public:  true,
	}

	// Add portal.
	add := []modules.SkynetPortal{portal1}
	remove := []modules.NetAddress{}
	err := r.SkynetPortalsPost(add, remove)
	if err != nil {
		t.Fatal(err)
	}

	// Confirm that the portal has been added.
	spg, err := r.SkynetPortalsGet()
	if err != nil {
		t.Fatal(err)
	}
	if len(spg.Portals) != 1 {
		t.Fatalf("Incorrect number of portals, expected %v got %v", 1, len(spg.Portals))
	}
	if !reflect.DeepEqual(spg.Portals[0], portal1) {
		t.Fatalf("Portals don't match, expected %v got %v", portal1, spg.Portals[0])
	}

	// Remove the portal.
	add = []modules.SkynetPortal{}
	remove = []modules.NetAddress{portal1.Address}
	err = r.SkynetPortalsPost(add, remove)
	if err != nil {
		t.Fatal(err)
	}

	// Confirm that the portal has been removed.
	spg, err = r.SkynetPortalsGet()
	if err != nil {
		t.Fatal(err)
	}
	if len(spg.Portals) != 0 {
		t.Fatalf("Incorrect number of portals, expected %v got %v", 0, len(spg.Portals))
	}

	// Try removing a portal that's not there.
	add = []modules.SkynetPortal{}
	remove = []modules.NetAddress{portal1.Address}
	err = r.SkynetPortalsPost(add, remove)
	if err == nil || !strings.Contains(err.Error(), "address "+string(portal1.Address)+" not already present in list of portals or being added") {
		t.Fatal("portal should fail to be removed")
	}

	// Try to add and remove a portal at the same time.
	add = []modules.SkynetPortal{portal2}
	remove = []modules.NetAddress{portal2.Address}
	err = r.SkynetPortalsPost(add, remove)
	if err != nil {
		t.Fatal(err)
	}

	// Verify that the portal was not added.
	spg, err = r.SkynetPortalsGet()
	if err != nil {
		t.Fatal(err)
	}
	if len(spg.Portals) != 0 {
		t.Fatalf("Incorrect number of portals, expected %v got %v", 0, len(spg.Portals))
	}

	// Test updating a portal's public status.
	portal1.Public = false
	add = []modules.SkynetPortal{portal1}
	remove = []modules.NetAddress{}
	err = r.SkynetPortalsPost(add, remove)
	if err != nil {
		t.Fatal(err)
	}

	spg, err = r.SkynetPortalsGet()
	if err != nil {
		t.Fatal(err)
	}
	if len(spg.Portals) != 1 {
		t.Fatalf("Incorrect number of portals, expected %v got %v", 1, len(spg.Portals))
	}
	if !reflect.DeepEqual(spg.Portals[0], portal1) {
		t.Fatalf("Portals don't match, expected %v got %v", portal1, spg.Portals[0])
	}

	portal1.Public = true
	add = []modules.SkynetPortal{portal1}
	remove = []modules.NetAddress{}
	err = r.SkynetPortalsPost(add, remove)
	if err != nil {
		t.Fatal(err)
	}

	spg, err = r.SkynetPortalsGet()
	if err != nil {
		t.Fatal(err)
	}
	if len(spg.Portals) != 1 {
		t.Fatalf("Incorrect number of portals, expected %v got %v", 1, len(spg.Portals))
	}
	if !reflect.DeepEqual(spg.Portals[0], portal1) {
		t.Fatalf("Portals don't match, expected %v got %v", portal1, spg.Portals[0])
	}

	// Test an invalid network address.
	add = []modules.SkynetPortal{portal3}
	remove = []modules.NetAddress{}
	err = r.SkynetPortalsPost(add, remove)
	if err == nil || !strings.Contains(err.Error(), "missing port in address") {
		t.Fatal("expected 'missing port' error")
	}

	// Test adding an existing portal with an uppercase address.
	portalUpper := portal1
	portalUpper.Address = modules.NetAddress(strings.ToUpper(string(portalUpper.Address)))
	add = []modules.SkynetPortal{portalUpper}
	remove = []modules.NetAddress{}
	err = r.SkynetPortalsPost(add, remove)
	// This does not currently return an error.
	if err != nil {
		t.Fatal(err)
	}

	spg, err = r.SkynetPortalsGet()
	if err != nil {
		t.Fatal(err)
	}
	if len(spg.Portals) != 2 {
		t.Fatalf("Incorrect number of portals, expected %v got %v", 2, len(spg.Portals))
	}
}

// testSkynetHeadRequest verifies the functionality of sending a HEAD request to
// the skylink GET route.
func testSkynetHeadRequest(t *testing.T, tg *siatest.TestGroup) {
	r := tg.Renters()[0]

	// Upload a skyfile
	skylink, _, _, err := r.UploadNewSkyfileBlocking(t.Name(), 100, false)
	if err != nil {
		t.Fatal(err)
	}

	// Perform a GET and HEAD request and compare the response headers and
	// content length.
	data, metadata, err := r.SkynetSkylinkGet(skylink)
	if err != nil {
		t.Fatal(err)
	}
	status, header, err := r.SkynetSkylinkHead(skylink)
	if err != nil {
		t.Fatal(err)
	}
	if status != http.StatusOK {
		t.Fatalf("Unexpected status for HEAD request, expected %v but received %v", http.StatusOK, status)
	}

	// Verify Skynet-File-Metadata
	strMetadata := header.Get("Skynet-File-Metadata")
	if strMetadata == "" {
		t.Fatal("Expected 'Skynet-File-Metadata' response header to be present")
	}
	var sm modules.SkyfileMetadata
	err = json.Unmarshal([]byte(strMetadata), &sm)
	if err != nil {
		t.Fatal(err)
	}
	if !reflect.DeepEqual(metadata, sm) {
		t.Log(metadata)
		t.Log(sm)
		t.Fatal("Expected metadatas to be identical")
	}

	// Verify Content-Length
	strContentLength := header.Get("Content-Length")
	if strContentLength == "" {
		t.Fatal("Expected 'Content-Length' response header to be present")
	}
	cl, err := strconv.Atoi(strContentLength)
	if err != nil {
		t.Fatal(err)
	}
	if cl != len(data) {
		t.Fatalf("Content-Length header did not match actual content length of response body, %v vs %v", cl, len(data))
	}

	// Verify Content-Type
	strContentType := header.Get("Content-Type")
	if strContentType == "" {
		t.Fatal("Expected 'Content-Type' response header to be present")
	}

	// Verify Content-Disposition
	strContentDisposition := header.Get("Content-Disposition")
	if strContentDisposition == "" {
		t.Fatal("Expected 'Content-Disposition' response header to be present")
	}
	if !strings.Contains(strContentDisposition, "inline; filename=") {
		t.Fatal("Unexpected 'Content-Disposition' header")
	}

	// Perform a HEAD request with a timeout that exceeds the max timeout
	status, _, _ = r.SkynetSkylinkHeadWithTimeout(skylink, api.MaxSkynetRequestTimeout+1)
	if status != http.StatusBadRequest {
		t.Fatalf("Expected StatusBadRequest for a request with a timeout that exceeds the MaxSkynetRequestTimeout, instead received %v", status)
	}

	// Perform a HEAD request for a skylink that does not exist
	status, header, err = r.SkynetSkylinkHead(skylink[:len(skylink)-3] + "abc")
	if status != http.StatusNotFound {
		t.Fatalf("Expected http.StatusNotFound for random skylink but received %v", status)
	}
}

// testSkynetNoMetadata verifies the functionality of sending a the
// 'no-response-metadata' query string parameter to the skylink GET route.
func testSkynetNoMetadata(t *testing.T, tg *siatest.TestGroup) {
	r := tg.Renters()[0]

	// Upload a skyfile
	skylink, _, _, err := r.UploadNewSkyfileBlocking(t.Name(), 100, false)
	if err != nil {
		t.Fatal(err)
	}

	// GET without specifying the 'no-response-metadata' query string parameter
	_, metadata, err := r.SkynetSkylinkGetWithNoMetadata(skylink, false)
	if err != nil {
		t.Fatal(err)
	}
	if reflect.DeepEqual(metadata, modules.SkyfileMetadata{}) {
		t.Fatal("unexpected")
	}

	// GET with specifying the 'no-response-metadata' query string parameter
	_, metadata, err = r.SkynetSkylinkGetWithNoMetadata(skylink, true)
	if err != nil {
		t.Fatal(err)
	}
	if !reflect.DeepEqual(metadata, modules.SkyfileMetadata{}) {
		t.Fatal("unexpected")
	}

	// Perform a HEAD call to verify the same thing in the headers directly
	params := url.Values{}
	params.Set("no-response-metadata", fmt.Sprintf("%t", true))
	status, header, err := r.SkynetSkylinkHeadWithParameters(skylink, params)
	if err != nil {
		t.Fatal(err)
	}
	if status != http.StatusOK {
		t.Fatalf("Unexpected status for HEAD request, expected %v but received %v", http.StatusOK, status)
	}

	strSkynetFileMetadata := header.Get("Skynet-File-Metadata")
	if strSkynetFileMetadata != "" {
		t.Fatal("unexpected")
	}
}

// testSkynetIncludeLayout verifies the functionality of sending
// a 'include-layout' query string parameter to the skylink GET route.
func testSkynetIncludeLayout(t *testing.T, tg *siatest.TestGroup) {
	r := tg.Renters()[0]

	// Upload a skyfile
	skylink, _, _, err := r.UploadNewSkyfileBlocking(t.Name(), 100, false)
	if err != nil {
		t.Fatal(err)
	}

	// GET without specifying the 'include-layout' query string parameter
	_, layout, err := r.SkynetSkylinkGetWithLayout(skylink, false)
	if err != nil {
		t.Fatal(err)
	}
	if !reflect.DeepEqual(layout, modules.SkyfileLayout{}) {
		t.Fatal("unexpected")
	}

	// GET with specifying the 'include-layout' query string parameter
	_, layout, err = r.SkynetSkylinkGetWithLayout(skylink, true)
	if err != nil {
		t.Fatal(err)
	}
	if reflect.DeepEqual(layout, modules.SkyfileLayout{}) {
		t.Fatal("unexpected")
	}

	// Perform a HEAD call to verify the same thing in the headers directly
	params := url.Values{}
	params.Set("include-layout", fmt.Sprintf("%t", true))
	status, header, err := r.SkynetSkylinkHeadWithParameters(skylink, params)
	if err != nil {
		t.Fatal(err)
	}
	if status != http.StatusOK {
		t.Fatalf("Unexpected status for HEAD request, expected %v but received %v", http.StatusOK, status)
	}

	strSkynetFileLayout := header.Get("Skynet-File-Layout")
	if strSkynetFileLayout == "" {
		t.Fatal("unexpected")
	}
	var layout2 modules.SkyfileLayout
	layoutBytes, err := hex.DecodeString(strSkynetFileLayout)
	if err != nil {
		t.Fatal(err)
	}
	layout2.Decode(layoutBytes)
	if !reflect.DeepEqual(layout, layout2) {
		t.Fatal("unexpected")
	}
}

// testSkynetNoWorkers verifies that SkynetSkylinkGet returns an error and does
// not deadlock if there are no workers.
func testSkynetNoWorkers(t *testing.T, tg *siatest.TestGroup) {
	// Create renter, skip setting the allowance so that we can ensure there are
	// no contracts created and therefore no workers in the worker pool
	testDir := renterTestDir(t.Name())
	renterParams := node.Renter(filepath.Join(testDir, "renter"))
	renterParams.SkipSetAllowance = true
	nodes, err := tg.AddNodes(renterParams)
	if err != nil {
		t.Fatal(err)
	}
	r := nodes[0]
	defer func() {
		err = tg.RemoveNode(r)
		if err != nil {
			t.Fatal(err)
		}
	}()

	// Since the renter doesn't have an allowance, we know the renter doesn't
	// have any contracts and therefore the worker pool will be empty. Confirm
	// that attempting to download a skylink will return an error and not dead
	// lock.
	_, _, err = r.SkynetSkylinkGet(modules.Skylink{}.String())
	if err == nil {
		t.Fatal("Error is nil, expected error due to not enough workers")
	} else if !(strings.Contains(err.Error(), modules.ErrNotEnoughWorkersInWorkerPool.Error()) || strings.Contains(err.Error(), "not enough workers to complete download")) {
		t.Errorf("Expected error containing '%v' but got %v", modules.ErrNotEnoughWorkersInWorkerPool, err)
	}
}

// testSkynetDryRunUpload verifies the --dry-run flag when uploading a Skyfile.
func testSkynetDryRunUpload(t *testing.T, tg *siatest.TestGroup) {
	r := tg.Renters()[0]
	siaPath, err := modules.NewSiaPath(t.Name())
	if err != nil {
		t.Fatal(err)
	}

	// verify basic skyfile upload
	//
	// NOTE: this ensure there's workers in the pool, if we remove this the test
	// fails further down the line because there are no workers
	_, _, err = r.SkynetSkyfilePost(modules.SkyfileUploadParameters{
		SiaPath:             siaPath,
		BaseChunkRedundancy: 2,
		Filename:            "testSkynetDryRun",
		Mode:                0640,
		Reader:              bytes.NewReader(fastrand.Bytes(100)),
	})
	if err != nil {
		t.Fatal("Expected skynet upload to be successful, instead received err:", err)
	}

	// verify you can't perform a dry-run using the force parameter
	_, _, err = r.SkynetSkyfilePost(modules.SkyfileUploadParameters{
		SiaPath:             siaPath,
		BaseChunkRedundancy: 2,
		Reader:              bytes.NewReader(fastrand.Bytes(100)),
		Filename:            "testSkynetDryRun",
		Mode:                0640,
		Force:               true,
		DryRun:              true,
	})
	if err == nil {
		t.Fatal("Expected failure when both 'force' and 'dryrun' parameter are given")
	}

	verifyDryRun := func(sup modules.SkyfileUploadParameters, dataSize int) {
		data := fastrand.Bytes(dataSize)

		sup.DryRun = true
		sup.Reader = bytes.NewReader(data)
		skylinkDry, _, err := r.SkynetSkyfilePost(sup)
		if err != nil {
			t.Fatal(err)
		}

		// verify the skylink can't be found after a dry run
		status, _, err := r.SkynetSkylinkHead(skylinkDry)
		if status != http.StatusNotFound {
			t.Fatal(fmt.Errorf("expected 404 not found when trying to fetch a skylink retrieved from a dry run, instead received status %d and err %v", status, err))
		}

		// verify the skfyile got deleted properly
		skyfilePath, err := modules.SkynetFolder.Join(sup.SiaPath.String())
		if err != nil {
			t.Fatal(err)
		}
		_, err = r.RenterFileRootGet(skyfilePath)
		if err == nil || !strings.Contains(err.Error(), "path does not exist") {
			t.Fatal(errors.New("skyfile not deleted after dry run"))
		}

		sup.DryRun = false
		sup.Reader = bytes.NewReader(data)
		skylink, _, err := r.SkynetSkyfilePost(sup)
		if err != nil {
			t.Fatal(err)
		}

		if skylinkDry != skylink {
			t.Log("Expected:", skylink)
			t.Log("Actual:  ", skylinkDry)
			t.Fatalf("VerifyDryRun failed for data size %db, skylink received during the dry-run is not identical to the skylink received when performing the actual upload.", dataSize)
		}
	}

	// verify dry-run of small file
	uploadSiaPath, err := modules.NewSiaPath(fmt.Sprintf("%s%s", t.Name(), "S"))
	if err != nil {
		t.Fatal(err)
	}
	verifyDryRun(modules.SkyfileUploadParameters{
		SiaPath:             uploadSiaPath,
		BaseChunkRedundancy: 2,
		Filename:            "testSkynetDryRunUploadSmall",
		Mode:                0640,
	}, 100)

	// verify dry-run of large file
	uploadSiaPath, err = modules.NewSiaPath(fmt.Sprintf("%s%s", t.Name(), "L"))
	if err != nil {
		t.Fatal(err)
	}
	verifyDryRun(modules.SkyfileUploadParameters{
		SiaPath:             uploadSiaPath,
		BaseChunkRedundancy: 2,
		Filename:            "testSkynetDryRunUploadLarge",
		Mode:                0640,
	}, int(modules.SectorSize*2)+siatest.Fuzz())
}

// testSkynetRequestTimeout verifies that the Skylink routes timeout when a
// timeout query string parameter has been passed.
func testSkynetRequestTimeout(t *testing.T, tg *siatest.TestGroup) {
	r := tg.Renters()[0]

	// Upload a skyfile
	skylink, _, _, err := r.UploadNewSkyfileBlocking(t.Name(), 100, false)
	if err != nil {
		t.Fatal(err)
	}

	// Verify we can pin it
	pinSiaPath, err := modules.NewSiaPath(t.Name())
	if err != nil {
		t.Fatal(err)
	}
	pinLUP := modules.SkyfilePinParameters{
		SiaPath:             pinSiaPath,
		Force:               true,
		Root:                false,
		BaseChunkRedundancy: 2,
	}
	err = r.SkynetSkylinkPinPost(skylink, pinLUP)
	if err != nil {
		t.Fatal(err)
	}

	// Create a renter with a timeout dependency injected
	testDir := renterTestDir(t.Name())
	renterParams := node.Renter(filepath.Join(testDir, "renter"))
	renterParams.RenterDeps = &dependencies.DependencyTimeoutProjectDownloadByRoot{}
	nodes, err := tg.AddNodes(renterParams)
	if err != nil {
		t.Fatal(err)
	}
	r = nodes[0]
	defer func() {
		if err := tg.RemoveNode(r); err != nil {
			t.Fatal(err)
		}
	}()

	// Verify timeout on head request
	status, _, err := r.SkynetSkylinkHeadWithTimeout(skylink, 1)
	if status != http.StatusNotFound {
		t.Fatalf("Expected http.StatusNotFound for random skylink but received %v", status)
	}

	// Verify timeout on download request
	_, _, err = r.SkynetSkylinkGetWithTimeout(skylink, 1)
	if errors.Contains(err, renter.ErrProjectTimedOut) {
		t.Fatal("Expected download request to time out")
	}
	if !strings.Contains(err.Error(), "timed out after 1s") {
		t.Log(err)
		t.Fatal("Expected error to specify the timeout")
	}

	// Verify timeout on pin request
	err = r.SkynetSkylinkPinPostWithTimeout(skylink, pinLUP, 2)
	if errors.Contains(err, renter.ErrProjectTimedOut) {
		t.Fatal("Expected pin request to time out")
	}
	if err == nil || !strings.Contains(err.Error(), "timed out after 2s") {
		t.Log(err)
		t.Fatal("Expected error to specify the timeout")
	}
}

// testRegressionTimeoutPanic is a regression test for a double channel close
// which happened when a timeout was hit right before a download project was
// resumed.
func testRegressionTimeoutPanic(t *testing.T, tg *siatest.TestGroup) {
	r := tg.Renters()[0]

	// Upload a skyfile
	skylink, _, _, err := r.UploadNewSkyfileBlocking(t.Name(), 100, false)
	if err != nil {
		t.Fatal(err)
	}

	// Create a renter with a BlockResumeJobDownloadUntilTimeout dependency.
	testDir := renterTestDir(t.Name())
	renterParams := node.Renter(filepath.Join(testDir, "renter"))
	renterParams.RenterDeps = dependencies.NewDependencyBlockResumeJobDownloadUntilTimeout()
	nodes, err := tg.AddNodes(renterParams)
	if err != nil {
		t.Fatal(err)
	}
	r = nodes[0]
	defer func() {
		if err := tg.RemoveNode(r); err != nil {
			t.Fatal(err)
		}
	}()

	// Verify timeout on download request doesn't panic.
	_, _, err = r.SkynetSkylinkGetWithTimeout(skylink, 1)
	if errors.Contains(err, renter.ErrProjectTimedOut) {
		t.Fatal("Expected download request to time out")
	}
}

// testSkynetLargeMetadata makes sure that
func testSkynetLargeMetadata(t *testing.T, tg *siatest.TestGroup) {
	r := tg.Renters()[0]

	// Prepare a filename that's greater than a sector. That's the easiest way
	// to force the metadata to be larger than a sector.
	filename := hex.EncodeToString(fastrand.Bytes(int(modules.SectorSize + 1)))
	filedata := fastrand.Bytes(int(100 + siatest.Fuzz()))
	files := []siatest.TestFile{{Name: filename, Data: filedata}}

	// Quick fuzz on the force value so that sometimes it is set, sometimes it
	// is not.
	var force bool
	if fastrand.Intn(2) == 0 {
		force = true
	}

	// Upload the file
	//
	// Note that we use a multipart upload to avoid running into `file name too
	// long`, returned by the file system. By using a multipart upload we really
	// isolate the error returned after validating the metadata.
	_, _, _, err := r.UploadNewMultipartSkyfileBlocking(t.Name(), files, "", false, force)
	if err == nil || !strings.Contains(err.Error(), renter.ErrMetadataTooBig.Error()) {
		t.Fatal("Should fail due to ErrMetadataTooBig", err)
	}
}

// testRenameSiaPath verifies that the siapath to the skyfile can be renamed.
func testRenameSiaPath(t *testing.T, tg *siatest.TestGroup) {
	// Grab Renter
	r := tg.Renters()[0]

	// Create a skyfile
	skylink, sup, _, err := r.UploadNewSkyfileBlocking("testRenameFile", 100, false)
	if err != nil {
		t.Fatal(err)
	}
	siaPath := sup.SiaPath

	// Rename Skyfile with root set to false should fail
	err = r.RenterRenamePost(siaPath, modules.RandomSiaPath(), false)
	if err == nil {
		t.Error("Rename should have failed if the root flag is false")
	}
	if err != nil && !strings.Contains(err.Error(), filesystem.ErrNotExist.Error()) {
		t.Errorf("Expected error to contain %v but got %v", filesystem.ErrNotExist, err)
	}

	// Rename Skyfile with root set to true should be successful
	siaPath, err = modules.SkynetFolder.Join(siaPath.String())
	if err != nil {
		t.Fatal(err)
	}
	newSiaPath, err := modules.SkynetFolder.Join(persist.RandomSuffix())
	if err != nil {
		t.Fatal(err)
	}
	err = r.RenterRenamePost(siaPath, newSiaPath, true)
	if err != nil {
		t.Fatal(err)
	}

	// Verify the skyfile can still be downloaded
	_, _, err = r.SkynetSkylinkGet(skylink)
	if err != nil {
		t.Fatal(err)
	}
}

// testSkynetDefaultPath tests whether defaultPath metadata parameter works
// correctly
func testSkynetDefaultPath(t *testing.T, tg *siatest.TestGroup) {
	// Specify subtests to run
	subTests := []siatest.SubTest{
		//{Name: "TestSkynetBasic", Test: testSkynetBasic},
		{Name: "HasIndexNoDefaultPath", Test: testHasIndexNoDefaultPath},
		{Name: "HasIndexDisabledDefaultPath", Test: testHasIndexDisabledDefaultPath},
		{Name: "HasIndexDifferentDefaultPath", Test: testHasIndexDifferentDefaultPath},
		{Name: "HasIndexInvalidDefaultPath", Test: testHasIndexInvalidDefaultPath},
		{Name: "NoIndexDifferentDefaultPath", Test: testNoIndexDifferentDefaultPath},
		{Name: "NoIndexInvalidDefaultPath", Test: testNoIndexInvalidDefaultPath},
		{Name: "NoIndexNoDefaultPath", Test: testNoIndexNoDefaultPath},
		{Name: "NoIndexSingleFileDisabledDefaultPath", Test: testNoIndexSingleFileDisabledDefaultPath},
		{Name: "NoIndexSingleFileNoDefaultPath", Test: testNoIndexSingleFileNoDefaultPath},
	}

	// Run subtests
	for _, test := range subTests {
		t.Run(test.Name, func(t *testing.T) {
			test.Test(t, tg)
		})
	}
}

// testHasIndexNoDefaultPath Contains index.html but doesn't specify a default
// path (not disabled).
// It should return the content of index.html.
func testHasIndexNoDefaultPath(t *testing.T, tg *siatest.TestGroup) {
	r := tg.Renters()[0]
	fc1 := "File1Contents"
	fc2 := "File2Contents"
	filename := "index.html_nil"
	files := []siatest.TestFile{
		{Name: "index.html", Data: []byte(fc1)},
		{Name: "about.html", Data: []byte(fc2)},
	}
	skylink, _, _, err := r.UploadNewMultipartSkyfileBlocking(filename, files, "", false, false)
	if err != nil {
		t.Fatal("Failed to upload multipart file.", err)
	}
	content, _, err := r.SkynetSkylinkGet(skylink)
	if err != nil {
		t.Fatal(err)
	}
	if !bytes.Equal(content, files[0].Data) {
		t.Fatalf("Expected to get content '%s', instead got '%s'", files[0].Data, string(content))
	}
}

// testHasIndexDisabledDefaultPath Contains index.html but specifies an empty
// default path (disabled).
// It should not return an error and download the file as zip
func testHasIndexDisabledDefaultPath(t *testing.T, tg *siatest.TestGroup) {
	r := tg.Renters()[0]
	fc1 := "File1Contents"
	fc2 := "File2Contents"
	filename := "index.html_empty"
	files := []siatest.TestFile{
		{Name: "index.html", Data: []byte(fc1)},
		{Name: "about.html", Data: []byte(fc2)},
	}
	skylink, _, _, err := r.UploadNewMultipartSkyfileBlocking(filename, files, "", true, false)
	if err != nil {
		t.Fatal("Failed to upload multipart file.", err)
	}
	_, header, err := r.SkynetSkylinkHead(skylink)
	if err != nil {
		t.Fatal(err)
	}
	ct := header.Get("Content-Type")
	if ct != "application/zip" {
		t.Fatal("expected zip archive")
	}
}

// testHasIndexDifferentDefaultPath Contains index.html but specifies a
// different default, existing path.
// It should return the content of about.html.
func testHasIndexDifferentDefaultPath(t *testing.T, tg *siatest.TestGroup) {
	r := tg.Renters()[0]
	fc1 := "File1Contents"
	fc2 := "File2Contents"
	aboutHtml := "about.html"
	filename := "index.html_about.html"
	files := []siatest.TestFile{
		{Name: "index.html", Data: []byte(fc1)},
		{Name: "about.html", Data: []byte(fc2)},
	}
	skylink, _, _, err := r.UploadNewMultipartSkyfileBlocking(filename, files, aboutHtml, false, false)
	if err != nil {
		t.Fatal("Failed to upload multipart file.", err)
	}
	content, _, err := r.SkynetSkylinkGet(skylink)
	if err != nil {
		t.Fatal(err)
	}
	if !bytes.Equal(content, files[1].Data) {
		t.Fatalf("Expected to get content '%s', instead got '%s'", files[1].Data, string(content))
	}
}

// testHasIndexInvalidDefaultPath Contains index.html but specifies a different
// INVALID default path.
// This should fail on upload with "invalid default path provided".
func testHasIndexInvalidDefaultPath(t *testing.T, tg *siatest.TestGroup) {
	r := tg.Renters()[0]
	fc1 := "File1Contents"
	fc2 := "File2Contents"
	invalidPath := "invalid.js"
	filename := "index.html_invalid"
	files := []siatest.TestFile{
		{Name: "index.html", Data: []byte(fc1)},
		{Name: "about.html", Data: []byte(fc2)},
	}
	_, _, _, err := r.UploadNewMultipartSkyfileBlocking(filename, files, invalidPath, false, false)
	if err == nil || !strings.Contains(err.Error(), modules.ErrInvalidDefaultPath.Error()) {
		t.Fatalf("Expected error 'invalid default path provided', got '%+v'", err)
	}
}

// testNoIndexDifferentDefaultPath Does not contain "index.html".
// Contains about.html and specifies it as default path.
// It should return the content of about.html.
func testNoIndexDifferentDefaultPath(t *testing.T, tg *siatest.TestGroup) {
	r := tg.Renters()[0]
	fc1 := "File1Contents"
	fc2 := "File2Contents"
	aboutHtml := "about.html"
	filename := "index.js_about.html"
	files := []siatest.TestFile{
		{Name: "index.js", Data: []byte(fc1)},
		{Name: "about.html", Data: []byte(fc2)},
	}
	skylink, _, _, err := r.UploadNewMultipartSkyfileBlocking(filename, files, aboutHtml, false, false)
	if err != nil {
		t.Fatal("Failed to upload multipart file.", err)
	}
	content, _, err := r.SkynetSkylinkGet(skylink)
	if err != nil {
		t.Fatal(err)
	}
	if !bytes.Equal(content, files[1].Data) {
		t.Fatalf("Expected to get content '%s', instead got '%s'", files[1].Data, string(content))
	}
}

// testNoIndexInvalidDefaultPath  Does not contain index.html and specifies an
// INVALID default path.
// This should fail on upload with "invalid default path provided".
func testNoIndexInvalidDefaultPath(t *testing.T, tg *siatest.TestGroup) {
	r := tg.Renters()[0]
	fc1 := "File1Contents"
	fc2 := "File2Contents"
	invalidPath := "invalid.js"
	files := []siatest.TestFile{
		{Name: "index.js", Data: []byte(fc1)},
		{Name: "about.html", Data: []byte(fc2)},
	}
	filename := "index.js_invalid"
	_, _, _, err := r.UploadNewMultipartSkyfileBlocking(filename, files, invalidPath, false, false)
	if err == nil || !strings.Contains(err.Error(), modules.ErrInvalidDefaultPath.Error()) {
		t.Fatalf("Expected error 'invalid default path provided', got '%+v'", err)
	}
}

// testNoIndexNoDefaultPath Does not contain index.html and doesn't specify
// default path (not disabled).
// It should not return an error and download the file as zip
func testNoIndexNoDefaultPath(t *testing.T, tg *siatest.TestGroup) {
	r := tg.Renters()[0]
	fc1 := "File1Contents"
	fc2 := "File2Contents"
	files := []siatest.TestFile{
		{Name: "index.js", Data: []byte(fc1)},
		{Name: "about.html", Data: []byte(fc2)},
	}
	filename := "index.js_nil"
	skylink, _, _, err := r.UploadNewMultipartSkyfileBlocking(filename, files, "", false, false)
	if err != nil {
		t.Fatal("Failed to upload multipart file.", err)
	}
	_, header, err := r.SkynetSkylinkHead(skylink)
	if err != nil {
		t.Fatal(err)
	}
	ct := header.Get("Content-Type")
	if ct != "application/zip" {
		t.Fatalf("expected zip archive, got '%s'\n", ct)
	}
}

// testNoIndexSingleFileDisabledDefaultPath Does not contain "index.html".
// Contains a single file and specifies an empty default path (disabled).
// It should not return an error and download the file as zip.
func testNoIndexSingleFileDisabledDefaultPath(t *testing.T, tg *siatest.TestGroup) {
	r := tg.Renters()[0]
	fc1 := "File1Contents"
	filename := "index.js_empty"
	files := []siatest.TestFile{
		{Name: "index.js", Data: []byte(fc1)},
	}
	skylink, _, _, err := r.UploadNewMultipartSkyfileBlocking(filename, files, "", true, false)
	if err != nil {
		t.Fatal("Failed to upload multipart file.", err)
	}
	_, header, err := r.SkynetSkylinkHead(skylink)
	if err != nil {
		t.Fatal(err)
	}
	ct := header.Get("Content-Type")
	if ct != "application/zip" {
		t.Fatal("expected zip archive")
	}
}

// testNoIndexSingleFileNoDefaultPath Does not contain "index.html".
// Contains a single file and doesn't specify a default path (not disabled).
// It should serve the only file's content.
func testNoIndexSingleFileNoDefaultPath(t *testing.T, tg *siatest.TestGroup) {
	r := tg.Renters()[0]
	fc1 := "File1Contents"
	files := []siatest.TestFile{
		{Name: "index.js", Data: []byte(fc1)},
	}
	filename := "index.js"
	skylink, _, _, err := r.UploadNewMultipartSkyfileBlocking(filename, files, "", false, false)
	if err != nil {
		t.Fatal("Failed to upload multipart file.", err)
	}
	content, _, err := r.SkynetSkylinkGet(skylink)
	if err != nil {
		t.Fatal(err)
	}
	if !bytes.Equal(content, files[0].Data) {
		t.Fatalf("Expected to get content '%s', instead got '%s'", files[0].Data, string(content))
	}
}

// testSkynetDefaultPath_TableTest tests all combinations of inputs in relation
// to default path.
func testSkynetDefaultPath_TableTest(t *testing.T, tg *siatest.TestGroup) {
	r := tg.Renters()[0]

	fc1 := []byte("File1Contents")
	fc2 := []byte("File2Contents. This one is longer.")

	singleFile := []siatest.TestFile{
		{Name: "about.html", Data: fc1},
	}
	singleDir := []siatest.TestFile{
		{Name: "dir/about.html", Data: fc1},
	}
	multiHasIndex := []siatest.TestFile{
		{Name: "index.html", Data: fc1},
		{Name: "about.html", Data: fc2},
	}
	multiHasIndexIndexJs := []siatest.TestFile{
		{Name: "index.html", Data: fc1},
		{Name: "index.js", Data: fc1},
		{Name: "about.html", Data: fc2},
	}
	multiNoIndex := []siatest.TestFile{
		{Name: "hello.html", Data: fc1},
		{Name: "about.html", Data: fc2},
		{Name: "dir/about.html", Data: fc2},
	}

	about := "/about.html"
	bad := "/bad.html"
	index := "/index.html"
	hello := "/hello.html"
	nonHTML := "/index.js"
	dirAbout := "/dir/about.html"
	tests := []struct {
		name                   string
		files                  []siatest.TestFile
		defaultPath            string
		disableDefaultPath     bool
		expectedContent        []byte
		expectedErrStrDownload string
		expectedErrStrUpload   string
		expectedZipArchive     bool
	}{
		{
			// Single files with valid default path.
			// OK
			name:            "single_correct",
			files:           singleFile,
			defaultPath:     about,
			expectedContent: fc1,
		},
		{
			// Single files without default path.
			// OK
			name:            "single_nil",
			files:           singleFile,
			defaultPath:     "",
			expectedContent: fc1,
		},
		{
			// Single files with default, empty default path (disabled).
			// Expect a zip archive
			name:               "single_def_empty",
			files:              singleFile,
			defaultPath:        "",
			disableDefaultPath: true,
			expectedZipArchive: true,
		},
		{
			// Single files with default, bad default path.
			// Error on upload: invalid default path
			name:                 "single_def_bad",
			files:                singleFile,
			defaultPath:          bad,
			expectedContent:      nil,
			expectedErrStrUpload: "invalid default path provided",
		},

		{
			// Single dir with default path set to a nested file.
			// Error: invalid default path.
			name:                 "single_dir_nested",
			files:                singleDir,
			defaultPath:          dirAbout,
			expectedContent:      nil,
			expectedErrStrUpload: "invalid default path provided",
		},
		{
			// Single dir without default path (not disabled).
			// OK
			name:               "single_dir_nil",
			files:              singleDir,
			defaultPath:        "",
			disableDefaultPath: false,
			expectedContent:    fc1,
		},
		{
			// Single dir with empty default path (disabled).
			// Expect a zip archive
			name:               "single_dir_def_empty",
			files:              singleDir,
			defaultPath:        "",
			disableDefaultPath: true,
			expectedZipArchive: true,
		},
		{
			// Single dir with bad default path.
			// Error on upload: invalid default path
			name:                 "single_def_bad",
			files:                singleDir,
			defaultPath:          bad,
			expectedContent:      nil,
			expectedErrStrUpload: "invalid default path provided",
		},

		{
			// Multi dir with index, correct default path.
			// OK
			name:            "multi_idx_correct",
			files:           multiHasIndex,
			defaultPath:     index,
			expectedContent: fc1,
		},
		{
			// Multi dir with index, no default path (not disabled).
			// OK
			name:               "multi_idx_nil",
			files:              multiHasIndex,
			defaultPath:        "",
			disableDefaultPath: false,
			expectedContent:    fc1,
		},
		{
			// Multi dir with index, empty default path (disabled).
			// Expect a zip archive
			name:               "multi_idx_empty",
			files:              multiHasIndex,
			defaultPath:        "",
			disableDefaultPath: true,
			expectedZipArchive: true,
		},
		{
			// Multi dir with index, non-html default path.
			// Error on download: specify a format.
			name:                 "multi_idx_non_html",
			files:                multiHasIndexIndexJs,
			defaultPath:          nonHTML,
			disableDefaultPath:   false,
			expectedContent:      nil,
			expectedErrStrUpload: "invalid default path provided",
		},
		{
			// Multi dir with index, bad default path.
			// Error on upload: invalid default path.
			name:                 "multi_idx_bad",
			files:                multiHasIndex,
			defaultPath:          bad,
			expectedContent:      nil,
			expectedErrStrUpload: "invalid default path provided",
		},

		{
			// Multi dir with no index, correct default path.
			// OK
			name:            "multi_noidx_correct",
			files:           multiNoIndex,
			defaultPath:     hello,
			expectedContent: fc1,
		},
		{
			// Multi dir with no index, no default path (not disabled).
			// Expect a zip archive
			name:               "multi_noidx_nil",
			files:              multiNoIndex,
			defaultPath:        "",
			disableDefaultPath: false,
			expectedZipArchive: true,
		},
		{
			// Multi dir with no index, empty default path (disabled).
			// Expect a zip archive
			name:               "multi_noidx_empty",
			files:              multiNoIndex,
			defaultPath:        "",
			disableDefaultPath: true,
			expectedZipArchive: true,
		},

		{
			// Multi dir with no index, bad default path.
			// Error on upload: invalid default path.
			name:                 "multi_noidx_bad",
			files:                multiNoIndex,
			defaultPath:          bad,
			expectedContent:      nil,
			expectedErrStrUpload: "invalid default path provided",
		},
		{
			// Multi dir with both defaultPath and disableDefaultPath set.
			// Error on upload.
			name:                 "multi_defpath_disabledefpath",
			files:                multiHasIndex,
			defaultPath:          index,
			disableDefaultPath:   true,
			expectedContent:      nil,
			expectedErrStrUpload: "DefaultPath and DisableDefaultPath are mutually exclusive and cannot be set together",
		},
		{
			// Multi dir with defaultPath pointing to a non-root file..
			// Error on upload.
			name:                 "multi_nonroot_defpath",
			files:                multiNoIndex,
			defaultPath:          dirAbout,
			expectedContent:      nil,
			expectedErrStrUpload: "the default path must point to a file in the root directory of the skyfile",
		},
	}

	for _, tt := range tests {
		t.Run(tt.name, func(t *testing.T) {
			skylink, _, _, err := r.UploadNewMultipartSkyfileBlocking(tt.name, tt.files, tt.defaultPath, tt.disableDefaultPath, false)

			// verify the returned error
			if err == nil && tt.expectedErrStrUpload != "" {
				t.Fatalf("Expected error '%s', got <nil>", tt.expectedErrStrUpload)
			}
			if err != nil && (tt.expectedErrStrUpload == "" || !strings.Contains(err.Error(), tt.expectedErrStrUpload)) {
				t.Fatalf("Expected error '%s', got '%s'", tt.expectedErrStrUpload, err.Error())
			}
			if tt.expectedErrStrUpload != "" {
				return
			}

			// verify if it returned an archive if we expected it to
			if tt.expectedZipArchive {
				_, header, err := r.SkynetSkylinkHead(skylink)
				if err != nil {
					t.Fatal(err)
				}
				if header.Get("Content-Type") != "application/zip" {
					t.Fatalf("Expected Content-Type to be 'application/zip', but received '%v'", header.Get("Content-Type"))
				}
				return
			}

			// verify the contents of the skylink
			content, _, err := r.SkynetSkylinkGet(skylink)
			if err == nil && tt.expectedErrStrDownload != "" {
				t.Fatalf("Expected error '%s', got <nil>", tt.expectedErrStrDownload)
			}
			if err != nil && (tt.expectedErrStrDownload == "" || !strings.Contains(err.Error(), tt.expectedErrStrDownload)) {
				t.Fatalf("Expected error '%s', got '%s'", tt.expectedErrStrDownload, err.Error())
			}
			if tt.expectedErrStrDownload == "" && !bytes.Equal(content, tt.expectedContent) {
				t.Fatalf("Content mismatch! Expected %d bytes, got %d bytes.", len(tt.expectedContent), len(content))
			}
		})
	}
}

// testSkynetSingleFileNoSubfiles ensures that a single file uploaded as a
// skyfile will not have `subfiles` defined in its metadata. This is required by
// the `defaultPath` logic.
func testSkynetSingleFileNoSubfiles(t *testing.T, tg *siatest.TestGroup) {
	r := tg.Renters()[0]

	skylink, _, _, err := r.UploadNewSkyfileBlocking("testSkynetSingleFileNoSubfiles", modules.SectorSize, false)
	if err != nil {
		t.Fatal("Failed to upload a single file.", err)
	}
	_, metadata, err := r.SkynetSkylinkGet(skylink)
	if err != nil {
		t.Fatal(err)
	}
	if metadata.Subfiles != nil {
		t.Fatal("Expected empty subfiles on download, got", metadata.Subfiles)
	}
}

// BenchmarkSkynet verifies the functionality of Skynet, a decentralized CDN and
// sharing platform.
// i9 - 51.01 MB/s - dbe75c8436cea64f2664e52f9489e9ac761bc058
func BenchmarkSkynetSingleSector(b *testing.B) {
	testDir := renterTestDir(b.Name())

	// Create a testgroup.
	groupParams := siatest.GroupParams{
		Hosts:   3,
		Miners:  1,
		Portals: 1,
	}
	tg, err := siatest.NewGroupFromTemplate(testDir, groupParams)
	if err != nil {
		b.Fatal(err)
	}
	defer func() {
		if err := tg.Close(); err != nil {
			b.Fatal(err)
		}
	}()

	// Upload a file that is a single sector big.
	r := tg.Renters()[0]
	skylink, _, _, err := r.UploadNewSkyfileBlocking("foo", modules.SectorSize, false)
	if err != nil {
		b.Fatal(err)
	}

	// Sleep a bit to give the workers time to get set up.
	time.Sleep(time.Second * 5)

	// Reset the timer once the setup is done.
	b.ResetTimer()
	b.SetBytes(int64(b.N) * int64(modules.SectorSize))

	// Download the file.
	for i := 0; i < b.N; i++ {
		_, _, err := r.SkynetSkylinkGet(skylink)
		if err != nil {
			b.Fatal(err)
		}
	}
}

// TestFormContractBadScore makes sure that a portal won't form a contract with
// a dead score host.
func TestFormContractBadScore(t *testing.T) {
	if testing.Short() {
		t.SkipNow()
	}
	t.Parallel()
	testDir := renterTestDir(t.Name())

	// Create a testgroup.
	groupParams := siatest.GroupParams{
		Hosts:  2,
		Miners: 1,
	}
	tg, err := siatest.NewGroupFromTemplate(testDir, groupParams)
	if err != nil {
		t.Fatal(err)
	}
	defer func() {
		if err := tg.Close(); err != nil {
			t.Fatal(err)
		}
	}()

	// Set one host to have a bad max duration.
	h := tg.Hosts()[0]
	a := siatest.DefaultAllowance
	err = h.HostModifySettingPost(client.HostParamMaxDuration, a.Period+a.RenewWindow-1)
	if err != nil {
		t.Fatal(err)
	}

	// Add a new renter.
	rt := node.RenterTemplate
	rt.SkipSetAllowance = true
	nodes, err := tg.AddNodes(rt)
	if err != nil {
		t.Fatal(err)
	}
	r := nodes[0]

	// Set the allowance.
	err = r.RenterPostAllowance(a)
	if err != nil {
		t.Fatal(err)
	}

	// Wait to give the renter some time to form contracts. Only 1 contract
	// should be formed.
	time.Sleep(time.Second * 5)
	err = siatest.CheckExpectedNumberOfContracts(r, 1, 0, 0, 0, 0, 0)
	if err != nil {
		t.Fatal(err)
	}

	// Enable portal mode and wait again. We should still only see 1 contract.
	a.PaymentContractInitialFunding = a.Funds.Div64(10)
	err = r.RenterPostAllowance(a)
	if err != nil {
		t.Fatal(err)
	}
	time.Sleep(time.Second * 5)
	err = siatest.CheckExpectedNumberOfContracts(r, 1, 0, 0, 0, 0, 0)
	if err != nil {
		t.Fatal(err)
	}
}

// TestRenewContractBadScore tests that a portal won't renew a contract with a
// host that has a dead score.
func TestRenewContractBadScore(t *testing.T) {
	if testing.Short() {
		t.SkipNow()
	}
	t.Parallel()
	testDir := renterTestDir(t.Name())

	// Create a testgroup.
	groupParams := siatest.GroupParams{
		Hosts:  2,
		Miners: 1,
	}
	tg, err := siatest.NewGroupFromTemplate(testDir, groupParams)
	if err != nil {
		t.Fatal(err)
	}
	defer func() {
		if err := tg.Close(); err != nil {
			t.Fatal(err)
		}
	}()

	// Add a new renter.
	rt := node.RenterTemplate
	rt.SkipSetAllowance = true
	nodes, err := tg.AddNodes(rt)
	if err != nil {
		t.Fatal(err)
	}
	r := nodes[0]

	// Set the allowance. The renter should act as a portal but only form a
	// regular contract with 1 host and form the other contract with the portal.
	a := siatest.DefaultAllowance
	a.PaymentContractInitialFunding = a.Funds.Div64(10)
	a.Hosts = 1
	err = r.RenterPostAllowance(a)
	if err != nil {
		t.Fatal(err)
	}

	// Should have 2 contracts now. 1 active (regular) and 1 passive (portal).
	err = build.Retry(100, 100*time.Millisecond, func() error {
		return siatest.CheckExpectedNumberOfContracts(r, 2, 0, 0, 0, 0, 0)
	})
	if err != nil {
		t.Fatal(err)
	}

	// Set both hosts to have a bad max duration.
	hosts := tg.Hosts()
	h1, h2 := hosts[0], hosts[1]
	err = h1.HostModifySettingPost(client.HostParamMaxDuration, a.Period+a.RenewWindow-1)
	if err != nil {
		t.Fatal(err)
	}
	err = h2.HostModifySettingPost(client.HostParamMaxDuration, a.Period+a.RenewWindow-1)
	if err != nil {
		t.Fatal(err)
	}

	// Mine through a full period and renew window.
	for i := types.BlockHeight(0); i < a.Period+a.RenewWindow; i++ {
		err = tg.Miners()[0].MineBlock()
		if err != nil {
			t.Fatal(err)
		}
		time.Sleep(time.Millisecond * 10)
	}

	// There should only be 2 expired contracts.
	err = build.Retry(100, 100*time.Millisecond, func() error {
		return siatest.CheckExpectedNumberOfContracts(r, 0, 0, 0, 0, 2, 0)
	})
	if err != nil {
		t.Fatal(err)
	}
}

// TestRegistryUpdateRead tests setting a registry entry and reading in through
// the API.
func TestRegistryUpdateRead(t *testing.T) {
	if testing.Short() {
		t.SkipNow()
	}
	t.Parallel()
	testDir := renterTestDir(t.Name())

	// Create a testgroup.
	groupParams := siatest.GroupParams{
		Renters: 1,
		Miners:  1,
	}
	tg, err := siatest.NewGroupFromTemplate(testDir, groupParams)
	if err != nil {
		t.Fatal(err)
	}
	defer func() {
		if err := tg.Close(); err != nil {
			t.Fatal(err)
		}
	}()
	r := tg.Renters()[0]

	// Add hosts with a latency dependency.
	deps := dependencies.NewDependencyHostBlockRPC()
	deps.Disable()
	host := node.HostTemplate
	host.HostDeps = deps
	_, err = tg.AddNodeN(host, renter.MinUpdateRegistrySuccesses)
	if err != nil {
		t.Fatal(err)
	}

	// Create some random skylinks to use later.
	skylink1, err := modules.NewSkylinkV1(crypto.HashBytes(fastrand.Bytes(100)), 0, 100)
	if err != nil {
		t.Fatal(err)
	}
	skylink2, err := modules.NewSkylinkV1(crypto.HashBytes(fastrand.Bytes(100)), 0, 100)
	if err != nil {
		t.Fatal(err)
	}
	skylink3, err := modules.NewSkylinkV1(crypto.HashBytes(fastrand.Bytes(100)), 0, 100)
	if err != nil {
		t.Fatal(err)
	}

	// Create a signed registry value.
	sk, pk := crypto.GenerateKeyPair()
	var dataKey crypto.Hash
	fastrand.Read(dataKey[:])
	data1 := skylink1.Bytes()
	data2 := skylink2.Bytes()
	data3 := skylink3.Bytes()
	srv1 := modules.NewRegistryValue(dataKey, data1, 0).Sign(sk) // rev 0
	srv2 := modules.NewRegistryValue(dataKey, data2, 1).Sign(sk) // rev 1
	srv3 := modules.NewRegistryValue(dataKey, data3, 0).Sign(sk) // rev 0
	spk := types.SiaPublicKey{
		Algorithm: types.SignatureEd25519,
		Key:       pk[:],
	}

	// Force a refresh of the worker pool for testing.
	_, err = r.RenterWorkersGet()
	if err != nil {
		t.Fatal(err)
	}

	// Try to read it from the host. Shouldn't work.
	_, err = r.RegistryRead(spk, dataKey)
	if err == nil || !strings.Contains(err.Error(), renter.ErrRegistryEntryNotFound.Error()) {
		t.Fatal(err)
	}

	// Update the regisry.
	err = r.RegistryUpdate(spk, dataKey, srv1.Revision, srv1.Signature, skylink1)
	if err != nil {
		t.Fatal(err)
	}

	// Read it again. This should work.
	readSRV, err := r.RegistryRead(spk, dataKey)
	if err != nil {
		t.Fatal(err)
	}
	if !reflect.DeepEqual(srv1, readSRV) {
		t.Log(srv1)
		t.Log(readSRV)
		t.Fatal("srvs don't match")
	}

	// Update the registry again, with a higher revision.
	err = r.RegistryUpdate(spk, dataKey, srv2.Revision, srv2.Signature, skylink2)
	if err != nil {
		t.Fatal(err)
	}

	// Read it again. This should work.
	readSRV, err = r.RegistryRead(spk, dataKey)
	if err != nil {
		t.Fatal(err)
	}
	if !reflect.DeepEqual(srv2, readSRV) {
		t.Log(srv2)
		t.Log(readSRV)
		t.Fatal("srvs don't match")
	}

	// Read it again with a almost zero timeout. This should time out.
	deps.Enable()
	start := time.Now()
	readSRV, err = r.RegistryReadWithTimeout(spk, dataKey, time.Second)
	deps.Disable()
	if err == nil || !strings.Contains(err.Error(), renter.ErrRegistryLookupTimeout.Error()) {
		t.Fatal(err)
	}

	// Make sure it didn't take too long and timed out.
	if time.Since(start) > 2*time.Second {
		t.Fatalf("read took too long to time out %v > %v", time.Since(start), 2*time.Second)
	}

	// Update the registry again, with the same revision. Shouldn't work.
	err = r.RegistryUpdate(spk, dataKey, srv2.Revision, srv2.Signature, skylink2)
	if err == nil || !strings.Contains(err.Error(), renter.ErrRegistryUpdateNoSuccessfulUpdates.Error()) {
		t.Fatal(err)
	}
	if err == nil || !strings.Contains(err.Error(), registry.ErrSameRevNum.Error()) {
		t.Fatal(err)
	}

	// Update the registry again, with a lower revision. Shouldn't work.
	err = r.RegistryUpdate(spk, dataKey, srv3.Revision, srv3.Signature, skylink3)
	if err == nil || !strings.Contains(err.Error(), renter.ErrRegistryUpdateNoSuccessfulUpdates.Error()) {
		t.Fatal(err)
	}
	if err == nil || !strings.Contains(err.Error(), registry.ErrLowerRevNum.Error()) {
		t.Fatal(err)
	}

	// Update the registry again, with an invalid sig. Shouldn't work.
	var invalidSig crypto.Signature
	fastrand.Read(invalidSig[:])
	err = r.RegistryUpdate(spk, dataKey, srv3.Revision, invalidSig, skylink3)
	if err == nil || !strings.Contains(err.Error(), crypto.ErrInvalidSignature.Error()) {
		t.Fatal(err)
	}
}

// TestSkynetCleanupOnError verifies files are cleaned up on upload error
func TestSkynetCleanupOnError(t *testing.T) {
	if testing.Short() {
		t.SkipNow()
	}
	t.Parallel()

	// Create a testgroup.
	groupParams := siatest.GroupParams{
		Hosts:  3,
		Miners: 1,
	}
	testDir := renterTestDir(t.Name())
	tg, err := siatest.NewGroupFromTemplate(testDir, groupParams)
	if err != nil {
		t.Fatal(err)
	}
	defer func() {
		if err := tg.Close(); err != nil {
			t.Fatal(err)
		}
	}()

	// Create a dependency that interrupts uploads.
	deps := dependencies.NewDependencySkyfileUploadFail()

	// Add a new renter with that dependency to interrupt skyfile uploads.
	rt := node.RenterTemplate
	rt.Allowance = siatest.DefaultAllowance
	rt.Allowance.PaymentContractInitialFunding = siatest.DefaultPaymentContractInitialFunding
	rt.RenterDeps = deps
	nodes, err := tg.AddNodes(rt)
	if err != nil {
		t.Fatal(err)
	}
	r := nodes[0]

	// Create a helper function that returns true if the upload failed
	uploadFailed := func(err error) bool {
		return err != nil && strings.Contains(err.Error(), "SkyfileUploadFail")
	}

	// Create a helper function that returns true if the siapath does not exist.
	skyfileDeleted := func(path modules.SiaPath) bool {
		_, err = r.RenterFileRootGet(path)
		return err != nil && strings.Contains(err.Error(), filesystem.ErrNotExist.Error())
	}

	// Upload a small file
	_, small, _, err := r.UploadNewSkyfileBlocking("smallfile", 100, false)
	if !uploadFailed(err) {
		t.Fatal("unexpected")
	}
	smallPath, err := modules.SkynetFolder.Join(small.SiaPath.String())
	if err != nil {
		t.Fatal(err)
	}
	_, err = r.RenterFileRootGet(smallPath)
	if !skyfileDeleted(smallPath) {
		t.Fatal("unexpected")
	}

	// Upload a large file
	ss := modules.SectorSize
	_, large, _, err := r.UploadNewSkyfileBlocking("largefile", ss*2, false)
	if !uploadFailed(err) {
		t.Fatal("unexpected")
	}
	largePath, err := modules.SkynetFolder.Join(large.SiaPath.String())
	if err != nil {
		t.Fatal(err)
	}
	if !skyfileDeleted(largePath) {
		t.Fatal("unexpected")
	}

	largePathExtended, err := modules.NewSiaPath(largePath.String() + modules.ExtendedSuffix)
	if err != nil {
		t.Fatal(err)
	}
	if !skyfileDeleted(largePathExtended) {
		t.Fatal("unexpected")
	}

	// Disable the dependency and verify the files are not removed
	deps.Disable()

	// Re-upload the small file and re-test
	_, small, _, err = r.UploadNewSkyfileBlocking("smallfile", 100, true)
	if uploadFailed(err) {
		t.Fatal("unexpected")
	}
	if skyfileDeleted(smallPath) {
		t.Fatal("unexpected")
	}

	// Re-upload the large file and re-test
	_, large, _, err = r.UploadNewSkyfileBlocking("largefile", ss*2, true)
	if uploadFailed(err) {
		t.Fatal("unexpected")
	}
	if skyfileDeleted(largePath) {
		t.Fatal("unexpected")
	}
	if skyfileDeleted(largePathExtended) {
		t.Fatal("unexpected")
	}
}

// testSkynetMetadataMonetizers verifies that skynet uploads correctly set the
// monetizers in the skyfile's metadata.
func testSkynetMetadataMonetizers(t *testing.T, tg *siatest.TestGroup) {
	r := tg.Renters()[0]

	// Create monetization.
	monetization := &modules.Monetization{
		License: modules.LicenseMonetization,
		Monetizers: []modules.Monetizer{
			{
				Address:  types.UnlockHash{},
				Amount:   types.SiacoinPrecision,
				Currency: modules.CurrencyUSD,
			},
		},
	}
	fastrand.Read(monetization.Monetizers[0].Address[:])

	// Test regular small file.
	skylink, _, _, err := r.UploadNewSkyfileMonetizedBlocking("TestRegularSmall", fastrand.Bytes(1), false, monetization)
	if err != nil {
		t.Fatal(err)
	}
	_, md, err := r.SkynetSkylinkGet(skylink)
	if err != nil {
		t.Fatal(err)
	}
	if !reflect.DeepEqual(md.Monetization, monetization) {
		t.Log("got", md.Monetization)
		t.Log("want", monetization)
		t.Error("wrong monetizers")
	}

	// Test regular large file.
	skylink, _, _, err = r.UploadNewSkyfileMonetizedBlocking("TestRegularLarge", fastrand.Bytes(int(modules.SectorSize)+1), false, monetization)
	if err != nil {
		t.Fatal(err)
	}
	_, md, err = r.SkynetSkylinkGet(skylink)
	if err != nil {
		t.Fatal(err)
	}
	if !reflect.DeepEqual(md.Monetization, monetization) {
		t.Log("got", md.Monetization)
		t.Log("want", monetization)
		t.Error("wrong monetizers")
	}

	// Test multipart file.
	nestedFile1 := siatest.TestFile{Name: "nested/file1.html", Data: []byte("FileContents1")}
	nestedFile2 := siatest.TestFile{Name: "nested/file2.html", Data: []byte("FileContents2")}
	files := []siatest.TestFile{nestedFile1, nestedFile2}
	skylink, _, _, err = r.UploadNewMultipartSkyfileMonetizedBlocking("TestMultipartMonetized", files, "", false, false, monetization)
	if err != nil {
		t.Fatal(err)
	}
	// Download the whole thing.
	_, md, err = r.SkynetSkylinkConcatGet(skylink)
	if err != nil {
		t.Fatal(err)
	}
	if !reflect.DeepEqual(md.Monetization, monetization) {
		t.Log("got", md.Monetization)
		t.Log("want", monetization)
		t.Error("wrong monetizers")
	}
	if len(md.Subfiles) != 2 {
		t.Fatal("wrong number of subfiles")
	}
	// Download just the first subfile. It should have half the monetization
	// since both fields have the same length.
	_, md, err = r.SkynetSkylinkGet(skylink + "/" + nestedFile1.Name)
	if err != nil {
		t.Fatal(err)
	}
	nestedFileMonetization := monetization
	nestedFileMonetization.Monetizers = append([]modules.Monetizer{}, nestedFileMonetization.Monetizers...)
	for i := range nestedFileMonetization.Monetizers {
		nestedFileMonetization.Monetizers[i].Amount = nestedFileMonetization.Monetizers[i].Amount.Div64(2)
	}
	if !reflect.DeepEqual(md.Monetization, nestedFileMonetization) {
		t.Log("got", md.Monetization)
		t.Log("want", nestedFileMonetization)
		t.Error("wrong monetizers")
	}

	// Test converted file.
	filesize := int(modules.SectorSize) + siatest.Fuzz()
	_, rf, err := r.UploadNewFileBlocking(filesize, 2, 1, false)
	if err != nil {
		t.Fatal(err)
	}
	sup := modules.SkyfileUploadParameters{
		SiaPath:      modules.RandomSiaPath(),
		Monetization: monetization,
	}
	sshp, err := r.SkynetConvertSiafileToSkyfilePost(sup, rf.SiaPath())
	if err != nil {
		t.Fatal("Expected conversion from Siafile to Skyfile Post to succeed.")
	}
	_, md, err = r.SkynetSkylinkGet(sshp.Skylink)
	if err != nil {
		t.Fatal(err)
	}
	if !reflect.DeepEqual(md.Monetization, monetization) {
		t.Log("got", md.Monetization)
		t.Log("want", monetization)
		t.Error("wrong monetizers")
	}

	// Create zero amount monetization.
	zeroMonetization := &modules.Monetization{
		License: modules.LicenseMonetization,
		Monetizers: []modules.Monetizer{
			{
				Address:  types.UnlockHash{},
				Amount:   types.ZeroCurrency,
				Currency: modules.CurrencyUSD,
			},
		},
	}
	fastrand.Read(zeroMonetization.Monetizers[0].Address[:])

	// Test zero amount monetization.
	_, _, _, err = r.UploadNewSkyfileMonetizedBlocking("TestRegularZeroMonetizer", fastrand.Bytes(1), false, zeroMonetization)
	if err == nil || !strings.Contains(err.Error(), modules.ErrZeroMonetizer.Error()) {
		t.Fatal("should fail", err)
	}
	nestedFile1 = siatest.TestFile{Name: "nested/file.html", Data: []byte("FileContents")}
	files = []siatest.TestFile{nestedFile1}
	skylink, _, _, err = r.UploadNewMultipartSkyfileMonetizedBlocking("TestMultipartZeroMonetizer", files, "", false, false, zeroMonetization)
	if err == nil || !strings.Contains(err.Error(), modules.ErrZeroMonetizer.Error()) {
		t.Fatal("should fail", err)
	}

	// Create zero amount monetization.
	unknownMonetization := &modules.Monetization{
		License: modules.LicenseMonetization,
		Monetizers: []modules.Monetizer{
			{
				Address:  types.UnlockHash{},
				Amount:   types.NewCurrency64(fastrand.Uint64n(1000) + 1),
				Currency: "",
			},
		},
	}
	fastrand.Read(unknownMonetization.Monetizers[0].Address[:])

	// Test unknown currency monetization.
	_, _, _, err = r.UploadNewSkyfileMonetizedBlocking("TestRegularUnknownMonetizer", fastrand.Bytes(1), false, unknownMonetization)
	if err == nil || !strings.Contains(err.Error(), modules.ErrInvalidCurrency.Error()) {
		t.Fatal("should fail", err)
	}
	nestedFile1 = siatest.TestFile{Name: "nested/file.html", Data: []byte("FileContents")}
	files = []siatest.TestFile{nestedFile1}
	skylink, _, _, err = r.UploadNewMultipartSkyfileMonetizedBlocking("TestMultipartUnknownMonetizer", files, "", false, false, unknownMonetization)
	if err == nil || !strings.Contains(err.Error(), modules.ErrInvalidCurrency.Error()) {
		t.Fatal("should fail", err)
	}

	// Unknown license.
	unknownLicense := &modules.Monetization{
		License: "",
		Monetizers: []modules.Monetizer{
			{
				Address:  types.UnlockHash{},
				Amount:   types.NewCurrency64(fastrand.Uint64n(1000) + 1),
				Currency: modules.CurrencyUSD,
			},
		},
	}
	fastrand.Read(monetization.Monetizers[0].Address[:])

	// Test unknown license.
	_, _, _, err = r.UploadNewSkyfileMonetizedBlocking("TestRegularUnknownLicense", fastrand.Bytes(1), false, unknownLicense)
	if err == nil || !strings.Contains(err.Error(), modules.ErrUnknownLicense.Error()) {
		t.Fatal("should fail", err)
	}
}

<<<<<<< HEAD
// testSkynetMonetization tests the payout mechanism of the monetization code.
func testSkynetMonetization(t *testing.T, tg *siatest.TestGroup) {
	r := tg.Renters()[0]

	// Prepare a base of 1SC and a usd conversion rate of USD 1 == 100SC.
	mb := types.SiacoinPrecision
	cr := types.SiacoinPrecision.Mul64(100)
	err := r.RenterSetMonetizationBase(mb)
	if err != nil {
		t.Fatal(err)
	}
	err = r.RenterSetUSDConversionRate(cr)
	if err != nil {
		t.Fatal(err)
	}

	// Prepare a clean node.
	testDir := renterTestDir(t.Name())
	monetizer, err := siatest.NewCleanNode(node.Wallet(testDir))
	if err != nil {
		t.Fatal(err)
	}

	// Connect it to the renter.
	err = monetizer.GatewayConnectPost(r.GatewayAddress())
	if err != nil {
		t.Fatal(err)
	}

	// Get an address from the monetizer.
	wag, err := monetizer.WalletAddressGet()
	if err != nil {
		t.Fatal(err)
	}
	addr := wag.Address

	// Create monetization with a $1 price to guarantee a 100% chance of payment
	// since that's equal to 100SC which is greater than the base.
	monetization := &modules.Monetization{
		License: modules.LicenseMonetization,
		Monetizers: []modules.Monetizer{
			{
				Address:  addr,
				Amount:   types.SiacoinPrecision, // $1
				Currency: modules.CurrencyUSD,
			},
		},
	}

	// Upload a file.
	skylink, _, _, err := r.UploadNewSkyfileMonetizedBlocking("Test", fastrand.Bytes(100), false, monetization)
	if err != nil {
		t.Fatal(err)
	}

	// Download it raw.
	_, _, err = r.SkynetSkylinkGet(skylink)
	if err != nil {
		t.Fatal(err)
	}
	// Download it with the concat format.
	_, _, err = r.SkynetSkylinkConcatGet(skylink)
	if err != nil {
		t.Fatal(err)
	}
	// Download it as tar.
	_, reader, err := r.SkynetSkylinkTarReaderGet(skylink)
	if err != nil {
		t.Fatal(err)
	}
	if _, err := io.Copy(ioutil.Discard, reader); err != nil {
		t.Fatal(err)
	}
	if err := reader.Close(); err != nil {
		t.Fatal(err)
	}

	// Download it as tar gz.
	_, reader, err = r.SkynetSkylinkTarGzReaderGet(skylink)
	if err != nil {
		t.Fatal(err)
	}
	if _, err := io.Copy(ioutil.Discard, reader); err != nil {
		t.Fatal(err)
	}
	if err := reader.Close(); err != nil {
		t.Fatal(err)
	}

	// Download it as zip.
	_, reader, err = r.SkynetSkylinkZipReaderGet(skylink)
	if err != nil {
		t.Fatal(err)
	}
	if _, err := io.Copy(ioutil.Discard, reader); err != nil {
		t.Fatal(err)
	}
	if err := reader.Close(); err != nil {
		t.Fatal(err)
	}

	// Wait for the miner to become aware of the txns.
	m := tg.Miners()[0]
	nTxns := 5
	err = build.Retry(100, 100*time.Millisecond, func() error {
		tgtg, err := m.TransactionPoolTransactionsGet()
		if err != nil {
			t.Fatal(err)
		}
		nFound := 0
		for _, txn := range tgtg.Transactions {
			for _, sco := range txn.SiacoinOutputs {
				if sco.UnlockHash == addr {
					nFound++
				}
			}
		}
		if nFound < nTxns {
			return fmt.Errorf("found %v out of %v txns", nFound, nTxns)
		}
		return nil
	})

	// Wait a bit more just to be safe. This catches the case where we try to
	// pay the same monetizer multiple times.
	time.Sleep(time.Second)

	// Mine a block to confirm the txn.
	err = tg.Miners()[0].MineBlock()
	if err != nil {
		t.Fatal(err)
	}

	// Wait for the balance to be updated.
	err = build.Retry(100, 100*time.Millisecond, func() error {
		// Get balance.
		wg, err := monetizer.WalletGet()
		if err != nil {
			t.Fatal(err)
		}
		// The balance should be $5 == 500SC due to 5 downloads.
		expectedBalance := types.SiacoinPrecision.Mul64(100).Mul64(uint64(nTxns))
		if !wg.ConfirmedSiacoinBalance.Equals(expectedBalance) {
			return fmt.Errorf("wrong balance: %v != %v", wg.ConfirmedSiacoinBalance, expectedBalance)
		}
		return nil
	})
	if err != nil {
		t.Fatal(err)
=======
// TestReadUnknownRegistryEntry makes sure that reading an unknown entry takes
// the appropriate amount of time.
func TestReadUnknownRegistryEntry(t *testing.T) {
	if testing.Short() {
		t.SkipNow()
	}
	t.Parallel()
	testDir := renterTestDir(t.Name())

	// Create a testgroup.
	groupParams := siatest.GroupParams{
		Hosts:  1,
		Miners: 1,
	}
	tg, err := siatest.NewGroupFromTemplate(testDir, groupParams)
	if err != nil {
		t.Fatal(err)
	}
	defer func() {
		if err := tg.Close(); err != nil {
			t.Fatal(err)
		}
	}()
	rt := node.RenterTemplate
	rt.RenterDeps = &dependencies.DependencyReadRegistryBlocking{}
	nodes, err := tg.AddNodes(rt)
	if err != nil {
		t.Fatal(err)
	}
	r := nodes[0]

	// Get a random pubkey.
	var spk types.SiaPublicKey
	fastrand.Read(spk.Key)

	// Look it up.
	start := time.Now()
	_, err = r.RegistryRead(spk, crypto.Hash{})
	passed := time.Since(start)
	if err == nil || !strings.Contains(err.Error(), renter.ErrRegistryEntryNotFound.Error()) {
		t.Fatal(err)
	}

	// The time should have been less than MaxRegistryReadTimeout but greater
	// than readRegistryBackgroundTimeout.
	if passed >= renter.MaxRegistryReadTimeout || passed <= renter.ReadRegistryBackgroundTimeout {
		t.Fatalf("%v not between %v and %v", passed, renter.ReadRegistryBackgroundTimeout, renter.MaxRegistryReadTimeout)
>>>>>>> 8ea0fee8
	}
}<|MERGE_RESOLUTION|>--- conflicted
+++ resolved
@@ -4439,7 +4439,6 @@
 	}
 }
 
-<<<<<<< HEAD
 // testSkynetMonetization tests the payout mechanism of the monetization code.
 func testSkynetMonetization(t *testing.T, tg *siatest.TestGroup) {
 	r := tg.Renters()[0]
@@ -4589,7 +4588,9 @@
 	})
 	if err != nil {
 		t.Fatal(err)
-=======
+	}
+}
+
 // TestReadUnknownRegistryEntry makes sure that reading an unknown entry takes
 // the appropriate amount of time.
 func TestReadUnknownRegistryEntry(t *testing.T) {
@@ -4637,6 +4638,5 @@
 	// than readRegistryBackgroundTimeout.
 	if passed >= renter.MaxRegistryReadTimeout || passed <= renter.ReadRegistryBackgroundTimeout {
 		t.Fatalf("%v not between %v and %v", passed, renter.ReadRegistryBackgroundTimeout, renter.MaxRegistryReadTimeout)
->>>>>>> 8ea0fee8
 	}
 }