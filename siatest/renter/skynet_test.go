package renter

import (
	"archive/tar"
	"bufio"
	"bytes"
	"compress/gzip"
	"encoding/hex"
	"encoding/json"
	"fmt"
	"io"
	"io/ioutil"
	"mime/multipart"
	"net/http"
	"net/url"
	"os"
	"path/filepath"
	"reflect"
	"strconv"
	"strings"
	"sync"
	"testing"
	"time"

	"gitlab.com/NebulousLabs/Sia/build"
	"gitlab.com/NebulousLabs/Sia/crypto"
	"gitlab.com/NebulousLabs/Sia/modules"
	"gitlab.com/NebulousLabs/Sia/modules/host/registry"
	"gitlab.com/NebulousLabs/Sia/modules/renter"
	"gitlab.com/NebulousLabs/Sia/modules/renter/filesystem"
	"gitlab.com/NebulousLabs/Sia/node"
	"gitlab.com/NebulousLabs/Sia/node/api"
	"gitlab.com/NebulousLabs/Sia/node/api/client"
	"gitlab.com/NebulousLabs/Sia/persist"
	"gitlab.com/NebulousLabs/Sia/siatest"
	"gitlab.com/NebulousLabs/Sia/siatest/dependencies"
	"gitlab.com/NebulousLabs/Sia/skykey"
	"gitlab.com/NebulousLabs/Sia/types"
	"gitlab.com/NebulousLabs/errors"
	"gitlab.com/NebulousLabs/fastrand"
)

// TestSkynetSuite verifies the functionality of Skynet, a decentralized CDN and
// sharing platform.
func TestSkynetSuite(t *testing.T) {
	if testing.Short() {
		t.SkipNow()
	}
	t.Parallel()

	// Create a testgroup.
	groupParams := siatest.GroupParams{
		Hosts:   3,
		Miners:  1,
		Portals: 1,
	}
	groupDir := renterTestDir(t.Name())

	// Specify subtests to run
	subTests := []siatest.SubTest{
		{Name: "Basic", Test: testSkynetBasic},
		{Name: "ConvertSiaFile", Test: testConvertSiaFile},
		{Name: "LargeMetadata", Test: testSkynetLargeMetadata},
		{Name: "MultipartUpload", Test: testSkynetMultipartUpload},
		{Name: "InvalidFilename", Test: testSkynetInvalidFilename},
		{Name: "SubDirDownload", Test: testSkynetSubDirDownload},
		{Name: "DisableForce", Test: testSkynetDisableForce},
		{Name: "BlocklistHash", Test: testSkynetBlocklistHash},
		{Name: "BlocklistSkylink", Test: testSkynetBlocklistSkylink},
		{Name: "BlocklistUpgrade", Test: testSkynetBlocklistUpgrade},
		{Name: "Stats", Test: testSkynetStats},
		{Name: "Portals", Test: testSkynetPortals},
		{Name: "HeadRequest", Test: testSkynetHeadRequest},
		{Name: "NoMetadata", Test: testSkynetNoMetadata},
		{Name: "IncludeLayout", Test: testSkynetIncludeLayout},
		{Name: "RequestTimeout", Test: testSkynetRequestTimeout},
		{Name: "DryRunUpload", Test: testSkynetDryRunUpload},
		{Name: "RegressionTimeoutPanic", Test: testRegressionTimeoutPanic},
		{Name: "RenameSiaPath", Test: testRenameSiaPath},
		{Name: "NoWorkers", Test: testSkynetNoWorkers},
		{Name: "DefaultPath", Test: testSkynetDefaultPath},
		{Name: "DefaultPath_TableTest", Test: testSkynetDefaultPath_TableTest},
		{Name: "SingleFileNoSubfiles", Test: testSkynetSingleFileNoSubfiles},
		{Name: "DownloadFormats", Test: testSkynetDownloadFormats},
		{Name: "DownloadBaseSector", Test: testSkynetDownloadBaseSectorNoEncryption},
		{Name: "DownloadBaseSectorEncrypted", Test: testSkynetDownloadBaseSectorEncrypted},
		{Name: "FanoutRegression", Test: testSkynetFanoutRegression},
<<<<<<< HEAD
		{Name: "Batching", Test: testSkynetBatching},
=======
		{Name: "DownloadRangeEncrypted", Test: testSkynetDownloadRangeEncrypted},
		{Name: "MetadataMonetization", Test: testSkynetMonetizers},
>>>>>>> 45102615
	}

	// Run tests
	if err := siatest.RunSubTests(t, groupParams, groupDir, subTests); err != nil {
		t.Fatal(err)
	}
}

// testSkynetBasic provides basic end-to-end testing for uploading skyfiles and
// downloading the resulting skylinks.
func testSkynetBasic(t *testing.T, tg *siatest.TestGroup) {
	r := tg.Renters()[0]

	// Create some data to upload as a skyfile.
	data := fastrand.Bytes(100 + siatest.Fuzz())
	// Need it to be a reader.
	reader := bytes.NewReader(data)
	// Call the upload skyfile client call.
	filename := "testSmall"
	uploadSiaPath, err := modules.NewSiaPath("testSmallPath")
	if err != nil {
		t.Fatal(err)
	}
	// Quick fuzz on the force value so that sometimes it is set, sometimes it
	// is not.
	var force bool
	if fastrand.Intn(2) == 0 {
		force = true
	}
	sup := modules.SkyfileUploadParameters{
		SiaPath:             uploadSiaPath,
		Force:               force,
		Root:                false,
		BaseChunkRedundancy: 2,
		Filename:            filename,
		Mode:                0640, // Intentionally does not match any defaults.
		Reader:              reader,
	}
	skylink, rshp, err := r.SkynetSkyfilePost(sup)
	if err != nil {
		t.Fatal(err)
	}
	var realSkylink modules.Skylink
	err = realSkylink.LoadString(skylink)
	if err != nil {
		t.Fatal(err)
	}
	if rshp.MerkleRoot != realSkylink.MerkleRoot() {
		t.Fatal("mismatch")
	}
	if rshp.Bitfield != realSkylink.Bitfield() {
		t.Fatal("mismatch")
	}

	// Check the redundancy on the file.
	skynetUploadPath, err := modules.SkynetFolder.Join(uploadSiaPath.String())
	if err != nil {
		t.Fatal(err)
	}
	err = build.Retry(25, 250*time.Millisecond, func() error {
		uploadedFile, err := r.RenterFileRootGet(skynetUploadPath)
		if err != nil {
			return err
		}
		if uploadedFile.File.Redundancy != 2 {
			return fmt.Errorf("bad redundancy: %v", uploadedFile.File.Redundancy)
		}
		return nil
	})
	if err != nil {
		t.Fatal(err)
	}

	// Try to download the file behind the skylink.
	fetchedData, metadata, err := r.SkynetSkylinkGet(skylink)
	if err != nil {
		t.Fatal(err)
	}
	if !bytes.Equal(fetchedData, data) {
		t.Error("upload and download doesn't match")
		t.Log(data)
		t.Log(fetchedData)
	}
	if metadata.Mode != 0640 {
		t.Error("bad mode")
	}
	if metadata.Filename != filename {
		t.Error("bad filename")
	}

	// Try to download the file explicitly using the ReaderGet method with the
	// no formatter.
	skylinkReader, err := r.SkynetSkylinkReaderGet(skylink)
	if err != nil {
		t.Fatal(err)
	}
	readerData, err := ioutil.ReadAll(skylinkReader)
	if err != nil {
		err = errors.Compose(err, skylinkReader.Close())
		t.Fatal(err)
	}
	err = skylinkReader.Close()
	if err != nil {
		t.Fatal(err)
	}
	if !bytes.Equal(readerData, data) {
		t.Fatal("reader data doesn't match data")
	}

	// Try to download the file using the ReaderGet method with the concat
	// formatter.
	skylinkReader, err = r.SkynetSkylinkConcatReaderGet(skylink)
	if err != nil {
		t.Fatal(err)
	}
	readerData, err = ioutil.ReadAll(skylinkReader)
	if err != nil {
		err = errors.Compose(err, skylinkReader.Close())
		t.Fatal(err)
	}
	if !bytes.Equal(readerData, data) {
		t.Fatal("reader data doesn't match data")
	}
	err = skylinkReader.Close()
	if err != nil {
		t.Fatal(err)
	}

	// Try to download the file using the ReaderGet method with the zip
	// formatter.
	_, skylinkReader, err = r.SkynetSkylinkZipReaderGet(skylink)
	if err != nil {
		t.Fatal(err)
	}
	files, err := readZipArchive(skylinkReader)
	if err != nil {
		t.Fatal(err)
	}
	err = skylinkReader.Close()
	if err != nil {
		t.Fatal(err)
	}

	// verify the contents
	if len(files) != 1 {
		t.Fatal("Unexpected amount of files")
	}
	dataFile1Received, exists := files[filename]
	if !exists {
		t.Fatalf("file at path '%v' not present in zip", filename)
	}
	if !bytes.Equal(dataFile1Received, data) {
		t.Fatal("file data doesn't match expected content")
	}

	// Try to download the file using the ReaderGet method with the tar
	// formatter.
	_, skylinkReader, err = r.SkynetSkylinkTarReaderGet(skylink)
	if err != nil {
		t.Fatal(err)
	}
	tr := tar.NewReader(skylinkReader)
	header, err := tr.Next()
	if err != nil {
		t.Fatal(err)
	}
	if header.Name != filename {
		t.Fatalf("expected filename in archive to be %v but was %v", filename, header.Name)
	}
	readerData, err = ioutil.ReadAll(tr)
	if err != nil {
		err = errors.Compose(err, skylinkReader.Close())
		t.Fatal(err)
	}
	if !bytes.Equal(readerData, data) {
		t.Fatal("reader data doesn't match data")
	}
	_, err = tr.Next()
	if !errors.Contains(err, io.EOF) {
		t.Fatal("expected error to be EOF but was", err)
	}
	err = skylinkReader.Close()
	if err != nil {
		t.Fatal(err)
	}

	// Try to download the file using the ReaderGet method with the targz
	// formatter.
	_, skylinkReader, err = r.SkynetSkylinkTarGzReaderGet(skylink)
	if err != nil {
		t.Fatal(err)
	}
	gzr, err := gzip.NewReader(skylinkReader)
	if err != nil {
		t.Fatal(err)
	}
	defer func() {
		if err := gzr.Close(); err != nil {
			t.Fatal(err)
		}
	}()
	tr = tar.NewReader(gzr)
	header, err = tr.Next()
	if err != nil {
		t.Fatal(err)
	}
	if header.Name != filename {
		t.Fatalf("expected filename in archive to be %v but was %v", filename, header.Name)
	}
	readerData, err = ioutil.ReadAll(tr)
	if err != nil {
		err = errors.Compose(err, skylinkReader.Close())
		t.Fatal(err)
	}
	if !bytes.Equal(readerData, data) {
		t.Fatal("reader data doesn't match data")
	}
	_, err = tr.Next()
	if !errors.Contains(err, io.EOF) {
		t.Fatal("expected error to be EOF but was", err)
	}
	err = skylinkReader.Close()
	if err != nil {
		t.Fatal(err)
	}

	// Get the list of files in the skynet directory and see if the file is
	// present.
	rdg, err := r.RenterDirRootGet(modules.SkynetFolder)
	if err != nil {
		t.Fatal(err)
	}
	if len(rdg.Files) != 1 {
		t.Fatal("expecting a file to be in the SkynetFolder after uploading")
	}

	// Create some data to upload as a skyfile.
	rootData := fastrand.Bytes(100 + siatest.Fuzz())
	// Need it to be a reader.
	rootReader := bytes.NewReader(rootData)
	// Call the upload skyfile client call.
	rootFilename := "rootTestSmall"
	rootUploadSiaPath, err := modules.NewSiaPath("rootTestSmallPath")
	if err != nil {
		t.Fatal(err)
	}
	// Quick fuzz on the force value so that sometimes it is set, sometimes it
	// is not.
	var rootForce bool
	if fastrand.Intn(2) == 0 {
		rootForce = true
	}
	rootLup := modules.SkyfileUploadParameters{
		SiaPath:             rootUploadSiaPath,
		Force:               rootForce,
		Root:                true,
		BaseChunkRedundancy: 3,
		Filename:            rootFilename,
		Mode:                0600, // Intentionally does not match any defaults.
		Reader:              rootReader,
	}
	_, _, err = r.SkynetSkyfilePost(rootLup)
	if err != nil {
		t.Fatal(err)
	}

	// Get the list of files in the skynet directory and see if the file is
	// present.
	rootRdg, err := r.RenterDirRootGet(modules.RootSiaPath())
	if err != nil {
		t.Fatal(err)
	}
	if len(rootRdg.Files) != 1 {
		t.Fatal("expecting a file to be in the root folder after uploading")
	}
	err = build.Retry(250, 250*time.Millisecond, func() error {
		uploadedFile, err := r.RenterFileRootGet(rootUploadSiaPath)
		if err != nil {
			return err
		}
		if uploadedFile.File.Redundancy != 3 {
			return fmt.Errorf("bad redundancy: %v", uploadedFile.File.Redundancy)
		}
		return nil
	})
	if err != nil {
		t.Fatal(err)
	}

	// Upload another skyfile, this time ensure that the skyfile is more than
	// one sector.
	largeData := fastrand.Bytes(int(modules.SectorSize*2) + siatest.Fuzz())
	largeReader := bytes.NewReader(largeData)
	largeFilename := "testLarge"
	largeSiaPath, err := modules.NewSiaPath("testLargePath")
	if err != nil {
		t.Fatal(err)
	}
	var force2 bool
	if fastrand.Intn(2) == 0 {
		force2 = true
	}
	largeLup := modules.SkyfileUploadParameters{
		SiaPath:             largeSiaPath,
		Force:               force2,
		Root:                false,
		BaseChunkRedundancy: 2,
		Filename:            largeFilename,
		Reader:              largeReader,
	}
	largeSkylink, _, err := r.SkynetSkyfilePost(largeLup)
	if err != nil {
		t.Fatal(err)
	}
	largeFetchedData, _, err := r.SkynetSkylinkGet(largeSkylink)
	if err != nil {
		t.Fatal(err)
	}
	if !bytes.Equal(largeFetchedData, largeData) {
		t.Error("upload and download data does not match for large siafiles", len(largeFetchedData), len(largeData))
	}

	// Fetch the base sector and parse the skyfile layout
	baseSectorReader, err := r.SkynetBaseSectorGet(largeSkylink)
	if err != nil {
		t.Fatal(err)
	}
	baseSector, err := ioutil.ReadAll(baseSectorReader)
	if err != nil {
		t.Fatal(err)
	}
	var skyfileLayout modules.SkyfileLayout
	skyfileLayout.Decode(baseSector)

	// Assert the skyfile layout's data and parity pieces matches the defaults
	if int(skyfileLayout.FanoutDataPieces) != modules.RenterDefaultDataPieces {
		t.Fatal("unexpected number of data pieces")
	}
	if int(skyfileLayout.FanoutParityPieces) != modules.RenterDefaultParityPieces {
		t.Fatal("unexpected number of parity pieces")
	}

	// Check the metadata of the siafile, see that the metadata of the siafile
	// has the skylink referenced.
	largeUploadPath, err := modules.NewSiaPath("testLargePath")
	if err != nil {
		t.Fatal(err)
	}
	largeSkyfilePath, err := modules.SkynetFolder.Join(largeUploadPath.String())
	if err != nil {
		t.Fatal(err)
	}
	largeRenterFile, err := r.RenterFileRootGet(largeSkyfilePath)
	if err != nil {
		t.Fatal(err)
	}
	if len(largeRenterFile.File.Skylinks) != 1 {
		t.Fatal("expecting one skylink:", len(largeRenterFile.File.Skylinks))
	}
	if largeRenterFile.File.Skylinks[0] != largeSkylink {
		t.Error("skylinks should match")
		t.Log(largeRenterFile.File.Skylinks[0])
		t.Log(largeSkylink)
	}

	// TODO: Need to verify the mode, name, and create-time. At this time, I'm
	// not sure how we can feed those out of the API. They aren't going to be
	// the same as the siafile values, because the siafile was created
	// separately.
	//
	// Maybe this can be accomplished by tagging a flag to the API which has the
	// layout and metadata streamed as the first bytes? Maybe there is some
	// easier way.

	// Pinning test.
	//
	// Try to download the file behind the skylink.
	pinSiaPath, err := modules.NewSiaPath("testSmallPinPath")
	if err != nil {
		t.Fatal(err)
	}
	pinLUP := modules.SkyfilePinParameters{
		SiaPath:             pinSiaPath,
		Force:               force,
		Root:                false,
		BaseChunkRedundancy: 2,
	}
	err = r.SkynetSkylinkPinPost(skylink, pinLUP)
	if err != nil {
		t.Fatal(err)
	}
	// Get the list of files in the skynet directory and see if the file is
	// present.
	fullPinSiaPath, err := modules.SkynetFolder.Join(pinSiaPath.String())
	if err != nil {
		t.Fatal(err)
	}
	// See if the file is present.
	pinnedFile, err := r.RenterFileRootGet(fullPinSiaPath)
	if err != nil {
		t.Fatal(err)
	}
	if len(pinnedFile.File.Skylinks) != 1 {
		t.Fatal("expecting 1 skylink")
	}
	if pinnedFile.File.Skylinks[0] != skylink {
		t.Fatal("skylink mismatch")
	}

	// Unpinning test.
	//
	// Try deleting the file (equivalent to unpin).
	err = r.RenterFileDeleteRootPost(fullPinSiaPath)
	if err != nil {
		t.Fatal(err)
	}
	// Make sure the file is no longer present.
	_, err = r.RenterFileRootGet(fullPinSiaPath)
	if err == nil || !strings.Contains(err.Error(), filesystem.ErrNotExist.Error()) {
		t.Fatal("skyfile still present after deletion")
	}

	// Try another pin test, this time with the large skylink.
	largePinSiaPath, err := modules.NewSiaPath("testLargePinPath")
	if err != nil {
		t.Fatal(err)
	}
	largePinLUP := modules.SkyfilePinParameters{
		SiaPath:             largePinSiaPath,
		Force:               force,
		Root:                false,
		BaseChunkRedundancy: 2,
	}
	err = r.SkynetSkylinkPinPost(largeSkylink, largePinLUP)
	if err != nil {
		t.Fatal(err)
	}
	// Pin the file again but without specifying the BaseChunkRedundancy.
	// Use a different Siapath to avoid path conflict.
	largePinSiaPath, err = modules.NewSiaPath("testLargePinPath2")
	if err != nil {
		t.Fatal(err)
	}
	largePinLUP = modules.SkyfilePinParameters{
		SiaPath: largePinSiaPath,
		Force:   force,
		Root:    false,
	}
	err = r.SkynetSkylinkPinPost(largeSkylink, largePinLUP)
	if err != nil {
		t.Fatal(err)
	}
	// See if the file is present.
	fullLargePinSiaPath, err := modules.SkynetFolder.Join(largePinSiaPath.String())
	if err != nil {
		t.Fatal(err)
	}
	pinnedFile, err = r.RenterFileRootGet(fullLargePinSiaPath)
	if err != nil {
		t.Fatal(err)
	}
	if len(pinnedFile.File.Skylinks) != 1 {
		t.Fatal("expecting 1 skylink")
	}
	if pinnedFile.File.Skylinks[0] != largeSkylink {
		t.Fatal("skylink mismatch")
	}
	// Try deleting the file.
	err = r.RenterFileDeleteRootPost(fullLargePinSiaPath)
	if err != nil {
		t.Fatal(err)
	}
	// Make sure the file is no longer present.
	_, err = r.RenterFileRootGet(fullLargePinSiaPath)
	if err == nil || !strings.Contains(err.Error(), filesystem.ErrNotExist.Error()) {
		t.Fatal("skyfile still present after deletion")
	}

	// TODO: We don't actually check at all whether the presence of the new
	// skylinks is going to keep the file online. We could do that by deleting
	// the old files and then churning the hosts over, and checking that the
	// renter does a repair operation to keep everyone alive.

	// TODO: Fetch both the skyfile and the siafile that was uploaded, make sure
	// that they both have the new skylink added to their metadata.

	// TODO: Need to verify the mode, name, and create-time. At this time, I'm
	// not sure how we can feed those out of the API. They aren't going to be
	// the same as the siafile values, because the siafile was created
	// separately.
	//
	// Maybe this can be accomplished by tagging a flag to the API which has the
	// layout and metadata streamed as the first bytes? Maybe there is some
	// easier way.
}

// testConvertSiaFile tests converting a siafile to a skyfile. This test checks
// for 1-of-N redundancies and N-of-M redundancies.
func testConvertSiaFile(t *testing.T, tg *siatest.TestGroup) {
	r := tg.Renters()[0]

	// Upload a siafile that will then be converted to a skyfile.
	//
	// Set 2 as the datapieces to check for N-of-M redundancy conversions
	filesize := int(modules.SectorSize) + siatest.Fuzz()
	localFile, remoteFile, err := r.UploadNewFileBlocking(filesize, 2, 1, false)
	if err != nil {
		t.Fatal(err)
	}

	// Create Skyfile Upload Parameters
	sup := modules.SkyfileUploadParameters{
		SiaPath: modules.RandomSiaPath(),
	}

	// Try and convert to a Skyfile, this should succeed, even if the original
	// siafile is of N-of-M redundancy and not 1-N
	_, err = r.SkynetConvertSiafileToSkyfilePost(sup, remoteFile.SiaPath())
	if err != nil {
		t.Fatal("Expected conversion from Siafile to Skyfile Post to succeed.")
	}

	// Upload a new file with a 1-N redundancy by setting the datapieces to 1
	localFile, remoteFile, err = r.UploadNewFileBlocking(filesize, 1, 2, false)
	if err != nil {
		t.Fatal(err)
	}

	// Get the local and remote data for comparison
	localData, err := localFile.Data()
	if err != nil {
		t.Fatal(err)
	}
	_, remoteData, err := r.DownloadByStream(remoteFile)
	if err != nil {
		t.Fatal(err)
	}

	// Recreate Skyfile Upload Parameters
	sup = modules.SkyfileUploadParameters{
		SiaPath: modules.RandomSiaPath(),
	}

	// Convert to a Skyfile
	sshp, err := r.SkynetConvertSiafileToSkyfilePost(sup, remoteFile.SiaPath())
	if err != nil {
		t.Fatal(err)
	}
	skylink := sshp.Skylink

	// Try to download the skylink.
	fetchedData, _, err := r.SkynetSkylinkGet(skylink)
	if err != nil {
		t.Fatal(err)
	}

	// Compare the data fetched from the Skylink to the local data and the
	// previously uploaded data
	if !bytes.Equal(fetchedData, localData) {
		t.Error("converted skylink data doesn't match local data")
	}
	if !bytes.Equal(fetchedData, remoteData) {
		t.Error("converted skylink data doesn't match remote data")
	}

	// Converting with encryption is not supported. Call the convert method to
	// ensure we do not panic and we return the expected error
	//
	// Add SkyKey
	sk, err := r.SkykeyCreateKeyPost(t.Name(), skykey.TypePrivateID)
	if err != nil {
		t.Fatal(err)
	}

	// Convert file again
	sup.SkykeyName = sk.Name
	sup.Force = true

	// Convert to a Skyfile
	_, err = r.SkynetConvertSiafileToSkyfilePost(sup, remoteFile.SiaPath())
	if err == nil || !strings.Contains(err.Error(), renter.ErrEncryptionNotSupported.Error()) {
		t.Fatalf("Expected error %v, but got %v", renter.ErrEncryptionNotSupported, err)
	}
}

// testSkynetMultipartUpload tests you can perform a multipart upload. It will
// verify the upload without any subfiles, with small subfiles and with large
// subfiles. Small files are files which are smaller than one sector, and thus
// don't need a fanout. Large files are files what span multiple sectors
func testSkynetMultipartUpload(t *testing.T, tg *siatest.TestGroup) {
	r := tg.Renters()[0]
	sk, err := r.SkykeyCreateKeyPost(t.Name(), skykey.TypePrivateID)
	if err != nil {
		t.Fatal(err)
	}

	// Test no files provided
	fileName := "TestNoFileUpload"
	_, _, _, err = r.UploadNewMultipartSkyfileBlocking(fileName, nil, "", false, false)
	if err == nil || !strings.Contains(err.Error(), "could not find multipart file") {
		t.Fatal("Expected upload to fail because no files are given, err:", err)
	}

	// TEST SMALL SUBFILE
	//
	// Define test func
	testSmallFunc := func(files []siatest.TestFile, fileName, skykeyName string) {
		skylink, _, _, err := r.UploadNewMultipartSkyfileEncryptedBlocking(fileName, files, "", false, false, nil, skykeyName, skykey.SkykeyID{})
		if err != nil {
			t.Fatal(err)
		}
		var realSkylink modules.Skylink
		err = realSkylink.LoadString(skylink)
		if err != nil {
			t.Fatal(err)
		}

		// Try to download the file behind the skylink.
		_, fileMetadata, err := r.SkynetSkylinkConcatGet(skylink)
		if err != nil {
			t.Fatal(err)
		}

		// Check the metadata
		rootFile := files[0]
		nestedFile := files[1]
		expected := modules.SkyfileMetadata{
			Filename: fileName,
			Subfiles: map[string]modules.SkyfileSubfileMetadata{
				rootFile.Name: {
					FileMode:    os.FileMode(0644),
					Filename:    rootFile.Name,
					ContentType: "application/octet-stream",
					Offset:      0,
					Len:         uint64(len(rootFile.Data)),
				},
				nestedFile.Name: {
					FileMode:    os.FileMode(0644),
					Filename:    nestedFile.Name,
					ContentType: "text/html; charset=utf-8",
					Offset:      uint64(len(rootFile.Data)),
					Len:         uint64(len(nestedFile.Data)),
				},
			},
			Length: uint64(len(rootFile.Data) + len(nestedFile.Data)),
		}
		if !reflect.DeepEqual(expected, fileMetadata) {
			t.Log("Expected:", expected)
			t.Log("Actual:", fileMetadata)
			t.Fatal("Metadata mismatch")
		}

		// Download the second file
		nestedfile, _, err := r.SkynetSkylinkGet(fmt.Sprintf("%s/%s", skylink, nestedFile.Name))
		if err != nil {
			t.Fatal(err)
		}
		if !bytes.Equal(nestedfile, nestedFile.Data) {
			t.Fatal("Expected only second file to be downloaded")
		}
	}

	// Add a file at root level and a nested file
	rootFile := siatest.TestFile{Name: "file1", Data: []byte("File1Contents")}
	nestedFile := siatest.TestFile{Name: "nested/file2.html", Data: []byte("File2Contents")}
	files := []siatest.TestFile{rootFile, nestedFile}
	fileName = "TestFolderUpload"
	testSmallFunc(files, fileName, "")

	// Test Encryption
	fileName = "TestFolderUpload_Encrtyped"
	testSmallFunc(files, fileName, sk.Name)

	// LARGE SUBFILES
	//
	// Define test function
	largeTestFunc := func(files []siatest.TestFile, fileName, skykeyName string) {
		// Upload the skyfile
		skylink, sup, _, err := r.UploadNewMultipartSkyfileEncryptedBlocking(fileName, files, "", false, false, nil, skykeyName, skykey.SkykeyID{})
		if err != nil {
			t.Fatal(err)
		}

		// Define files
		rootFile := files[0]
		nestedFile := files[1]

		// Download the data
		largeFetchedData, _, err := r.SkynetSkylinkConcatGet(skylink)
		if err != nil {
			t.Fatal(err)
		}
		allData := append(rootFile.Data, nestedFile.Data...)
		if !bytes.Equal(largeFetchedData, allData) {
			t.Fatal("upload and download data does not match for large siafiles", len(largeFetchedData), len(allData))
		}

		// Check the metadata of the siafile, see that the metadata of the siafile
		// has the skylink referenced.
		largeSkyfilePath, err := modules.SkynetFolder.Join(sup.SiaPath.String())
		if err != nil {
			t.Fatal(err)
		}
		largeRenterFile, err := r.RenterFileRootGet(largeSkyfilePath)
		if err != nil {
			t.Fatal(err)
		}
		if len(largeRenterFile.File.Skylinks) != 1 {
			t.Fatal("expecting one skylink:", len(largeRenterFile.File.Skylinks))
		}
		if largeRenterFile.File.Skylinks[0] != skylink {
			t.Log(largeRenterFile.File.Skylinks[0])
			t.Log(skylink)
			t.Fatal("skylinks should match")
		}

		// Test the small root file download
		smallFetchedData, _, err := r.SkynetSkylinkGet(fmt.Sprintf("%s/%s", skylink, rootFile.Name))
		if err != nil {
			t.Fatal(err)
		}
		if !bytes.Equal(smallFetchedData, rootFile.Data) {
			t.Fatal("upload and download data does not match for large siafiles with subfiles", len(smallFetchedData), len(rootFile.Data))
		}

		// Test the large nested file download
		largeFetchedData, _, err = r.SkynetSkylinkGet(fmt.Sprintf("%s/%s", skylink, nestedFile.Name))
		if err != nil {
			t.Fatal(err)
		}
		if !bytes.Equal(largeFetchedData, nestedFile.Data) {
			t.Fatal("upload and download data does not match for large siafiles with subfiles", len(largeFetchedData), len(nestedFile.Data))
		}
	}

	// Add a small file at root level and a large nested file
	rootFile = siatest.TestFile{Name: "smallFile1.txt", Data: []byte("File1Contents")}
	largeData := fastrand.Bytes(2 * int(modules.SectorSize))
	nestedFile = siatest.TestFile{Name: "nested/largefile2.txt", Data: largeData}
	files = []siatest.TestFile{rootFile, nestedFile}
	fileName = "TestFolderUploadLarge"
	largeTestFunc(files, fileName, "")

	// Test Encryption
	fileName = "TestFolderUploadLarge_Encrypted"
	largeTestFunc(files, fileName, sk.Name)
}

// testSkynetStats tests the validity of the response of /skynet/stats endpoint
// by uploading some test files and verifying that the reported statistics
// change proportionally
func testSkynetStats(t *testing.T, tg *siatest.TestGroup) {
	r := tg.Renters()[0]

	// get the stats
	stats, err := r.SkynetStatsGet()
	if err != nil {
		t.Fatal(err)
	}

	// verify it contains the node's version information
	expected := build.Version
	if build.ReleaseTag != "" {
		expected += "-" + build.ReleaseTag
	}
	if stats.VersionInfo.Version != expected {
		t.Fatalf("Unexpected version return, expected '%v', actual '%v'", expected, stats.VersionInfo.Version)
	}
	if stats.VersionInfo.GitRevision != build.GitRevision {
		t.Fatalf("Unexpected git revision return, expected '%v', actual '%v'", build.GitRevision, stats.VersionInfo.GitRevision)
	}

	// Uptime should be non zero
	if stats.Uptime == 0 {
		t.Error("Uptime is zero")
	}

	// create two test files with sizes below and above the sector size
	files := make(map[string]uint64)
	files["statfile1"] = 2033
	files["statfile2"] = 2*modules.SectorSize + 123

	// upload the files and keep track of their expected impact on the stats
	var uploadedFilesSize, uploadedFilesCount uint64
	var sps []modules.SiaPath
	for name, size := range files {
		_, sup, _, err := r.UploadNewSkyfileBlocking(name, size, false)
		if err != nil {
			t.Fatal(err)
		}
		sp, err := sup.SiaPath.Rebase(modules.RootSiaPath(), modules.SkynetFolder)
		if err != nil {
			t.Fatal(err)
		}
		sps = append(sps, sp)

		uploadedFilesCount++
		if size < modules.SectorSize {
			// small files get padded up to a full sector
			uploadedFilesSize += modules.SectorSize
		} else {
			// large files have an extra sector with header data
			uploadedFilesSize += size + modules.SectorSize
		}
	}

	// Create a siafile and convert it
	size := 100
	_, rf, err := r.UploadNewFileBlocking(size, 1, 2, false)
	if err != nil {
		t.Fatal(err)
	}
	sup := modules.SkyfileUploadParameters{
		SiaPath: rf.SiaPath(),
		Mode:    modules.DefaultFilePerm,
		Force:   false,
		Root:    false,
	}
	_, err = r.SkynetConvertSiafileToSkyfilePost(sup, rf.SiaPath())
	if err != nil {
		t.Fatal(err)
	}
	// Increment the file count once for the converted file
	uploadedFilesCount++
	// Increment the file size for the basesector that is uploaded during the
	// conversion as well as the file size of the siafile.
	uploadedFilesSize += modules.SectorSize
	uploadedFilesSize += uint64(size)

	// Check that the right stats were returned.
	statsBefore := stats
	err = build.Retry(100, 100*time.Millisecond, func() error {
		statsAfter, err := r.SkynetStatsGet()
		if err != nil {
			return err
		}
		var countErr, sizeErr, perfErr error
		if uint64(statsBefore.UploadStats.NumFiles)+uploadedFilesCount != uint64(statsAfter.UploadStats.NumFiles) {
			countErr = fmt.Errorf("stats did not report the correct number of files. expected %d, found %d", uint64(statsBefore.UploadStats.NumFiles)+uploadedFilesCount, statsAfter.UploadStats.NumFiles)
		}
		if statsBefore.UploadStats.TotalSize+uploadedFilesSize != statsAfter.UploadStats.TotalSize {
			sizeErr = fmt.Errorf("stats did not report the correct size. expected %d, found %d", statsBefore.UploadStats.TotalSize+uploadedFilesSize, statsAfter.UploadStats.TotalSize)
		}
		lt := statsAfter.PerformanceStats.Upload4MB.Lifetime
		if lt.N60ms+lt.N120ms+lt.N240ms+lt.N500ms+lt.N1000ms+lt.N2000ms+lt.N5000ms+lt.N10s+lt.NLong == 0 {
			perfErr = errors.New("lifetime upload stats are not reporting any uploads")
		}
		return errors.Compose(countErr, sizeErr, perfErr)
	})
	if err != nil {
		t.Error(err)
	}

	// Delete the files.
	for _, sp := range sps {
		err = r.RenterFileDeleteRootPost(sp)
		if err != nil {
			t.Fatal(err)
		}
		extSP, err := modules.NewSiaPath(sp.String() + modules.ExtendedSuffix)
		if err != nil {
			t.Fatal(err)
		}
		// This might not always succeed which is fine. We know how many files
		// we expect afterwards.
		_ = r.RenterFileDeleteRootPost(extSP)
	}

	// Delete the converted file
	err = r.RenterFileDeletePost(rf.SiaPath())
	if err != nil {
		t.Fatal(err)
	}
	convertSP, err := rf.SiaPath().Rebase(modules.RootSiaPath(), modules.SkynetFolder)
	if err != nil {
		t.Fatal(err)
	}
	err = r.RenterFileDeleteRootPost(convertSP)
	if err != nil {
		t.Fatal(err)
	}

	// Check the stats after the delete operation. Do it in a retry to account
	// for the bubble.
	err = build.Retry(100, 100*time.Millisecond, func() error {
		statsAfter, err := r.SkynetStatsGet()
		if err != nil {
			t.Fatal(err)
		}
		var countErr, sizeErr error
		if statsAfter.UploadStats.NumFiles != statsBefore.UploadStats.NumFiles {
			countErr = fmt.Errorf("stats did not report the correct number of files. expected %d, found %d", uint64(statsBefore.UploadStats.NumFiles), statsAfter.UploadStats.NumFiles)
		}
		if statsAfter.UploadStats.TotalSize != statsBefore.UploadStats.TotalSize {
			sizeErr = fmt.Errorf("stats did not report the correct size. expected %d, found %d", statsBefore.UploadStats.TotalSize, statsAfter.UploadStats.TotalSize)
		}
		return errors.Compose(countErr, sizeErr)
	})
	if err != nil {
		t.Error(err)
	}
}

// TestSkynetInvalidFilename verifies that posting a Skyfile with invalid
// filenames such as empty filenames, names containing ./ or ../ or names
// starting with a forward-slash fails.
func testSkynetInvalidFilename(t *testing.T, tg *siatest.TestGroup) {
	r := tg.Renters()[0]

	// Create some data to upload as a skyfile.
	data := fastrand.Bytes(100 + siatest.Fuzz())

	filenames := []string{
		"",
		"../test",
		"./test",
		"/test",
		"foo//bar",
		"test/./test",
		"test/../test",
		"/test//foo/../bar/",
	}

	for _, filename := range filenames {
		uploadSiaPath, err := modules.NewSiaPath("testInvalidFilename" + persist.RandomSuffix())
		if err != nil {
			t.Fatal(err)
		}

		sup := modules.SkyfileUploadParameters{
			SiaPath:             uploadSiaPath,
			Force:               false,
			Root:                false,
			BaseChunkRedundancy: 2,
			Filename:            filename,
			Mode:                0640, // Intentionally does not match any defaults.
			Reader:              bytes.NewReader(data),
		}

		// Try posting the skyfile with an invalid filename
		_, _, err = r.SkynetSkyfilePost(sup)
		if err == nil || !strings.Contains(err.Error(), modules.ErrInvalidPathString.Error()) {
			t.Log("Error:", err)
			t.Fatal("Expected SkynetSkyfilePost to fail due to invalid filename")
		}

		// Do the same for a multipart upload
		body := new(bytes.Buffer)
		writer := multipart.NewWriter(body)
		data = []byte("File1Contents")
		subfile, err := modules.AddMultipartFile(writer, data, "files[]", filename, 0600, nil)
		if err != nil {
			t.Fatal(err)
		}
		err = writer.Close()
		if err != nil {
			t.Fatal(err)
		}

		// Call the upload skyfile client call.
		uploadSiaPath, err = modules.NewSiaPath("testInvalidFilenameMultipart" + persist.RandomSuffix())
		if err != nil {
			t.Fatal(err)
		}

		subfiles := make(modules.SkyfileSubfiles)
		subfiles[subfile.Filename] = subfile
		mup := modules.SkyfileMultipartUploadParameters{
			SiaPath:             uploadSiaPath,
			Force:               false,
			Root:                false,
			BaseChunkRedundancy: 2,
			Reader:              bytes.NewReader(body.Bytes()),
			ContentType:         writer.FormDataContentType(),
			Filename:            "testInvalidFilenameMultipart",
		}

		_, _, err = r.SkynetSkyfileMultiPartPost(mup)
		if err == nil || (!strings.Contains(err.Error(), modules.ErrInvalidPathString.Error()) && !strings.Contains(err.Error(), modules.ErrEmptyFilename.Error())) {
			t.Log("Error:", err)
			t.Fatal("Expected SkynetSkyfileMultiPartPost to fail due to invalid filename")
		}
	}

	// These cases should succeed.
	uploadSiaPath, err := modules.NewSiaPath("testInvalidFilename")
	if err != nil {
		t.Fatal(err)
	}
	sup := modules.SkyfileUploadParameters{
		SiaPath:             uploadSiaPath,
		Force:               false,
		Root:                false,
		BaseChunkRedundancy: 2,
		Filename:            "testInvalidFilename",
		Mode:                0640, // Intentionally does not match any defaults.
		Reader:              bytes.NewReader(data),
	}
	_, _, err = r.SkynetSkyfilePost(sup)
	if err != nil {
		t.Log("Error:", err)
		t.Fatal("Expected SkynetSkyfilePost to succeed if valid filename is provided")
	}

	// recreate the reader
	body := new(bytes.Buffer)
	writer := multipart.NewWriter(body)

	subfile, err := modules.AddMultipartFile(writer, []byte("File1Contents"), "files[]", "testInvalidFilenameMultipart", 0600, nil)
	if err != nil {
		t.Fatal(err)
	}
	err = writer.Close()
	if err != nil {
		t.Fatal(err)
	}

	subfiles := make(modules.SkyfileSubfiles)
	subfiles[subfile.Filename] = subfile
	uploadSiaPath, err = modules.NewSiaPath("testInvalidFilenameMultipart")
	if err != nil {
		t.Fatal(err)
	}
	mup := modules.SkyfileMultipartUploadParameters{
		SiaPath:             uploadSiaPath,
		Force:               false,
		Root:                false,
		BaseChunkRedundancy: 2,
		Reader:              bytes.NewReader(body.Bytes()),
		ContentType:         writer.FormDataContentType(),
		Filename:            "testInvalidFilenameMultipart",
	}

	_, _, err = r.SkynetSkyfileMultiPartPost(mup)
	if err != nil {
		t.Log("Error:", err)
		t.Fatal("Expected SkynetSkyfileMultiPartPost to succeed if filename is provided")
	}
}

// testSkynetDownloadFormats verifies downloading data in different formats
func testSkynetDownloadFormats(t *testing.T, tg *siatest.TestGroup) {
	r := tg.Renters()[0]

	body := new(bytes.Buffer)
	writer := multipart.NewWriter(body)
	dataFile1 := []byte("file1.txt")
	dataFile2 := []byte("file2.txt")
	dataFile3 := []byte("file3.txt")
	filePath1 := "a/5.f4f8b583.chunk.js"
	filePath2 := "a/5.f4f.chunk.js.map"
	filePath3 := "b/file3.txt"
	_, err := modules.AddMultipartFile(writer, dataFile1, "files[]", filePath1, 0600, nil)
	if err != nil {
		t.Fatal(err)
	}
	_, err = modules.AddMultipartFile(writer, dataFile2, "files[]", filePath2, 0600, nil)
	if err != nil {
		t.Fatal(err)
	}
	_, err = modules.AddMultipartFile(writer, dataFile3, "files[]", filePath3, 0640, nil)
	if err != nil {
		t.Fatal(err)
	}
	if err := writer.Close(); err != nil {
		t.Fatal(err)
	}

	uploadSiaPath, err := modules.NewSiaPath("testSkynetDownloadFormats")
	if err != nil {
		t.Fatal(err)
	}

	reader := bytes.NewReader(body.Bytes())
	mup := modules.SkyfileMultipartUploadParameters{
		SiaPath:             uploadSiaPath,
		Force:               false,
		Root:                false,
		BaseChunkRedundancy: 2,
		Reader:              reader,
		ContentType:         writer.FormDataContentType(),
		Filename:            "testSkynetSubfileDownload",
	}

	skylink, _, err := r.SkynetSkyfileMultiPartPost(mup)
	if err != nil {
		t.Fatal(err)
	}

	// download the data specifying the 'concat' format
	allData, _, err := r.SkynetSkylinkConcatGet(skylink)
	if err != nil {
		t.Fatal(err)
	}
	expected := append(dataFile1, dataFile2...)
	expected = append(expected, dataFile3...)
	if !bytes.Equal(expected, allData) {
		t.Log("expected:", expected)
		t.Log("actual:", allData)
		t.Fatal("Unexpected data for dir A")
	}

	// now specify the zip format
	_, skyfileReader, err := r.SkynetSkylinkZipReaderGet(skylink)
	if err != nil {
		t.Fatal(err)
	}

	// read the zip archive
	files, err := readZipArchive(skyfileReader)
	if err != nil {
		t.Fatal(err)
	}
	err = skyfileReader.Close()
	if err != nil {
		t.Fatal(err)
	}

	// verify the contents
	dataFile1Received, exists := files[filePath1]
	if !exists {
		t.Fatalf("file at path '%v' not present in zip", filePath1)
	}
	if !bytes.Equal(dataFile1Received, dataFile1) {
		t.Fatal("file data doesn't match expected content")
	}
	dataFile2Received, exists := files[filePath2]
	if !exists {
		t.Fatalf("file at path '%v' not present in zip", filePath2)
	}
	if !bytes.Equal(dataFile2Received, dataFile2) {
		t.Fatal("file data doesn't match expected content")
	}
	dataFile3Received, exists := files[filePath3]
	if !exists {
		t.Fatalf("file at path '%v' not present in zip", filePath3)
	}
	if !bytes.Equal(dataFile3Received, dataFile3) {
		t.Log(dataFile3Received)
		t.Log(dataFile3)
		t.Fatal("file data doesn't match expected content")
	}

	// now specify the tar format
	_, skyfileReader, err = r.SkynetSkylinkTarReaderGet(skylink)
	if err != nil {
		t.Fatal(err)
	}

	// read the tar archive
	files, err = readTarArchive(skyfileReader)
	if err != nil {
		t.Fatal(err)
	}
	err = skyfileReader.Close()
	if err != nil {
		t.Fatal(err)
	}

	// verify the contents
	dataFile1Received, exists = files[filePath1]
	if !exists {
		t.Fatalf("file at path '%v' not present in zip", filePath1)
	}
	if !bytes.Equal(dataFile1Received, dataFile1) {
		t.Fatal("file data doesn't match expected content")
	}
	dataFile2Received, exists = files[filePath2]
	if !exists {
		t.Fatalf("file at path '%v' not present in zip", filePath2)
	}
	if !bytes.Equal(dataFile2Received, dataFile2) {
		t.Fatal("file data doesn't match expected content")
	}
	dataFile3Received, exists = files[filePath3]
	if !exists {
		t.Fatalf("file at path '%v' not present in zip", filePath3)
	}
	if !bytes.Equal(dataFile3Received, dataFile3) {
		t.Log(dataFile3Received)
		t.Log(dataFile3)
		t.Fatal("file data doesn't match expected content")
	}

	// now specify the targz format
	_, skyfileReader, err = r.SkynetSkylinkTarGzReaderGet(skylink)
	if err != nil {
		t.Fatal(err)
	}
	gzr, err := gzip.NewReader(skyfileReader)
	if err != nil {
		t.Fatal(err)
	}
	files, err = readTarArchive(gzr)
	if err != nil {
		t.Fatal(err)
	}
	err = errors.Compose(skyfileReader.Close(), gzr.Close())
	if err != nil {
		t.Fatal(err)
	}

	// verify the contents
	dataFile1Received, exists = files[filePath1]
	if !exists {
		t.Fatalf("file at path '%v' not present in zip", filePath1)
	}
	if !bytes.Equal(dataFile1Received, dataFile1) {
		t.Fatal("file data doesn't match expected content")
	}
	dataFile2Received, exists = files[filePath2]
	if !exists {
		t.Fatalf("file at path '%v' not present in zip", filePath2)
	}
	if !bytes.Equal(dataFile2Received, dataFile2) {
		t.Fatal("file data doesn't match expected content")
	}
	dataFile3Received, exists = files[filePath3]
	if !exists {
		t.Fatalf("file at path '%v' not present in zip", filePath3)
	}
	if !bytes.Equal(dataFile3Received, dataFile3) {
		t.Log(dataFile3Received)
		t.Log(dataFile3)
		t.Fatal("file data doesn't match expected content")
	}

	// get all data for path "a" using the concat format
	dataDirA, _, err := r.SkynetSkylinkConcatGet(fmt.Sprintf("%s/a", skylink))
	if err != nil {
		t.Fatal(err)
	}
	expected = append(dataFile1, dataFile2...)
	if !bytes.Equal(expected, dataDirA) {
		t.Log("expected:", expected)
		t.Log("actual:", dataDirA)
		t.Fatal("Unexpected data for dir A")
	}

	// now specify the tar format
	_, skyfileReader, err = r.SkynetSkylinkTarReaderGet(fmt.Sprintf("%s/a", skylink))
	if err != nil {
		t.Fatal(err)
	}

	// read the tar archive
	files, err = readTarArchive(skyfileReader)
	if err != nil {
		t.Fatal(err)
	}
	err = skyfileReader.Close()
	if err != nil {
		t.Fatal(err)
	}

	// verify the contents
	dataFile1Received, exists = files[filePath1]
	if !exists {
		t.Fatalf("file at path '%v' not present in zip", filePath1)
	}
	if !bytes.Equal(dataFile1Received, dataFile1) {
		t.Fatal("file data doesn't match expected content")
	}
	dataFile2Received, exists = files[filePath2]
	if !exists {
		t.Fatalf("file at path '%v' not present in zip", filePath2)
	}
	if !bytes.Equal(dataFile2Received, dataFile2) {
		t.Fatal("file data doesn't match expected content")
	}
	if len(files) != 2 {
		t.Fatal("unexpected amount of files")
	}

	// now specify the targz format
	_, skyfileReader, err = r.SkynetSkylinkTarGzReaderGet(fmt.Sprintf("%s/a", skylink))
	if err != nil {
		t.Fatal(err)
	}
	gzr, err = gzip.NewReader(skyfileReader)
	if err != nil {
		t.Fatal(err)
	}
	files, err = readTarArchive(gzr)
	if err != nil {
		t.Fatal(err)
	}
	err = errors.Compose(skyfileReader.Close(), gzr.Close())
	if err != nil {
		t.Fatal(err)
	}

	// verify the contents
	dataFile1Received, exists = files[filePath1]
	if !exists {
		t.Fatalf("file at path '%v' not present in zip", filePath1)
	}
	if !bytes.Equal(dataFile1Received, dataFile1) {
		t.Fatal("file data doesn't match expected content")
	}
	dataFile2Received, exists = files[filePath2]
	if !exists {
		t.Fatalf("file at path '%v' not present in zip", filePath2)
	}
	if !bytes.Equal(dataFile2Received, dataFile2) {
		t.Fatal("file data doesn't match expected content")
	}
	if len(files) != 2 {
		t.Fatal("unexpected amount of files")
	}

	// now specify the zip format
	_, skyfileReader, err = r.SkynetSkylinkZipReaderGet(fmt.Sprintf("%s/a", skylink))
	if err != nil {
		t.Fatal(err)
	}

	// verify we get a 400 if we supply an unsupported format parameter
	_, _, err = r.SkynetSkylinkGet(fmt.Sprintf("%s/b?format=raw", skylink))
	if err == nil || !strings.Contains(err.Error(), "unable to parse 'format'") {
		t.Fatal("Expected download to fail because we are downloading a directory and an invalid format was provided, err:", err)
	}

	// verify we default to the `zip` format if it is a directory and we have
	// not specified it (use a HEAD call as that returns the response headers)
	_, header, err := r.SkynetSkylinkHead(skylink)
	if err != nil {
		t.Fatal("unexpected error")
	}
	ct := header.Get("Content-Type")
	if ct != "application/zip" {
		t.Fatal("unexpected content type: ", ct)
	}
}

// testSkynetDownloadRangeEncrypted verifies we can download a certain range
// within an encrypted large skyfile. This test was added to verify whether
// `DecryptBytesInPlace` was properly decrypting the fanout bytes for offsets
// other than 0.
func testSkynetDownloadRangeEncrypted(t *testing.T, tg *siatest.TestGroup) {
	r := tg.Renters()[0]

	// add a skykey
	sk, err := r.SkykeyCreateKeyPost(t.Name(), skykey.TypePrivateID)
	if err != nil {
		t.Fatal(err)
	}

	// generate file params
	name := t.Name() + persist.RandomSuffix()
	size := uint64(4 * int(modules.SectorSize))
	data := fastrand.Bytes(int(size))

	// upload a large encrypted skyfile to ensure we have a fanout
	_, _, sshp, err := r.UploadNewEncryptedSkyfileBlocking(name, data, sk.Name, false)
	if err != nil {
		t.Fatal(err)
	}

	// calculate random range parameters
	segment := uint64(crypto.SegmentSize)
	offset := fastrand.Uint64n(size-modules.SectorSize) + 1
	length := fastrand.Uint64n(size-offset-segment) + 1

	// fetch the data at given range
	result, err := r.SkynetSkylinkRange(sshp.Skylink, offset, offset+length)
	if err != nil {
		t.Fatal(err)
	}

	if !bytes.Equal(result, data[offset:offset+length]) {
		t.Logf("range %v-%v\n", offset, offset+length)
		t.Log("expected:", data[offset:offset+length], len(data[offset:offset+length]))
		t.Log("actual:", result, len(result))
		t.Fatal("unexpected")
	}
}

// testSkynetDownloadBaseSectorEncrypted tests downloading a skylink's encrypted
// baseSector
func testSkynetDownloadBaseSectorEncrypted(t *testing.T, tg *siatest.TestGroup) {
	testSkynetDownloadBaseSector(t, tg, "basesectorkey")
}

// testSkynetDownloadBaseSectorNoEncryption tests downloading a skylink's
// baseSector
func testSkynetDownloadBaseSectorNoEncryption(t *testing.T, tg *siatest.TestGroup) {
	testSkynetDownloadBaseSector(t, tg, "")
}

// testSkynetDownloadBaseSector tests downloading a skylink's baseSector
func testSkynetDownloadBaseSector(t *testing.T, tg *siatest.TestGroup, skykeyName string) {
	r := tg.Renters()[0]

	// Add the SkyKey
	var sk skykey.Skykey
	var err error
	if skykeyName != "" {
		sk, err = r.SkykeyCreateKeyPost(skykeyName, skykey.TypePrivateID)
		if err != nil {
			t.Fatal(err)
		}
	}

	// Upload a small skyfile
	filename := "onlyBaseSector" + persist.RandomSuffix()
	size := 100 + siatest.Fuzz()
	smallFileData := fastrand.Bytes(size)
	skylink, _, sshp, err := r.UploadNewEncryptedSkyfileBlocking(filename, smallFileData, skykeyName, false)
	if err != nil {
		t.Fatal(err)
	}

	// Download the BaseSector reader
	baseSectorReader, err := r.SkynetBaseSectorGet(skylink)
	if err != nil {
		t.Fatal(err)
	}

	// Read the baseSector
	baseSector, err := ioutil.ReadAll(baseSectorReader)
	if err != nil {
		t.Fatal(err)
	}

	// Check for encryption
	encrypted := modules.IsEncryptedBaseSector(baseSector)
	if encrypted != (skykeyName != "") {
		t.Fatal("wrong encrypted state", encrypted, skykeyName)
	}
	if encrypted {
		_, err = modules.DecryptBaseSector(baseSector, sk)
		if err != nil {
			t.Fatal(err)
		}
	}

	// Parse the skyfile metadata from the baseSector
	_, fanoutBytes, metadata, baseSectorPayload, err := modules.ParseSkyfileMetadata(baseSector)
	if err != nil {
		t.Fatal(err)
	}

	// Verify the metadata
	expected := modules.SkyfileMetadata{
		Filename: filename,
		Length:   uint64(size),
		Mode:     os.FileMode(modules.DefaultFilePerm),
	}

	if !reflect.DeepEqual(expected, metadata) {
		siatest.PrintJSON(expected)
		siatest.PrintJSON(metadata)
		t.Error("Metadata not equal")
	}

	// Verify the file data
	if !bytes.Equal(smallFileData, baseSectorPayload) {
		t.Log("FileData bytes:", smallFileData)
		t.Log("BaseSectorPayload bytes:", baseSectorPayload)
		t.Errorf("Bytes not equal")
	}

	// Since this was a small file upload there should be no fanout bytes
	if len(fanoutBytes) != 0 {
		t.Error("Expected 0 fanout bytes:", fanoutBytes)
	}

	// Verify DownloadByRoot gives the same information
	rootSectorReader, err := r.SkynetDownloadByRootGet(sshp.MerkleRoot, 0, modules.SectorSize, -1)
	if err != nil {
		t.Fatal(err)
	}

	// Read the rootSector
	rootSector, err := ioutil.ReadAll(rootSectorReader)
	if err != nil {
		t.Fatal(err)
	}

	// Check for encryption
	encrypted = modules.IsEncryptedBaseSector(rootSector)
	if encrypted != (skykeyName != "") {
		t.Fatal("wrong encrypted state", encrypted, skykeyName)
	}
	if encrypted {
		_, err = modules.DecryptBaseSector(rootSector, sk)
		if err != nil {
			t.Fatal(err)
		}
	}

	// Parse the skyfile metadata from the rootSector
	_, fanoutBytes, metadata, rootSectorPayload, err := modules.ParseSkyfileMetadata(rootSector)
	if err != nil {
		t.Fatal(err)
	}

	// Verify the metadata
	if !reflect.DeepEqual(expected, metadata) {
		siatest.PrintJSON(expected)
		siatest.PrintJSON(metadata)
		t.Error("Metadata not equal")
	}

	// Verify the file data
	if !bytes.Equal(smallFileData, rootSectorPayload) {
		t.Log("FileData bytes:", smallFileData)
		t.Log("rootSectorPayload bytes:", rootSectorPayload)
		t.Errorf("Bytes not equal")
	}

	// Since this was a small file upload there should be no fanout bytes
	if len(fanoutBytes) != 0 {
		t.Error("Expected 0 fanout bytes:", fanoutBytes)
	}
}

// TestSkynetDownloadByRoot verifies the functionality of the download by root
// routes. It is separate as it requires an amount of hosts equal to the total
// amount of pieces per chunk.
func TestSkynetDownloadByRoot(t *testing.T) {
	if testing.Short() {
		t.SkipNow()
	}
	t.Parallel()

	// Define the parameters.
	numHosts := 6
	groupParams := siatest.GroupParams{
		Hosts:  numHosts,
		Miners: 1,
	}
	groupDir := renterTestDir(t.Name())

	// Create a testgroup.
	tg, err := siatest.NewGroupFromTemplate(groupDir, groupParams)
	if err != nil {
		t.Fatal(errors.AddContext(err, "failed to create group"))
	}
	defer func() {
		if err := tg.Close(); err != nil {
			t.Fatal(err)
		}
	}()

	// Update the renter's allowance to support 6 hosts
	renterParams := node.Renter(filepath.Join(groupDir, "renter"))
	renterParams.Allowance = siatest.DefaultAllowance
	renterParams.Allowance.Hosts = uint64(numHosts)
	_, err = tg.AddNodes(renterParams)
	if err != nil {
		t.Fatal(err)
	}

	// Test the standard flow.
	t.Run("NoEncryption", func(t *testing.T) {
		testSkynetDownloadByRoot(t, tg, "")
	})
	t.Run("Encrypted", func(t *testing.T) {
		testSkynetDownloadByRoot(t, tg, "rootkey")
	})
}

// testSkynetDownloadByRoot tests downloading by root
func testSkynetDownloadByRoot(t *testing.T, tg *siatest.TestGroup, skykeyName string) {
	r := tg.Renters()[0]

	// Add the SkyKey
	var sk skykey.Skykey
	var err error
	if skykeyName != "" {
		sk, err = r.SkykeyCreateKeyPost(skykeyName, skykey.TypePrivateID)
		if err != nil {
			t.Fatal(err)
		}
	}

	// Upload a skyfile that will have a fanout
	filename := "byRootLargeFile" + persist.RandomSuffix()
	size := 2*int(modules.SectorSize) + siatest.Fuzz()
	fileData := fastrand.Bytes(size)
	_, _, sshp, err := r.UploadNewEncryptedSkyfileBlocking(filename, fileData, skykeyName, false)
	if err != nil {
		t.Fatal(err)
	}

	// Download the base sector
	reader, err := r.SkynetDownloadByRootGet(sshp.MerkleRoot, 0, modules.SectorSize, -1)
	if err != nil {
		t.Fatal(err)
	}

	// Read the baseSector
	baseSector, err := ioutil.ReadAll(reader)
	if err != nil {
		t.Fatal(err)
	}

	// Check for encryption
	encrypted := modules.IsEncryptedBaseSector(baseSector)
	if encrypted != (skykeyName != "") {
		t.Fatal("wrong encrypted state", encrypted, skykeyName)
	}
	var fileKey skykey.Skykey
	if encrypted {
		fileKey, err = modules.DecryptBaseSector(baseSector, sk)
		if err != nil {
			t.Fatal(err)
		}
	}

	// Parse the information from the BaseSector
	layout, fanoutBytes, metadata, baseSectorPayload, err := modules.ParseSkyfileMetadata(baseSector)
	if err != nil {
		t.Fatal(err)
	}

	// Verify the metadata
	expected := modules.SkyfileMetadata{
		Filename: filename,
		Length:   uint64(size),
		Mode:     os.FileMode(modules.DefaultFilePerm),
	}
	if !reflect.DeepEqual(expected, metadata) {
		siatest.PrintJSON(expected)
		siatest.PrintJSON(metadata)
		t.Error("Metadata not equal")
	}

	// The baseSector should be empty since there is a fanout
	if len(baseSectorPayload) != 0 {
		t.Error("baseSectorPayload should be empty:", baseSectorPayload)
	}

	// For large files there should be fanout bytes
	if len(fanoutBytes) == 0 {
		t.Fatal("no fanout bytes")
	}

	// Decode Fanout
	piecesPerChunk, chunkRootsSize, numChunks, err := modules.DecodeFanout(layout, fanoutBytes)
	if err != nil {
		t.Fatal(err)
	}

	// Calculate the expected pieces per chunk, and keep track of the original
	// pieces per chunk. If there's no encryption and there's only 1 data piece,
	// the fanout bytes will only contain a single piece (as the other pieces
	// will be identical, so that would be wasting space). We need to take this
	// into account when recovering the data as the EC will expect the original
	// amount of pieces.
	expectedPPC := layout.FanoutDataPieces + layout.FanoutParityPieces
	originalPPC := expectedPPC
	if layout.FanoutDataPieces == 1 && layout.CipherType == crypto.TypePlain {
		expectedPPC = 1
	}

	// Verify fanout information
	if piecesPerChunk != uint64(expectedPPC) {
		t.Fatal("piecesPerChunk incorrect", piecesPerChunk)
	}
	if chunkRootsSize != crypto.HashSize*piecesPerChunk {
		t.Fatal("chunkRootsSize incorrect", chunkRootsSize)
	}

	// Derive the fanout key
	var fanoutKey crypto.CipherKey
	if encrypted {
		fanoutKey, err = modules.DeriveFanoutKey(&layout, fileKey)
		if err != nil {
			t.Fatal(err)
		}
	}

	// Create the erasure coder
	ec, err := modules.NewRSSubCode(int(layout.FanoutDataPieces), int(layout.FanoutParityPieces), crypto.SegmentSize)
	if err != nil {
		t.Fatal(err)
	}

	chunkSize := (modules.SectorSize - layout.CipherType.Overhead()) * uint64(layout.FanoutDataPieces)
	// Create list of chunk roots
	chunkRoots := make([][]crypto.Hash, 0, numChunks)
	for i := uint64(0); i < numChunks; i++ {
		root := make([]crypto.Hash, piecesPerChunk)
		for j := uint64(0); j < piecesPerChunk; j++ {
			fanoutOffset := (i * chunkRootsSize) + (j * crypto.HashSize)
			copy(root[j][:], fanoutBytes[fanoutOffset:])
		}
		chunkRoots = append(chunkRoots, root)
	}

	// Download roots
	var rootBytes []byte
	var blankHash crypto.Hash
	for i := uint64(0); i < numChunks; i++ {
		// Create the pieces for this chunk
		pieces := make([][]byte, len(chunkRoots[i]))
		for j := uint64(0); j < piecesPerChunk; j++ {
			// Ignore null roots
			if chunkRoots[i][j] == blankHash {
				continue
			}

			// Download the sector
			reader, err := r.SkynetDownloadByRootGet(chunkRoots[i][j], 0, modules.SectorSize, -1)
			if err != nil {
				t.Fatal(err)
			}

			// Read the sector
			sector, err := ioutil.ReadAll(reader)
			if err != nil {
				t.Fatal(err)
			}

			// Decrypt to data if needed
			if encrypted {
				key := fanoutKey.Derive(i, j)
				_, err = key.DecryptBytesInPlace(sector, 0)
				if err != nil {
					t.Fatal(err)
				}
			}

			// Add the sector to the list of pieces
			pieces[j] = sector
		}

		// Decode the erasure coded chunk
		var chunkBytes []byte
		if ec != nil {
			buf := bytes.NewBuffer(nil)
			if len(pieces) == 1 && originalPPC > 1 {
				deduped := make([][]byte, originalPPC)
				for i := range deduped {
					deduped[i] = make([]byte, len(pieces[0]))
					copy(deduped[i], pieces[0])
				}
				pieces = deduped
			}
			err = ec.Recover(pieces, chunkSize, buf)
			if err != nil {
				t.Fatal(err)
			}
			chunkBytes = buf.Bytes()
		} else {
			// The unencrypted file is not erasure coded so just read the piece
			// data directly
			for _, p := range pieces {
				chunkBytes = append(chunkBytes, p...)
			}
		}
		rootBytes = append(rootBytes, chunkBytes...)
	}

	// Truncate download data to the file length
	rootBytes = rootBytes[:size]

	// Verify bytes
	if !reflect.DeepEqual(fileData, rootBytes) {
		t.Log("FileData bytes:", fileData)
		t.Log("root bytes:", rootBytes)
		t.Error("Bytes not equal")
	}
}

// testSkynetFanoutRegression is a regression test that ensures the fanout bytes
// of a skyfile don't contain any empty hashes
func testSkynetFanoutRegression(t *testing.T, tg *siatest.TestGroup) {
	r := tg.Renters()[0]

	// Add a skykey to the renter
	sk, err := r.SkykeyCreateKeyPost("fanout", skykey.TypePrivateID)
	if err != nil {
		t.Fatal(err)
	}

	// Upload a file with a large number of parity pieces to we can be reasonable
	// confident that the upload will not fully complete before the fanout needs
	// to be generated.
	size := 2*int(modules.SectorSize) + siatest.Fuzz()
	data := fastrand.Bytes(size)
<<<<<<< HEAD
	skylink, _, _, _, err := r.UploadSkyfileCustom("regression", data, sk.Name, 20, false, false)
=======
	skylink, _, _, _, err := r.UploadSkyfileCustom("regression", data, sk.Name, 20, false, nil)
>>>>>>> 45102615
	if err != nil {
		t.Fatal(err)
	}

	// Download the basesector to check the fanout bytes
	baseSectorReader, err := r.SkynetBaseSectorGet(skylink)
	if err != nil {
		t.Fatal(err)
	}
	baseSector, err := ioutil.ReadAll(baseSectorReader)
	if err != nil {
		t.Fatal(err)
	}
	_, err = modules.DecryptBaseSector(baseSector, sk)
	if err != nil {
		t.Fatal(err)
	}
	_, fanoutBytes, _, _, err := modules.ParseSkyfileMetadata(baseSector)
	if err != nil {
		t.Fatal(err)
	}

	// FanoutBytes should not contain any empty hashes
	for i := 0; i < len(fanoutBytes); {
		end := i + crypto.HashSize
		var emptyHash crypto.Hash
		root := fanoutBytes[i:end]
		if bytes.Equal(root, emptyHash[:]) {
			t.Fatal("empty hash found in fanout")
		}
		i = end
	}
}

// testSkynetBatching tests batching small skyfiles together in a single
// basesector upload.
func testSkynetBatching(t *testing.T, tg *siatest.TestGroup) {
	r := tg.Renters()[0]

	// Build a slice of files to upload as a batch
	type file struct {
		filename string
		data     []byte
	}
	var batchFiles []file
	numFiles := 2 + fastrand.Intn(3)
	t.Logf("Batching %v files", numFiles)
	for i := 0; i < numFiles; i++ {
		filename := fmt.Sprintf("batchFile_%v", i)
		size := (i + 1) * 100
		data := fastrand.Bytes(size)
		batchFiles = append(batchFiles, file{filename, data})
	}

	// Upload small files as batch in go routines
	uploadBatchFiles := func(batchFiles []file, batch bool) (map[string][]byte, error) {
		var wg sync.WaitGroup
		var skylinksMu sync.Mutex
		skylinksMap := make(map[string][]byte)
		errChan := make(chan error)
		for _, bf := range batchFiles {
			wg.Add(1)
			go func(filename string, data []byte) {
				defer wg.Done()
				// Submit the upload for the file to be batched. This will blocked until
				// the maxBatchTime since all the files total are less than the
				// maxBatchSize
				skylink, _, _, err := r.UploadSkyfileBlockingCustom(filename, data, "", 0, false, batch)
				if err != nil {
					select {
					case errChan <- fmt.Errorf("unable to upload file %v; %v", filename, err):
					default:
					}
					return
				}
				// Add the skylink and file data to the map
				skylinksMu.Lock()
				skylinksMap[skylink] = data
				skylinksMu.Unlock()
			}(bf.filename, bf.data)
		}
		wg.Wait()
		return skylinksMap, modules.PeekErr(errChan)
	}

	// Upload the batch
	skylinksMap, err := uploadBatchFiles(batchFiles, true)
	if err != nil {
		t.Fatal(err)
	}

	// Download each skylink
	downloadBatch := func(skylinksMap map[string][]byte) error {
		var wg sync.WaitGroup
		errChan := make(chan error)
		for skylink, data := range skylinksMap {
			wg.Add(1)
			go func(skylink string, data []byte) {
				defer wg.Done()
				// Download should be successful
				skylinkData, _, err := r.SkynetSkylinkGet(skylink)
				if err != nil {
					select {
					case errChan <- fmt.Errorf("unable to download skylink %v; %v", skylink, err):
					default:
					}
					return
				}
				// Bytes should be equal to the data uploaded for this skylink
				if !bytes.Equal(skylinkData, data) {
					select {
					case errChan <- fmt.Errorf("downloaded bytes not equal to file bytes for skylink %v", skylink):
					default:
					}
				}
			}(skylink, data)
		}
		wg.Wait()
		return modules.PeekErr(errChan)
	}

	// Download the batch
	err = downloadBatch(skylinksMap)
	if err != nil {
		t.Fatal(err)
	}

	// Randomly block a skylink. Since maps do not have a guaranteed order we can
	// just iterate over the map and block the first one.
	for skylink := range skylinksMap {
		err := r.SkynetBlocklistPost([]string{skylink}, []string{})
		if err != nil {
			t.Fatal(err)
		}
		break
	}

	// If one skylink in a batch is blocked, all the skylinks are blocked. Verify
	// that none of the skylinks can be downloaded now.
	//
	// NOTE: Not reusing the downloadBatch function because this test should check
	// the errors from every skylink and only return an error if it is not
	// ErrSkylinkBlocked. The downloadBatch function would return on any error.
	var wg sync.WaitGroup
	errChan := make(chan error)
	for skylink := range skylinksMap {
		wg.Add(1)
		go func(skylink string) {
			defer wg.Done()
			// Attempt download, should get ErrSkylinkBlocked
			_, _, err := r.SkynetSkylinkGet(skylink)
			if err == nil || !strings.Contains(err.Error(), renter.ErrSkylinkBlocked.Error()) {
				select {
				case errChan <- fmt.Errorf("Expected ErrSkylinkBlocked but got %v for skylink %v", err, skylink):
				default:
				}
				return
			}
		}(skylink)
	}
	wg.Wait()
	err = modules.PeekErr(errChan)
	if err != nil {
		t.Fatal(err)
	}

	// NOTE: These next tests show the edge cases for the batched uploads.
	//
	// First, that reuploading the batch will succeed because the filename in the
	// metadata will change.
	//
	// Second, that even if any of the skylinks was previously blocked, since it
	// is the MerkleRoot of the batch that is blocked the file itself can be
	// re-uploaded.
	//
	// Third, is that if another file is added or a file is removed from the
	// batch, the upload will succeed since that also changes the MerkleRoot.
	//
	// Upload the batch again, won't fail due to the filename changing in the
	// metadata
	_, err = uploadBatchFiles(batchFiles, true)
	if err != nil {
		t.Fatal(err)
	}
	//
	// Upload all the files individually.
	_, err = uploadBatchFiles(batchFiles, false)
	if err != nil {
		t.Fatal(err)
	}
	// Delete one file from the map and reupload the batch.
	_, err = uploadBatchFiles(batchFiles[1:], true)
	if err != nil {
		t.Fatal(err)
	}

	// Test hitting the size limit for the batch, upload 4 files that will be more
	// than a sector size
	batchFiles = []file{}
	for i := 0; i < 4; i++ {
		filename := fmt.Sprintf("batchFile_%v", i)
		size := modules.SectorSize/4 + 100
		data := fastrand.Bytes(int(size))
		batchFiles = append(batchFiles, file{filename, data})
	}

	// Upload with batching
	skylinksMap, err = uploadBatchFiles(batchFiles, true)
	if err != nil {
		t.Fatal(err)
	}

	// Download all the skylinks
	err = downloadBatch(skylinksMap)
	if err != nil {
		t.Fatal(err)
	}

	// The metadata returned from one of the skylinks should be different than the
	// rest
	var md modules.SkyfileMetadata
	differentMD := false
	for skylink := range skylinksMap {
		_, skylinkMD, err := r.SkynetSkylinkGet(skylink)
		if err != nil {
			t.Fatal(err)
		}
		if reflect.DeepEqual(md, modules.SkyfileMetadata{}) {
			md = skylinkMD
			continue
		}
		if !reflect.DeepEqual(md, skylinkMD) {
			differentMD = true
			break
		}
	}
	if !differentMD {
		t.Fatal("All metadatas the same")
	}
}

// testSkynetSubDirDownload verifies downloading data from a skyfile using a
// path to download single subfiles or subdirectories
func testSkynetSubDirDownload(t *testing.T, tg *siatest.TestGroup) {
	r := tg.Renters()[0]

	body := new(bytes.Buffer)
	writer := multipart.NewWriter(body)

	dataFile1 := []byte("file1.txt")
	dataFile2 := []byte("file2.txt")
	dataFile3 := []byte("file3.txt")
	filePath1 := "a/5.f4f8b583.chunk.js"
	filePath2 := "a/5.f4f.chunk.js.map"
	filePath3 := "b/file3.txt"
	_, err := modules.AddMultipartFile(writer, dataFile1, "files[]", filePath1, 0600, nil)
	if err != nil {
		t.Fatal(err)
	}
	_, err = modules.AddMultipartFile(writer, dataFile2, "files[]", filePath2, 0600, nil)
	if err != nil {
		t.Fatal(err)
	}
	_, err = modules.AddMultipartFile(writer, dataFile3, "files[]", filePath3, 0640, nil)
	if err != nil {
		t.Fatal(err)
	}

	if err := writer.Close(); err != nil {
		t.Fatal(err)
	}
	reader := bytes.NewReader(body.Bytes())

	name := "testSkynetSubfileDownload"
	uploadSiaPath, err := modules.NewSiaPath(name)
	if err != nil {
		t.Fatal(err)
	}

	mup := modules.SkyfileMultipartUploadParameters{
		SiaPath:             uploadSiaPath,
		Force:               false,
		Root:                false,
		BaseChunkRedundancy: 2,
		Reader:              reader,
		ContentType:         writer.FormDataContentType(),
		Filename:            name,
	}

	skylink, _, err := r.SkynetSkyfileMultiPartPost(mup)
	if err != nil {
		t.Fatal(err)
	}

	// get all the data
	data, metadata, err := r.SkynetSkylinkConcatGet(skylink)
	if err != nil {
		t.Fatal(err)
	}
	if metadata.Filename != name {
		t.Fatal("Unexpected filename")
	}
	expected := append(dataFile1, dataFile2...)
	expected = append(expected, dataFile3...)
	if !bytes.Equal(data, expected) {
		t.Fatal("Unexpected data")
	}

	// get all data for path "a"
	data, metadata, err = r.SkynetSkylinkConcatGet(fmt.Sprintf("%s/a", skylink))
	if err != nil {
		t.Fatal(err)
	}
	if metadata.Filename != "/a" {
		t.Fatal("Unexpected filename", metadata.Filename)
	}
	expected = append(dataFile1, dataFile2...)
	if !bytes.Equal(data, expected) {
		t.Fatal("Unexpected data")
	}

	// get all data for path "b"
	data, metadata, err = r.SkynetSkylinkConcatGet(fmt.Sprintf("%s/b", skylink))
	if err != nil {
		t.Fatal(err)
	}
	expected = dataFile3
	if !bytes.Equal(expected, data) {
		t.Fatal("Unexpected data")
	}
	if metadata.Filename != "/b" {
		t.Fatal("Unexpected filename", metadata.Filename)
	}
	mdF3, ok := metadata.Subfiles["b/file3.txt"]
	if !ok {
		t.Fatal("Expected subfile metadata of file3 to be present")
	}

	mdF3Expected := modules.SkyfileSubfileMetadata{
		FileMode:    os.FileMode(0640),
		Filename:    "b/file3.txt",
		ContentType: "text/plain; charset=utf-8",
		Offset:      0,
		Len:         uint64(len(dataFile3)),
	}
	if !reflect.DeepEqual(mdF3, mdF3Expected) {
		t.Log("expected: ", mdF3Expected)
		t.Log("actual: ", mdF3)
		t.Fatal("Unexpected subfile metadata for file 3")
	}

	// get a single sub file
	downloadFile2, _, err := r.SkynetSkylinkGet(fmt.Sprintf("%s/a/5.f4f.chunk.js.map", skylink))
	if err != nil {
		t.Fatal(err)
	}
	if !bytes.Equal(dataFile2, downloadFile2) {
		t.Log("expected:", dataFile2)
		t.Log("actual:", downloadFile2)
		t.Fatal("Unexpected data for file 2")
	}
}

// testSkynetDisableForce verifies the behavior of force and the header that
// allows disabling forcefully uploading a Skyfile
func testSkynetDisableForce(t *testing.T, tg *siatest.TestGroup) {
	r := tg.Renters()[0]

	// Upload Skyfile
	_, _, _, err := r.UploadNewSkyfileBlocking(t.Name(), 100, false)
	if err != nil {
		t.Fatal(err)
	}

	// Upload at same path without force, assert this fails
	_, _, _, err = r.UploadNewSkyfileBlocking(t.Name(), 100, false)
	if err == nil {
		t.Fatal("Expected the upload without force to fail but it didn't.")
	}
	if !strings.Contains(err.Error(), "already exists") {
		t.Fatal(err)
	}

	// Upload once more, but now use force. It should allow us to
	// overwrite the file at the existing path
	_, sup, _, err := r.UploadNewSkyfileBlocking(t.Name(), 100, true)
	if err != nil {
		t.Fatal(err)
	}

	// Upload using the force flag again, however now we set the
	// Skynet-Disable-Force to true, which should prevent us from uploading.
	// Because we have to pass in a custom header, we have to setup the request
	// ourselves and can not use the client.
	_, _, err = r.SkynetSkyfilePostDisableForce(sup, true)
	if err == nil {
		t.Fatal("Unexpected response")
	}
	if !strings.Contains(err.Error(), "'force' has been disabled") {
		t.Log(err)
		t.Fatalf("Unexpected response, expected error to contain a mention of the force flag but instaed received: %v", err.Error())
	}
}

// testSkynetBlocklistHash tests the skynet blocklist module when submitting
// hashes of the skylink's merkleroot
func testSkynetBlocklistHash(t *testing.T, tg *siatest.TestGroup) {
	testSkynetBlocklist(t, tg, true)
}

// testSkynetBlocklistSkylink tests the skynet blocklist module when submitting
// skylinks
func testSkynetBlocklistSkylink(t *testing.T, tg *siatest.TestGroup) {
	testSkynetBlocklist(t, tg, false)
}

// testSkynetBlocklist tests the skynet blocklist module
func testSkynetBlocklist(t *testing.T, tg *siatest.TestGroup, isHash bool) {
	r := tg.Renters()[0]
	// Create skyfile upload params, data should be larger than a sector size to
	// test large file uploads and the deletion of their extended data.
	size := modules.SectorSize + uint64(100+siatest.Fuzz())
	skylink, sup, sshp, err := r.UploadNewSkyfileBlocking(t.Name(), size, false)
	if err != nil {
		t.Fatal(err)
	}

	// Remember the siaPaths of the blocked files
	var blockedSiaPaths []modules.SiaPath

	// Confirm that the skyfile and its extended info are registered with the
	// renter
	sp, err := modules.SkynetFolder.Join(sup.SiaPath.String())
	if err != nil {
		t.Fatal(err)
	}
	_, err = r.RenterFileRootGet(sp)
	if err != nil {
		t.Fatal(err)
	}
	spExtended, err := modules.NewSiaPath(sp.String() + modules.ExtendedSuffix)
	if err != nil {
		t.Fatal(err)
	}
	_, err = r.RenterFileRootGet(spExtended)
	if err != nil {
		t.Fatal(err)
	}
	blockedSiaPaths = append(blockedSiaPaths, sp, spExtended)

	// Download the data
	data, _, err := r.SkynetSkylinkGet(skylink)
	if err != nil {
		t.Fatal(err)
	}

	// Blocklist the skylink
	var add, remove []string
	hash := crypto.HashObject(sshp.MerkleRoot)
	if isHash {
		add = []string{hash.String()}
	} else {
		add = []string{skylink}
	}
	err = r.SkynetBlocklistHashPost(add, remove, isHash)
	if err != nil {
		t.Fatal(err)
	}

	// Confirm that the Skylink is blocked by verifying the merkleroot is in
	// the blocklist
	sbg, err := r.SkynetBlocklistGet()
	if err != nil {
		t.Fatal(err)
	}
	var found bool
	for _, blocked := range sbg.Blocklist {
		if blocked == hash {
			found = true
			break
		}
	}
	if !found {
		t.Fatal("Hash not found in blocklist")
	}

	// Try to download the file behind the skylink, this should fail because of
	// the blocklist.
	_, _, err = r.SkynetSkylinkGet(skylink)
	if err == nil {
		t.Fatal("Download should have failed")
	}
	if !strings.Contains(err.Error(), renter.ErrSkylinkBlocked.Error()) {
		t.Fatalf("Expected error %v but got %v", renter.ErrSkylinkBlocked, err)
	}

	// Try to download the BaseSector
	_, err = r.SkynetBaseSectorGet(skylink)
	if err == nil {
		t.Fatal("BaseSector request should have failed")
	}
	if !strings.Contains(err.Error(), renter.ErrSkylinkBlocked.Error()) {
		t.Fatalf("Expected error %v but got %v", renter.ErrSkylinkBlocked, err)
	}

	// Try to download the BaseSector by Root
	_, err = r.SkynetDownloadByRootGet(sshp.MerkleRoot, 0, modules.SectorSize, -1)
	if err == nil {
		t.Fatal("DownloadByRoot request should have failed")
	}
	if !strings.Contains(err.Error(), renter.ErrSkylinkBlocked.Error()) {
		t.Fatalf("Expected error %v but got %v", renter.ErrSkylinkBlocked, err)
	}

	// Try and upload again with force as true to avoid error of path already
	// existing. Additionally need to recreate the reader again from the file
	// data. This should also fail due to the blocklist
	sup.Force = true
	sup.Reader = bytes.NewReader(data)
	_, _, err = r.SkynetSkyfilePost(sup)
	if err == nil {
		t.Fatal("Expected upload to fail")
	}
	if !strings.Contains(err.Error(), renter.ErrSkylinkBlocked.Error()) {
		t.Fatalf("Expected error %v but got %v", renter.ErrSkylinkBlocked, err)
	}

	// Verify that the SiaPath and Extended SiaPath were removed from the renter
	// due to the upload seeing the blocklist
	_, err = r.RenterFileGet(sp)
	if err == nil {
		t.Fatal("expected error for file not found")
	}
	if !strings.Contains(err.Error(), filesystem.ErrNotExist.Error()) {
		t.Fatalf("Expected error %v but got %v", filesystem.ErrNotExist, err)
	}
	_, err = r.RenterFileGet(spExtended)
	if err == nil {
		t.Fatal("expected error for file not found")
	}
	if !strings.Contains(err.Error(), filesystem.ErrNotExist.Error()) {
		t.Fatalf("Expected error %v but got %v", filesystem.ErrNotExist, err)
	}

	// Try Pinning the file, this should fail due to the blocklist
	pinlup := modules.SkyfilePinParameters{
		SiaPath:             sup.SiaPath,
		BaseChunkRedundancy: 2,
		Force:               true,
	}
	err = r.SkynetSkylinkPinPost(skylink, pinlup)
	if err == nil {
		t.Fatal("Expected pin to fail")
	}
	if !strings.Contains(err.Error(), renter.ErrSkylinkBlocked.Error()) {
		t.Fatalf("Expected error %v but got %v", renter.ErrSkylinkBlocked, err)
	}

	// Remove skylink from blocklist
	add = []string{}
	if isHash {
		remove = []string{hash.String()}
	} else {
		remove = []string{skylink}
	}
	err = r.SkynetBlocklistHashPost(add, remove, isHash)
	if err != nil {
		t.Fatal(err)
	}

	// Verify that removing the same skylink twice is a noop
	err = r.SkynetBlocklistHashPost(add, remove, isHash)
	if err != nil {
		t.Fatal(err)
	}

	// Verify that the skylink is removed from the Blocklist
	sbg, err = r.SkynetBlocklistGet()
	if err != nil {
		t.Fatal(err)
	}
	if len(sbg.Blocklist) != 0 {
		t.Fatalf("Incorrect number of blocklisted merkleroots, expected %v got %v", 0, len(sbg.Blocklist))
	}

	// Try to download the file behind the skylink. Even though the file was
	// removed from the renter node that uploaded it, it should still be
	// downloadable.
	fetchedData, _, err := r.SkynetSkylinkGet(skylink)
	if err != nil {
		t.Fatal(err)
	}
	if !bytes.Equal(fetchedData, data) {
		t.Error("upload and download doesn't match")
		t.Log(data)
		t.Log(fetchedData)
	}

	// Pinning the skylink should also work now
	err = r.SkynetSkylinkPinPost(skylink, pinlup)
	if err != nil {
		t.Fatal(err)
	}

	// Upload a normal siafile with 1-of-N redundancy
	_, rf, err := r.UploadNewFileBlocking(int(size), 1, 2, false)
	if err != nil {
		t.Fatal(err)
	}

	// Convert to a skyfile
	convertUP := modules.SkyfileUploadParameters{
		SiaPath: rf.SiaPath(),
	}
	convertSSHP, err := r.SkynetConvertSiafileToSkyfilePost(convertUP, rf.SiaPath())
	if err != nil {
		t.Fatal(err)
	}
	convertSkylink := convertSSHP.Skylink

	// Confirm there is a siafile and a skyfile
	_, err = r.RenterFileGet(rf.SiaPath())
	if err != nil {
		t.Fatal(err)
	}
	skyfilePath, err := modules.SkynetFolder.Join(rf.SiaPath().String())
	if err != nil {
		t.Fatal(err)
	}
	_, err = r.RenterFileRootGet(skyfilePath)
	if err != nil {
		t.Fatal(err)
	}

	// Make sure all blockedSiaPaths are root paths
	sp, err = modules.UserFolder.Join(rf.SiaPath().String())
	if err != nil {
		t.Fatal(err)
	}
	blockedSiaPaths = append(blockedSiaPaths, sp, skyfilePath)

	// Blocklist the skylink
	remove = []string{}
	convertHash := crypto.HashObject(convertSSHP.MerkleRoot)
	if isHash {
		add = []string{convertHash.String()}
	} else {
		add = []string{convertSkylink}
	}
	err = r.SkynetBlocklistHashPost(add, remove, isHash)
	if err != nil {
		t.Fatal(err)
	}

	// Verify that adding the same skylink twice is a noop
	err = r.SkynetBlocklistHashPost(add, remove, isHash)
	if err != nil {
		t.Fatal(err)
	}

	sbg, err = r.SkynetBlocklistGet()
	if err != nil {
		t.Fatal(err)
	}
	if len(sbg.Blocklist) != 1 {
		t.Fatalf("Incorrect number of blocklisted merkleroots, expected %v got %v", 1, len(sbg.Blocklist))
	}

	// Confirm skyfile download returns blocklisted error
	//
	// NOTE: Calling DownloadSkylink doesn't attempt to delete any underlying file
	_, _, err = r.SkynetSkylinkGet(convertSkylink)
	if err == nil || !strings.Contains(err.Error(), renter.ErrSkylinkBlocked.Error()) {
		t.Fatalf("Expected error %v but got %v", renter.ErrSkylinkBlocked, err)
	}

	// Try and convert to skylink again, should fail. Set the Force Flag to true
	// to avoid error for file already existing
	convertUP.Force = true
	_, err = r.SkynetConvertSiafileToSkyfilePost(convertUP, rf.SiaPath())
	if err == nil || !strings.Contains(err.Error(), renter.ErrSkylinkBlocked.Error()) {
		t.Fatalf("Expected error %v but got %v", renter.ErrSkylinkBlocked, err)
	}

	// This should delete the skyfile but not the siafile
	_, err = r.RenterFileGet(rf.SiaPath())
	if err != nil {
		t.Fatal(err)
	}
	_, err = r.RenterFileRootGet(skyfilePath)
	if err == nil || !strings.Contains(err.Error(), filesystem.ErrNotExist.Error()) {
		t.Fatalf("Expected error %v but got %v", filesystem.ErrNotExist, err)
	}

	// remove from blocklist
	add = []string{}
	if isHash {
		remove = []string{convertHash.String()}
	} else {
		remove = []string{convertSkylink}
	}
	err = r.SkynetBlocklistHashPost(add, remove, isHash)
	if err != nil {
		t.Fatal(err)
	}
	sbg, err = r.SkynetBlocklistGet()
	if err != nil {
		t.Fatal(err)
	}
	if len(sbg.Blocklist) != 0 {
		t.Fatalf("Incorrect number of blocklisted merkleroots, expected %v got %v", 0, len(sbg.Blocklist))
	}

	// Convert should succeed
	_, err = r.SkynetConvertSiafileToSkyfilePost(convertUP, rf.SiaPath())
	if err != nil {
		t.Fatal(err)
	}
	_, err = r.RenterFileRootGet(skyfilePath)
	if err != nil {
		t.Fatal(err)
	}

	// Adding links to the block list does not immediately delete the files, but
	// the health/bubble loops should eventually delete the files.
	//
	// First verify the test assumptions and confirm that the files still exist
	// in the renter.
	for _, siaPath := range blockedSiaPaths {
		_, err = r.RenterFileRootGet(siaPath)
		if err != nil {
			t.Error(err)
		}
	}

	// Add both skylinks back to the blocklist
	remove = []string{}
	if isHash {
		add = []string{hash.String(), convertHash.String()}
	} else {
		add = []string{skylink, convertSkylink}
	}
	err = r.SkynetBlocklistHashPost(add, remove, isHash)
	if err != nil {
		t.Fatal(err)
	}
	sbg, err = r.SkynetBlocklistGet()
	if err != nil {
		t.Fatal(err)
	}
	if len(sbg.Blocklist) != 2 {
		t.Fatalf("Incorrect number of blocklisted merkleroots, expected %v got %v", 2, len(sbg.Blocklist))
	}

	// Wait until all the files have been deleted
	//
	// Using 15 checks at 1 second intervals because the health loop check
	// interval in testing is 5s and there are potential error sleeps of 3s.
	if err := build.Retry(15, time.Second, func() error {
		for _, siaPath := range blockedSiaPaths {
			_, err = r.RenterFileRootGet(siaPath)
			if err == nil || !strings.Contains(err.Error(), filesystem.ErrNotExist.Error()) {
				return fmt.Errorf("File %v, not deleted; error: %v", siaPath, err)
			}
		}
		return nil
	}); err != nil {
		t.Error(err)
	}

	// Reset the blocklist for other tests
	remove = add
	add = []string{}
	err = r.SkynetBlocklistHashPost(add, remove, isHash)
	if err != nil {
		t.Fatal(err)
	}
	sbg, err = r.SkynetBlocklistGet()
	if err != nil {
		t.Fatal(err)
	}
	if len(sbg.Blocklist) != 0 {
		t.Fatalf("Incorrect number of blocklisted merkleroots, expected %v got %v", 0, len(sbg.Blocklist))
	}
}

// testSkynetBlocklistUpgrade tests the skynet blocklist module when submitting
// skylinks
func testSkynetBlocklistUpgrade(t *testing.T, tg *siatest.TestGroup) {
	// Create renterDir and renter params
	testDir := renterTestDir(t.Name())
	renterDir := filepath.Join(testDir, "renter")
	err := os.MkdirAll(renterDir, persist.DefaultDiskPermissionsTest)
	if err != nil {
		t.Fatal(err)
	}
	params := node.Renter(testDir)

	// Load compatibility blacklist persistence
	blacklistCompatFile, err := os.Open("../../compatibility/skynetblacklistv143_siatest")
	if err != nil {
		t.Fatal(err)
	}
	blacklistPersist, err := os.Create(filepath.Join(renterDir, "skynetblacklist"))
	if err != nil {
		t.Fatal(err)
	}
	_, err = io.Copy(blacklistPersist, blacklistCompatFile)
	if err != nil {
		t.Fatal(err)
	}
	err = errors.Compose(blacklistCompatFile.Close(), blacklistPersist.Close())
	if err != nil {
		t.Fatal(err)
	}

	// Grab the Skylink that is associated with the blacklist persistence
	skylinkFile, err := os.Open("../../compatibility/skylinkv143_siatest")
	if err != nil {
		t.Fatal(err)
	}
	scanner := bufio.NewScanner(skylinkFile)
	scanner.Scan()
	skylinkStr := scanner.Text()
	var skylink modules.Skylink
	err = skylink.LoadString(skylinkStr)
	if err != nil {
		t.Fatal(err)
	}

	// Add the renter to the group.
	nodes, err := tg.AddNodes(params)
	if err != nil {
		t.Fatal(err)
	}
	r := nodes[0]

	// Verify there is a skylink in the now blocklist and it is the one from the
	// compatibility file
	sbg, err := r.SkynetBlocklistGet()
	if err != nil {
		t.Fatal(err)
	}
	if len(sbg.Blocklist) != 1 {
		t.Fatal("blocklist should have 1 link, found:", len(sbg.Blocklist))
	}
	hash := crypto.HashObject(skylink.MerkleRoot())
	if sbg.Blocklist[0] != hash {
		t.Fatal("unexpected hash")
	}

	// Verify trying to download the skylink fails due to it being blocked
	//
	// NOTE: It doesn't matter if there is a file associated with this Skylink
	// since the blocklist check should cause the download to fail before any look
	// ups occur.
	_, _, err = r.SkynetSkylinkGet(skylinkStr)
	if !strings.Contains(err.Error(), renter.ErrSkylinkBlocked.Error()) {
		t.Fatal("unexpected error:", err)
	}
}

// testSkynetPortals tests the skynet portals module.
func testSkynetPortals(t *testing.T, tg *siatest.TestGroup) {
	r := tg.Renters()[0]

	portal1 := modules.SkynetPortal{
		Address: modules.NetAddress("siasky.net:9980"),
		Public:  true,
	}
	// loopback address
	portal2 := modules.SkynetPortal{
		Address: "localhost:9980",
		Public:  true,
	}
	// address without a port
	portal3 := modules.SkynetPortal{
		Address: modules.NetAddress("siasky.net"),
		Public:  true,
	}

	// Add portal.
	add := []modules.SkynetPortal{portal1}
	remove := []modules.NetAddress{}
	err := r.SkynetPortalsPost(add, remove)
	if err != nil {
		t.Fatal(err)
	}

	// Confirm that the portal has been added.
	spg, err := r.SkynetPortalsGet()
	if err != nil {
		t.Fatal(err)
	}
	if len(spg.Portals) != 1 {
		t.Fatalf("Incorrect number of portals, expected %v got %v", 1, len(spg.Portals))
	}
	if !reflect.DeepEqual(spg.Portals[0], portal1) {
		t.Fatalf("Portals don't match, expected %v got %v", portal1, spg.Portals[0])
	}

	// Remove the portal.
	add = []modules.SkynetPortal{}
	remove = []modules.NetAddress{portal1.Address}
	err = r.SkynetPortalsPost(add, remove)
	if err != nil {
		t.Fatal(err)
	}

	// Confirm that the portal has been removed.
	spg, err = r.SkynetPortalsGet()
	if err != nil {
		t.Fatal(err)
	}
	if len(spg.Portals) != 0 {
		t.Fatalf("Incorrect number of portals, expected %v got %v", 0, len(spg.Portals))
	}

	// Try removing a portal that's not there.
	add = []modules.SkynetPortal{}
	remove = []modules.NetAddress{portal1.Address}
	err = r.SkynetPortalsPost(add, remove)
	if err == nil || !strings.Contains(err.Error(), "address "+string(portal1.Address)+" not already present in list of portals or being added") {
		t.Fatal("portal should fail to be removed")
	}

	// Try to add and remove a portal at the same time.
	add = []modules.SkynetPortal{portal2}
	remove = []modules.NetAddress{portal2.Address}
	err = r.SkynetPortalsPost(add, remove)
	if err != nil {
		t.Fatal(err)
	}

	// Verify that the portal was not added.
	spg, err = r.SkynetPortalsGet()
	if err != nil {
		t.Fatal(err)
	}
	if len(spg.Portals) != 0 {
		t.Fatalf("Incorrect number of portals, expected %v got %v", 0, len(spg.Portals))
	}

	// Test updating a portal's public status.
	portal1.Public = false
	add = []modules.SkynetPortal{portal1}
	remove = []modules.NetAddress{}
	err = r.SkynetPortalsPost(add, remove)
	if err != nil {
		t.Fatal(err)
	}

	spg, err = r.SkynetPortalsGet()
	if err != nil {
		t.Fatal(err)
	}
	if len(spg.Portals) != 1 {
		t.Fatalf("Incorrect number of portals, expected %v got %v", 1, len(spg.Portals))
	}
	if !reflect.DeepEqual(spg.Portals[0], portal1) {
		t.Fatalf("Portals don't match, expected %v got %v", portal1, spg.Portals[0])
	}

	portal1.Public = true
	add = []modules.SkynetPortal{portal1}
	remove = []modules.NetAddress{}
	err = r.SkynetPortalsPost(add, remove)
	if err != nil {
		t.Fatal(err)
	}

	spg, err = r.SkynetPortalsGet()
	if err != nil {
		t.Fatal(err)
	}
	if len(spg.Portals) != 1 {
		t.Fatalf("Incorrect number of portals, expected %v got %v", 1, len(spg.Portals))
	}
	if !reflect.DeepEqual(spg.Portals[0], portal1) {
		t.Fatalf("Portals don't match, expected %v got %v", portal1, spg.Portals[0])
	}

	// Test an invalid network address.
	add = []modules.SkynetPortal{portal3}
	remove = []modules.NetAddress{}
	err = r.SkynetPortalsPost(add, remove)
	if err == nil || !strings.Contains(err.Error(), "missing port in address") {
		t.Fatal("expected 'missing port' error")
	}

	// Test adding an existing portal with an uppercase address.
	portalUpper := portal1
	portalUpper.Address = modules.NetAddress(strings.ToUpper(string(portalUpper.Address)))
	add = []modules.SkynetPortal{portalUpper}
	remove = []modules.NetAddress{}
	err = r.SkynetPortalsPost(add, remove)
	// This does not currently return an error.
	if err != nil {
		t.Fatal(err)
	}

	spg, err = r.SkynetPortalsGet()
	if err != nil {
		t.Fatal(err)
	}
	if len(spg.Portals) != 2 {
		t.Fatalf("Incorrect number of portals, expected %v got %v", 2, len(spg.Portals))
	}
}

// testSkynetHeadRequest verifies the functionality of sending a HEAD request to
// the skylink GET route.
func testSkynetHeadRequest(t *testing.T, tg *siatest.TestGroup) {
	r := tg.Renters()[0]

	// Upload a skyfile
	skylink, _, _, err := r.UploadNewSkyfileBlocking(t.Name(), 100, false)
	if err != nil {
		t.Fatal(err)
	}

	// Perform a GET and HEAD request and compare the response headers and
	// content length.
	data, metadata, err := r.SkynetSkylinkGet(skylink)
	if err != nil {
		t.Fatal(err)
	}
	status, header, err := r.SkynetSkylinkHead(skylink)
	if err != nil {
		t.Fatal(err)
	}
	if status != http.StatusOK {
		t.Fatalf("Unexpected status for HEAD request, expected %v but received %v", http.StatusOK, status)
	}

	// Verify Skynet-File-Metadata
	strMetadata := header.Get("Skynet-File-Metadata")
	if strMetadata == "" {
		t.Fatal("Expected 'Skynet-File-Metadata' response header to be present")
	}
	var sm modules.SkyfileMetadata
	err = json.Unmarshal([]byte(strMetadata), &sm)
	if err != nil {
		t.Fatal(err)
	}
	if !reflect.DeepEqual(metadata, sm) {
		t.Log(metadata)
		t.Log(sm)
		t.Fatal("Expected metadatas to be identical")
	}

	// Verify Content-Length
	strContentLength := header.Get("Content-Length")
	if strContentLength == "" {
		t.Fatal("Expected 'Content-Length' response header to be present")
	}
	cl, err := strconv.Atoi(strContentLength)
	if err != nil {
		t.Fatal(err)
	}
	if cl != len(data) {
		t.Fatalf("Content-Length header did not match actual content length of response body, %v vs %v", cl, len(data))
	}

	// Verify Content-Type
	strContentType := header.Get("Content-Type")
	if strContentType == "" {
		t.Fatal("Expected 'Content-Type' response header to be present")
	}

	// Verify Content-Disposition
	strContentDisposition := header.Get("Content-Disposition")
	if strContentDisposition == "" {
		t.Fatal("Expected 'Content-Disposition' response header to be present")
	}
	if !strings.Contains(strContentDisposition, "inline; filename=") {
		t.Fatal("Unexpected 'Content-Disposition' header")
	}

	// Perform a HEAD request with a timeout that exceeds the max timeout
	status, _, _ = r.SkynetSkylinkHeadWithTimeout(skylink, api.MaxSkynetRequestTimeout+1)
	if status != http.StatusBadRequest {
		t.Fatalf("Expected StatusBadRequest for a request with a timeout that exceeds the MaxSkynetRequestTimeout, instead received %v", status)
	}

	// Perform a HEAD request for a skylink that does not exist
	status, header, err = r.SkynetSkylinkHead(skylink[:len(skylink)-3] + "abc")
	if status != http.StatusNotFound {
		t.Fatalf("Expected http.StatusNotFound for random skylink but received %v", status)
	}
}

// testSkynetNoMetadata verifies the functionality of sending a the
// 'no-response-metadata' query string parameter to the skylink GET route.
func testSkynetNoMetadata(t *testing.T, tg *siatest.TestGroup) {
	r := tg.Renters()[0]

	// Upload a skyfile
	skylink, _, _, err := r.UploadNewSkyfileBlocking(t.Name(), 100, false)
	if err != nil {
		t.Fatal(err)
	}

	// GET without specifying the 'no-response-metadata' query string parameter
	_, metadata, err := r.SkynetSkylinkGetWithNoMetadata(skylink, false)
	if err != nil {
		t.Fatal(err)
	}
	if reflect.DeepEqual(metadata, modules.SkyfileMetadata{}) {
		t.Fatal("unexpected")
	}

	// GET with specifying the 'no-response-metadata' query string parameter
	_, metadata, err = r.SkynetSkylinkGetWithNoMetadata(skylink, true)
	if err != nil {
		t.Fatal(err)
	}
	if !reflect.DeepEqual(metadata, modules.SkyfileMetadata{}) {
		t.Fatal("unexpected")
	}

	// Perform a HEAD call to verify the same thing in the headers directly
	params := url.Values{}
	params.Set("no-response-metadata", fmt.Sprintf("%t", true))
	status, header, err := r.SkynetSkylinkHeadWithParameters(skylink, params)
	if err != nil {
		t.Fatal(err)
	}
	if status != http.StatusOK {
		t.Fatalf("Unexpected status for HEAD request, expected %v but received %v", http.StatusOK, status)
	}

	strSkynetFileMetadata := header.Get("Skynet-File-Metadata")
	if strSkynetFileMetadata != "" {
		t.Fatal("unexpected")
	}
}

// testSkynetIncludeLayout verifies the functionality of sending
// a 'include-layout' query string parameter to the skylink GET route.
func testSkynetIncludeLayout(t *testing.T, tg *siatest.TestGroup) {
	r := tg.Renters()[0]

	// Upload a skyfile
	skylink, _, _, err := r.UploadNewSkyfileBlocking(t.Name(), 100, false)
	if err != nil {
		t.Fatal(err)
	}

	// GET without specifying the 'include-layout' query string parameter
	_, layout, err := r.SkynetSkylinkGetWithLayout(skylink, false)
	if err != nil {
		t.Fatal(err)
	}
	if !reflect.DeepEqual(layout, modules.SkyfileLayout{}) {
		t.Fatal("unexpected")
	}

	// GET with specifying the 'include-layout' query string parameter
	_, layout, err = r.SkynetSkylinkGetWithLayout(skylink, true)
	if err != nil {
		t.Fatal(err)
	}
	if reflect.DeepEqual(layout, modules.SkyfileLayout{}) {
		t.Fatal("unexpected")
	}

	// Perform a HEAD call to verify the same thing in the headers directly
	params := url.Values{}
	params.Set("include-layout", fmt.Sprintf("%t", true))
	status, header, err := r.SkynetSkylinkHeadWithParameters(skylink, params)
	if err != nil {
		t.Fatal(err)
	}
	if status != http.StatusOK {
		t.Fatalf("Unexpected status for HEAD request, expected %v but received %v", http.StatusOK, status)
	}

	strSkynetFileLayout := header.Get("Skynet-File-Layout")
	if strSkynetFileLayout == "" {
		t.Fatal("unexpected")
	}
	var layout2 modules.SkyfileLayout
	layoutBytes, err := hex.DecodeString(strSkynetFileLayout)
	if err != nil {
		t.Fatal(err)
	}
	layout2.Decode(layoutBytes)
	if !reflect.DeepEqual(layout, layout2) {
		t.Fatal("unexpected")
	}
}

// testSkynetNoWorkers verifies that SkynetSkylinkGet returns an error and does
// not deadlock if there are no workers.
func testSkynetNoWorkers(t *testing.T, tg *siatest.TestGroup) {
	// Create renter, skip setting the allowance so that we can ensure there are
	// no contracts created and therefore no workers in the worker pool
	testDir := renterTestDir(t.Name())
	renterParams := node.Renter(filepath.Join(testDir, "renter"))
	renterParams.SkipSetAllowance = true
	nodes, err := tg.AddNodes(renterParams)
	if err != nil {
		t.Fatal(err)
	}
	r := nodes[0]
	defer func() {
		err = tg.RemoveNode(r)
		if err != nil {
			t.Fatal(err)
		}
	}()

	// Since the renter doesn't have an allowance, we know the renter doesn't
	// have any contracts and therefore the worker pool will be empty. Confirm
	// that attempting to download a skylink will return an error and not dead
	// lock.
	_, _, err = r.SkynetSkylinkGet(modules.Skylink{}.String())
	if err == nil {
		t.Fatal("Error is nil, expected error due to not enough workers")
	} else if !(strings.Contains(err.Error(), modules.ErrNotEnoughWorkersInWorkerPool.Error()) || strings.Contains(err.Error(), "not enough workers to complete download")) {
		t.Errorf("Expected error containing '%v' but got %v", modules.ErrNotEnoughWorkersInWorkerPool, err)
	}
}

// testSkynetDryRunUpload verifies the --dry-run flag when uploading a Skyfile.
func testSkynetDryRunUpload(t *testing.T, tg *siatest.TestGroup) {
	r := tg.Renters()[0]
	siaPath, err := modules.NewSiaPath(t.Name())
	if err != nil {
		t.Fatal(err)
	}

	// verify basic skyfile upload
	//
	// NOTE: this ensure there's workers in the pool, if we remove this the test
	// fails further down the line because there are no workers
	_, _, err = r.SkynetSkyfilePost(modules.SkyfileUploadParameters{
		SiaPath:             siaPath,
		BaseChunkRedundancy: 2,
		Filename:            "testSkynetDryRun",
		Mode:                0640,
		Reader:              bytes.NewReader(fastrand.Bytes(100)),
	})
	if err != nil {
		t.Fatal("Expected skynet upload to be successful, instead received err:", err)
	}

	// verify you can't perform a dry-run using the force parameter
	_, _, err = r.SkynetSkyfilePost(modules.SkyfileUploadParameters{
		SiaPath:             siaPath,
		BaseChunkRedundancy: 2,
		Reader:              bytes.NewReader(fastrand.Bytes(100)),
		Filename:            "testSkynetDryRun",
		Mode:                0640,
		Force:               true,
		DryRun:              true,
	})
	if err == nil {
		t.Fatal("Expected failure when both 'force' and 'dryrun' parameter are given")
	}

	verifyDryRun := func(sup modules.SkyfileUploadParameters, dataSize int) {
		data := fastrand.Bytes(dataSize)

		sup.DryRun = true
		sup.Reader = bytes.NewReader(data)
		skylinkDry, _, err := r.SkynetSkyfilePost(sup)
		if err != nil {
			t.Fatal(err)
		}

		// verify the skylink can't be found after a dry run
		status, _, err := r.SkynetSkylinkHead(skylinkDry)
		if status != http.StatusNotFound {
			t.Fatal(fmt.Errorf("expected 404 not found when trying to fetch a skylink retrieved from a dry run, instead received status %d and err %v", status, err))
		}

		// verify the skfyile got deleted properly
		skyfilePath, err := modules.SkynetFolder.Join(sup.SiaPath.String())
		if err != nil {
			t.Fatal(err)
		}
		_, err = r.RenterFileRootGet(skyfilePath)
		if err == nil || !strings.Contains(err.Error(), "path does not exist") {
			t.Fatal(errors.New("skyfile not deleted after dry run"))
		}

		sup.DryRun = false
		sup.Reader = bytes.NewReader(data)
		skylink, _, err := r.SkynetSkyfilePost(sup)
		if err != nil {
			t.Fatal(err)
		}

		if skylinkDry != skylink {
			t.Log("Expected:", skylink)
			t.Log("Actual:  ", skylinkDry)
			t.Fatalf("VerifyDryRun failed for data size %db, skylink received during the dry-run is not identical to the skylink received when performing the actual upload.", dataSize)
		}
	}

	// verify dry-run of small file
	uploadSiaPath, err := modules.NewSiaPath(fmt.Sprintf("%s%s", t.Name(), "S"))
	if err != nil {
		t.Fatal(err)
	}
	verifyDryRun(modules.SkyfileUploadParameters{
		SiaPath:             uploadSiaPath,
		BaseChunkRedundancy: 2,
		Filename:            "testSkynetDryRunUploadSmall",
		Mode:                0640,
	}, 100)

	// verify dry-run of large file
	uploadSiaPath, err = modules.NewSiaPath(fmt.Sprintf("%s%s", t.Name(), "L"))
	if err != nil {
		t.Fatal(err)
	}
	verifyDryRun(modules.SkyfileUploadParameters{
		SiaPath:             uploadSiaPath,
		BaseChunkRedundancy: 2,
		Filename:            "testSkynetDryRunUploadLarge",
		Mode:                0640,
	}, int(modules.SectorSize*2)+siatest.Fuzz())
}

// testSkynetRequestTimeout verifies that the Skylink routes timeout when a
// timeout query string parameter has been passed.
func testSkynetRequestTimeout(t *testing.T, tg *siatest.TestGroup) {
	r := tg.Renters()[0]

	// Upload a skyfile
	skylink, _, _, err := r.UploadNewSkyfileBlocking(t.Name(), 100, false)
	if err != nil {
		t.Fatal(err)
	}

	// Verify we can pin it
	pinSiaPath, err := modules.NewSiaPath(t.Name())
	if err != nil {
		t.Fatal(err)
	}
	pinLUP := modules.SkyfilePinParameters{
		SiaPath:             pinSiaPath,
		Force:               true,
		Root:                false,
		BaseChunkRedundancy: 2,
	}
	err = r.SkynetSkylinkPinPost(skylink, pinLUP)
	if err != nil {
		t.Fatal(err)
	}

	// Create a renter with a timeout dependency injected
	testDir := renterTestDir(t.Name())
	renterParams := node.Renter(filepath.Join(testDir, "renter"))
	renterParams.RenterDeps = &dependencies.DependencyTimeoutProjectDownloadByRoot{}
	nodes, err := tg.AddNodes(renterParams)
	if err != nil {
		t.Fatal(err)
	}
	r = nodes[0]
	defer func() {
		if err := tg.RemoveNode(r); err != nil {
			t.Fatal(err)
		}
	}()

	// Verify timeout on head request
	status, _, err := r.SkynetSkylinkHeadWithTimeout(skylink, 1)
	if status != http.StatusNotFound {
		t.Fatalf("Expected http.StatusNotFound for random skylink but received %v", status)
	}

	// Verify timeout on download request
	_, _, err = r.SkynetSkylinkGetWithTimeout(skylink, 1)
	if errors.Contains(err, renter.ErrProjectTimedOut) {
		t.Fatal("Expected download request to time out")
	}
	if !strings.Contains(err.Error(), "timed out after 1s") {
		t.Log(err)
		t.Fatal("Expected error to specify the timeout")
	}

	// Verify timeout on pin request
	err = r.SkynetSkylinkPinPostWithTimeout(skylink, pinLUP, 2)
	if errors.Contains(err, renter.ErrProjectTimedOut) {
		t.Fatal("Expected pin request to time out")
	}
	if err == nil || !strings.Contains(err.Error(), "timed out after 2s") {
		t.Log(err)
		t.Fatal("Expected error to specify the timeout")
	}
}

// testRegressionTimeoutPanic is a regression test for a double channel close
// which happened when a timeout was hit right before a download project was
// resumed.
func testRegressionTimeoutPanic(t *testing.T, tg *siatest.TestGroup) {
	r := tg.Renters()[0]

	// Upload a skyfile
	skylink, _, _, err := r.UploadNewSkyfileBlocking(t.Name(), 100, false)
	if err != nil {
		t.Fatal(err)
	}

	// Create a renter with a BlockResumeJobDownloadUntilTimeout dependency.
	testDir := renterTestDir(t.Name())
	renterParams := node.Renter(filepath.Join(testDir, "renter"))
	renterParams.RenterDeps = dependencies.NewDependencyBlockResumeJobDownloadUntilTimeout()
	nodes, err := tg.AddNodes(renterParams)
	if err != nil {
		t.Fatal(err)
	}
	r = nodes[0]
	defer func() {
		if err := tg.RemoveNode(r); err != nil {
			t.Fatal(err)
		}
	}()

	// Verify timeout on download request doesn't panic.
	_, _, err = r.SkynetSkylinkGetWithTimeout(skylink, 1)
	if errors.Contains(err, renter.ErrProjectTimedOut) {
		t.Fatal("Expected download request to time out")
	}
}

// testSkynetLargeMetadata makes sure that
func testSkynetLargeMetadata(t *testing.T, tg *siatest.TestGroup) {
	r := tg.Renters()[0]

	// Prepare a filename that's greater than a sector. That's the easiest way
	// to force the metadata to be larger than a sector.
	filename := hex.EncodeToString(fastrand.Bytes(int(modules.SectorSize + 1)))
	filedata := fastrand.Bytes(int(100 + siatest.Fuzz()))
	files := []siatest.TestFile{{Name: filename, Data: filedata}}

	// Quick fuzz on the force value so that sometimes it is set, sometimes it
	// is not.
	var force bool
	if fastrand.Intn(2) == 0 {
		force = true
	}

	// Upload the file
	//
	// Note that we use a multipart upload to avoid running into `file name too
	// long`, returned by the file system. By using a multipart upload we really
	// isolate the error returned after validating the metadata.
	_, _, _, err := r.UploadNewMultipartSkyfileBlocking(t.Name(), files, "", false, force)
	if err == nil || !strings.Contains(err.Error(), renter.ErrMetadataTooBig.Error()) {
		t.Fatal("Should fail due to ErrMetadataTooBig", err)
	}
}

// testRenameSiaPath verifies that the siapath to the skyfile can be renamed.
func testRenameSiaPath(t *testing.T, tg *siatest.TestGroup) {
	// Grab Renter
	r := tg.Renters()[0]

	// Create a skyfile
	skylink, sup, _, err := r.UploadNewSkyfileBlocking("testRenameFile", 100, false)
	if err != nil {
		t.Fatal(err)
	}
	siaPath := sup.SiaPath

	// Rename Skyfile with root set to false should fail
	err = r.RenterRenamePost(siaPath, modules.RandomSiaPath(), false)
	if err == nil {
		t.Error("Rename should have failed if the root flag is false")
	}
	if err != nil && !strings.Contains(err.Error(), filesystem.ErrNotExist.Error()) {
		t.Errorf("Expected error to contain %v but got %v", filesystem.ErrNotExist, err)
	}

	// Rename Skyfile with root set to true should be successful
	siaPath, err = modules.SkynetFolder.Join(siaPath.String())
	if err != nil {
		t.Fatal(err)
	}
	newSiaPath, err := modules.SkynetFolder.Join(persist.RandomSuffix())
	if err != nil {
		t.Fatal(err)
	}
	err = r.RenterRenamePost(siaPath, newSiaPath, true)
	if err != nil {
		t.Fatal(err)
	}

	// Verify the skyfile can still be downloaded
	_, _, err = r.SkynetSkylinkGet(skylink)
	if err != nil {
		t.Fatal(err)
	}
}

// testSkynetDefaultPath tests whether defaultPath metadata parameter works
// correctly
func testSkynetDefaultPath(t *testing.T, tg *siatest.TestGroup) {
	// Specify subtests to run
	subTests := []siatest.SubTest{
		//{Name: "TestSkynetBasic", Test: testSkynetBasic},
		{Name: "HasIndexNoDefaultPath", Test: testHasIndexNoDefaultPath},
		{Name: "HasIndexDisabledDefaultPath", Test: testHasIndexDisabledDefaultPath},
		{Name: "HasIndexDifferentDefaultPath", Test: testHasIndexDifferentDefaultPath},
		{Name: "HasIndexInvalidDefaultPath", Test: testHasIndexInvalidDefaultPath},
		{Name: "NoIndexDifferentDefaultPath", Test: testNoIndexDifferentDefaultPath},
		{Name: "NoIndexInvalidDefaultPath", Test: testNoIndexInvalidDefaultPath},
		{Name: "NoIndexNoDefaultPath", Test: testNoIndexNoDefaultPath},
		{Name: "NoIndexSingleFileDisabledDefaultPath", Test: testNoIndexSingleFileDisabledDefaultPath},
		{Name: "NoIndexSingleFileNoDefaultPath", Test: testNoIndexSingleFileNoDefaultPath},
	}

	// Run subtests
	for _, test := range subTests {
		t.Run(test.Name, func(t *testing.T) {
			test.Test(t, tg)
		})
	}
}

// testHasIndexNoDefaultPath Contains index.html but doesn't specify a default
// path (not disabled).
// It should return the content of index.html.
func testHasIndexNoDefaultPath(t *testing.T, tg *siatest.TestGroup) {
	r := tg.Renters()[0]
	fc1 := "File1Contents"
	fc2 := "File2Contents"
	filename := "index.html_nil"
	files := []siatest.TestFile{
		{Name: "index.html", Data: []byte(fc1)},
		{Name: "about.html", Data: []byte(fc2)},
	}
	skylink, _, _, err := r.UploadNewMultipartSkyfileBlocking(filename, files, "", false, false)
	if err != nil {
		t.Fatal("Failed to upload multipart file.", err)
	}
	content, _, err := r.SkynetSkylinkGet(skylink)
	if err != nil {
		t.Fatal(err)
	}
	if !bytes.Equal(content, files[0].Data) {
		t.Fatalf("Expected to get content '%s', instead got '%s'", files[0].Data, string(content))
	}
}

// testHasIndexDisabledDefaultPath Contains index.html but specifies an empty
// default path (disabled).
// It should not return an error and download the file as zip
func testHasIndexDisabledDefaultPath(t *testing.T, tg *siatest.TestGroup) {
	r := tg.Renters()[0]
	fc1 := "File1Contents"
	fc2 := "File2Contents"
	filename := "index.html_empty"
	files := []siatest.TestFile{
		{Name: "index.html", Data: []byte(fc1)},
		{Name: "about.html", Data: []byte(fc2)},
	}
	skylink, _, _, err := r.UploadNewMultipartSkyfileBlocking(filename, files, "", true, false)
	if err != nil {
		t.Fatal("Failed to upload multipart file.", err)
	}
	_, header, err := r.SkynetSkylinkHead(skylink)
	if err != nil {
		t.Fatal(err)
	}
	ct := header.Get("Content-Type")
	if ct != "application/zip" {
		t.Fatal("expected zip archive")
	}
}

// testHasIndexDifferentDefaultPath Contains index.html but specifies a
// different default, existing path.
// It should return the content of about.html.
func testHasIndexDifferentDefaultPath(t *testing.T, tg *siatest.TestGroup) {
	r := tg.Renters()[0]
	fc1 := "File1Contents"
	fc2 := "File2Contents"
	aboutHtml := "about.html"
	filename := "index.html_about.html"
	files := []siatest.TestFile{
		{Name: "index.html", Data: []byte(fc1)},
		{Name: "about.html", Data: []byte(fc2)},
	}
	skylink, _, _, err := r.UploadNewMultipartSkyfileBlocking(filename, files, aboutHtml, false, false)
	if err != nil {
		t.Fatal("Failed to upload multipart file.", err)
	}
	content, _, err := r.SkynetSkylinkGet(skylink)
	if err != nil {
		t.Fatal(err)
	}
	if !bytes.Equal(content, files[1].Data) {
		t.Fatalf("Expected to get content '%s', instead got '%s'", files[1].Data, string(content))
	}
}

// testHasIndexInvalidDefaultPath Contains index.html but specifies a different
// INVALID default path.
// This should fail on upload with "invalid default path provided".
func testHasIndexInvalidDefaultPath(t *testing.T, tg *siatest.TestGroup) {
	r := tg.Renters()[0]
	fc1 := "File1Contents"
	fc2 := "File2Contents"
	invalidPath := "invalid.js"
	filename := "index.html_invalid"
	files := []siatest.TestFile{
		{Name: "index.html", Data: []byte(fc1)},
		{Name: "about.html", Data: []byte(fc2)},
	}
	_, _, _, err := r.UploadNewMultipartSkyfileBlocking(filename, files, invalidPath, false, false)
	if err == nil || !strings.Contains(err.Error(), modules.ErrInvalidDefaultPath.Error()) {
		t.Fatalf("Expected error 'invalid default path provided', got '%+v'", err)
	}
}

// testNoIndexDifferentDefaultPath Does not contain "index.html".
// Contains about.html and specifies it as default path.
// It should return the content of about.html.
func testNoIndexDifferentDefaultPath(t *testing.T, tg *siatest.TestGroup) {
	r := tg.Renters()[0]
	fc1 := "File1Contents"
	fc2 := "File2Contents"
	aboutHtml := "about.html"
	filename := "index.js_about.html"
	files := []siatest.TestFile{
		{Name: "index.js", Data: []byte(fc1)},
		{Name: "about.html", Data: []byte(fc2)},
	}
	skylink, _, _, err := r.UploadNewMultipartSkyfileBlocking(filename, files, aboutHtml, false, false)
	if err != nil {
		t.Fatal("Failed to upload multipart file.", err)
	}
	content, _, err := r.SkynetSkylinkGet(skylink)
	if err != nil {
		t.Fatal(err)
	}
	if !bytes.Equal(content, files[1].Data) {
		t.Fatalf("Expected to get content '%s', instead got '%s'", files[1].Data, string(content))
	}
}

// testNoIndexInvalidDefaultPath  Does not contain index.html and specifies an
// INVALID default path.
// This should fail on upload with "invalid default path provided".
func testNoIndexInvalidDefaultPath(t *testing.T, tg *siatest.TestGroup) {
	r := tg.Renters()[0]
	fc1 := "File1Contents"
	fc2 := "File2Contents"
	invalidPath := "invalid.js"
	files := []siatest.TestFile{
		{Name: "index.js", Data: []byte(fc1)},
		{Name: "about.html", Data: []byte(fc2)},
	}
	filename := "index.js_invalid"
	_, _, _, err := r.UploadNewMultipartSkyfileBlocking(filename, files, invalidPath, false, false)
	if err == nil || !strings.Contains(err.Error(), modules.ErrInvalidDefaultPath.Error()) {
		t.Fatalf("Expected error 'invalid default path provided', got '%+v'", err)
	}
}

// testNoIndexNoDefaultPath Does not contain index.html and doesn't specify
// default path (not disabled).
// It should not return an error and download the file as zip
func testNoIndexNoDefaultPath(t *testing.T, tg *siatest.TestGroup) {
	r := tg.Renters()[0]
	fc1 := "File1Contents"
	fc2 := "File2Contents"
	files := []siatest.TestFile{
		{Name: "index.js", Data: []byte(fc1)},
		{Name: "about.html", Data: []byte(fc2)},
	}
	filename := "index.js_nil"
	skylink, _, _, err := r.UploadNewMultipartSkyfileBlocking(filename, files, "", false, false)
	if err != nil {
		t.Fatal("Failed to upload multipart file.", err)
	}
	_, header, err := r.SkynetSkylinkHead(skylink)
	if err != nil {
		t.Fatal(err)
	}
	ct := header.Get("Content-Type")
	if ct != "application/zip" {
		t.Fatalf("expected zip archive, got '%s'\n", ct)
	}
}

// testNoIndexSingleFileDisabledDefaultPath Does not contain "index.html".
// Contains a single file and specifies an empty default path (disabled).
// It should not return an error and download the file as zip.
func testNoIndexSingleFileDisabledDefaultPath(t *testing.T, tg *siatest.TestGroup) {
	r := tg.Renters()[0]
	fc1 := "File1Contents"
	filename := "index.js_empty"
	files := []siatest.TestFile{
		{Name: "index.js", Data: []byte(fc1)},
	}
	skylink, _, _, err := r.UploadNewMultipartSkyfileBlocking(filename, files, "", true, false)
	if err != nil {
		t.Fatal("Failed to upload multipart file.", err)
	}
	_, header, err := r.SkynetSkylinkHead(skylink)
	if err != nil {
		t.Fatal(err)
	}
	ct := header.Get("Content-Type")
	if ct != "application/zip" {
		t.Fatal("expected zip archive")
	}
}

// testNoIndexSingleFileNoDefaultPath Does not contain "index.html".
// Contains a single file and doesn't specify a default path (not disabled).
// It should serve the only file's content.
func testNoIndexSingleFileNoDefaultPath(t *testing.T, tg *siatest.TestGroup) {
	r := tg.Renters()[0]
	fc1 := "File1Contents"
	files := []siatest.TestFile{
		{Name: "index.js", Data: []byte(fc1)},
	}
	filename := "index.js"
	skylink, _, _, err := r.UploadNewMultipartSkyfileBlocking(filename, files, "", false, false)
	if err != nil {
		t.Fatal("Failed to upload multipart file.", err)
	}
	content, _, err := r.SkynetSkylinkGet(skylink)
	if err != nil {
		t.Fatal(err)
	}
	if !bytes.Equal(content, files[0].Data) {
		t.Fatalf("Expected to get content '%s', instead got '%s'", files[0].Data, string(content))
	}
}

// testSkynetDefaultPath_TableTest tests all combinations of inputs in relation
// to default path.
func testSkynetDefaultPath_TableTest(t *testing.T, tg *siatest.TestGroup) {
	r := tg.Renters()[0]

	fc1 := []byte("File1Contents")
	fc2 := []byte("File2Contents. This one is longer.")

	singleFile := []siatest.TestFile{
		{Name: "about.html", Data: fc1},
	}
	singleDir := []siatest.TestFile{
		{Name: "dir/about.html", Data: fc1},
	}
	multiHasIndex := []siatest.TestFile{
		{Name: "index.html", Data: fc1},
		{Name: "about.html", Data: fc2},
	}
	multiHasIndexIndexJs := []siatest.TestFile{
		{Name: "index.html", Data: fc1},
		{Name: "index.js", Data: fc1},
		{Name: "about.html", Data: fc2},
	}
	multiNoIndex := []siatest.TestFile{
		{Name: "hello.html", Data: fc1},
		{Name: "about.html", Data: fc2},
		{Name: "dir/about.html", Data: fc2},
	}

	about := "/about.html"
	bad := "/bad.html"
	index := "/index.html"
	hello := "/hello.html"
	nonHTML := "/index.js"
	dirAbout := "/dir/about.html"
	tests := []struct {
		name                   string
		files                  []siatest.TestFile
		defaultPath            string
		disableDefaultPath     bool
		expectedContent        []byte
		expectedErrStrDownload string
		expectedErrStrUpload   string
		expectedZipArchive     bool
	}{
		{
			// Single files with valid default path.
			// OK
			name:            "single_correct",
			files:           singleFile,
			defaultPath:     about,
			expectedContent: fc1,
		},
		{
			// Single files without default path.
			// OK
			name:            "single_nil",
			files:           singleFile,
			defaultPath:     "",
			expectedContent: fc1,
		},
		{
			// Single files with default, empty default path (disabled).
			// Expect a zip archive
			name:               "single_def_empty",
			files:              singleFile,
			defaultPath:        "",
			disableDefaultPath: true,
			expectedZipArchive: true,
		},
		{
			// Single files with default, bad default path.
			// Error on upload: invalid default path
			name:                 "single_def_bad",
			files:                singleFile,
			defaultPath:          bad,
			expectedContent:      nil,
			expectedErrStrUpload: "invalid default path provided",
		},

		{
			// Single dir with default path set to a nested file.
			// Error: invalid default path.
			name:                 "single_dir_nested",
			files:                singleDir,
			defaultPath:          dirAbout,
			expectedContent:      nil,
			expectedErrStrUpload: "invalid default path provided",
		},
		{
			// Single dir without default path (not disabled).
			// OK
			name:               "single_dir_nil",
			files:              singleDir,
			defaultPath:        "",
			disableDefaultPath: false,
			expectedContent:    fc1,
		},
		{
			// Single dir with empty default path (disabled).
			// Expect a zip archive
			name:               "single_dir_def_empty",
			files:              singleDir,
			defaultPath:        "",
			disableDefaultPath: true,
			expectedZipArchive: true,
		},
		{
			// Single dir with bad default path.
			// Error on upload: invalid default path
			name:                 "single_def_bad",
			files:                singleDir,
			defaultPath:          bad,
			expectedContent:      nil,
			expectedErrStrUpload: "invalid default path provided",
		},

		{
			// Multi dir with index, correct default path.
			// OK
			name:            "multi_idx_correct",
			files:           multiHasIndex,
			defaultPath:     index,
			expectedContent: fc1,
		},
		{
			// Multi dir with index, no default path (not disabled).
			// OK
			name:               "multi_idx_nil",
			files:              multiHasIndex,
			defaultPath:        "",
			disableDefaultPath: false,
			expectedContent:    fc1,
		},
		{
			// Multi dir with index, empty default path (disabled).
			// Expect a zip archive
			name:               "multi_idx_empty",
			files:              multiHasIndex,
			defaultPath:        "",
			disableDefaultPath: true,
			expectedZipArchive: true,
		},
		{
			// Multi dir with index, non-html default path.
			// Error on download: specify a format.
			name:                 "multi_idx_non_html",
			files:                multiHasIndexIndexJs,
			defaultPath:          nonHTML,
			disableDefaultPath:   false,
			expectedContent:      nil,
			expectedErrStrUpload: "invalid default path provided",
		},
		{
			// Multi dir with index, bad default path.
			// Error on upload: invalid default path.
			name:                 "multi_idx_bad",
			files:                multiHasIndex,
			defaultPath:          bad,
			expectedContent:      nil,
			expectedErrStrUpload: "invalid default path provided",
		},

		{
			// Multi dir with no index, correct default path.
			// OK
			name:            "multi_noidx_correct",
			files:           multiNoIndex,
			defaultPath:     hello,
			expectedContent: fc1,
		},
		{
			// Multi dir with no index, no default path (not disabled).
			// Expect a zip archive
			name:               "multi_noidx_nil",
			files:              multiNoIndex,
			defaultPath:        "",
			disableDefaultPath: false,
			expectedZipArchive: true,
		},
		{
			// Multi dir with no index, empty default path (disabled).
			// Expect a zip archive
			name:               "multi_noidx_empty",
			files:              multiNoIndex,
			defaultPath:        "",
			disableDefaultPath: true,
			expectedZipArchive: true,
		},

		{
			// Multi dir with no index, bad default path.
			// Error on upload: invalid default path.
			name:                 "multi_noidx_bad",
			files:                multiNoIndex,
			defaultPath:          bad,
			expectedContent:      nil,
			expectedErrStrUpload: "invalid default path provided",
		},
		{
			// Multi dir with both defaultPath and disableDefaultPath set.
			// Error on upload.
			name:                 "multi_defpath_disabledefpath",
			files:                multiHasIndex,
			defaultPath:          index,
			disableDefaultPath:   true,
			expectedContent:      nil,
			expectedErrStrUpload: "DefaultPath and DisableDefaultPath are mutually exclusive and cannot be set together",
		},
		{
			// Multi dir with defaultPath pointing to a non-root file..
			// Error on upload.
			name:                 "multi_nonroot_defpath",
			files:                multiNoIndex,
			defaultPath:          dirAbout,
			expectedContent:      nil,
			expectedErrStrUpload: "the default path must point to a file in the root directory of the skyfile",
		},
	}

	for _, tt := range tests {
		t.Run(tt.name, func(t *testing.T) {
			skylink, _, _, err := r.UploadNewMultipartSkyfileBlocking(tt.name, tt.files, tt.defaultPath, tt.disableDefaultPath, false)

			// verify the returned error
			if err == nil && tt.expectedErrStrUpload != "" {
				t.Fatalf("Expected error '%s', got <nil>", tt.expectedErrStrUpload)
			}
			if err != nil && (tt.expectedErrStrUpload == "" || !strings.Contains(err.Error(), tt.expectedErrStrUpload)) {
				t.Fatalf("Expected error '%s', got '%s'", tt.expectedErrStrUpload, err.Error())
			}
			if tt.expectedErrStrUpload != "" {
				return
			}

			// verify if it returned an archive if we expected it to
			if tt.expectedZipArchive {
				_, header, err := r.SkynetSkylinkHead(skylink)
				if err != nil {
					t.Fatal(err)
				}
				if header.Get("Content-Type") != "application/zip" {
					t.Fatalf("Expected Content-Type to be 'application/zip', but received '%v'", header.Get("Content-Type"))
				}
				return
			}

			// verify the contents of the skylink
			content, _, err := r.SkynetSkylinkGet(skylink)
			if err == nil && tt.expectedErrStrDownload != "" {
				t.Fatalf("Expected error '%s', got <nil>", tt.expectedErrStrDownload)
			}
			if err != nil && (tt.expectedErrStrDownload == "" || !strings.Contains(err.Error(), tt.expectedErrStrDownload)) {
				t.Fatalf("Expected error '%s', got '%s'", tt.expectedErrStrDownload, err.Error())
			}
			if tt.expectedErrStrDownload == "" && !bytes.Equal(content, tt.expectedContent) {
				t.Fatalf("Content mismatch! Expected %d bytes, got %d bytes.", len(tt.expectedContent), len(content))
			}
		})
	}
}

// testSkynetSingleFileNoSubfiles ensures that a single file uploaded as a
// skyfile will not have `subfiles` defined in its metadata. This is required by
// the `defaultPath` logic.
func testSkynetSingleFileNoSubfiles(t *testing.T, tg *siatest.TestGroup) {
	r := tg.Renters()[0]

	skylink, _, _, err := r.UploadNewSkyfileBlocking("testSkynetSingleFileNoSubfiles", modules.SectorSize, false)
	if err != nil {
		t.Fatal("Failed to upload a single file.", err)
	}
	_, metadata, err := r.SkynetSkylinkGet(skylink)
	if err != nil {
		t.Fatal(err)
	}
	if metadata.Subfiles != nil {
		t.Fatal("Expected empty subfiles on download, got", metadata.Subfiles)
	}
}

// BenchmarkSkynet verifies the functionality of Skynet, a decentralized CDN and
// sharing platform.
// i9 - 51.01 MB/s - dbe75c8436cea64f2664e52f9489e9ac761bc058
func BenchmarkSkynetSingleSector(b *testing.B) {
	testDir := renterTestDir(b.Name())

	// Create a testgroup.
	groupParams := siatest.GroupParams{
		Hosts:   3,
		Miners:  1,
		Portals: 1,
	}
	tg, err := siatest.NewGroupFromTemplate(testDir, groupParams)
	if err != nil {
		b.Fatal(err)
	}
	defer func() {
		if err := tg.Close(); err != nil {
			b.Fatal(err)
		}
	}()

	// Upload a file that is a single sector big.
	r := tg.Renters()[0]
	skylink, _, _, err := r.UploadNewSkyfileBlocking("foo", modules.SectorSize, false)
	if err != nil {
		b.Fatal(err)
	}

	// Sleep a bit to give the workers time to get set up.
	time.Sleep(time.Second * 5)

	// Reset the timer once the setup is done.
	b.ResetTimer()
	b.SetBytes(int64(b.N) * int64(modules.SectorSize))

	// Download the file.
	for i := 0; i < b.N; i++ {
		_, _, err := r.SkynetSkylinkGet(skylink)
		if err != nil {
			b.Fatal(err)
		}
	}
}

// TestFormContractBadScore makes sure that a portal won't form a contract with
// a dead score host.
func TestFormContractBadScore(t *testing.T) {
	if testing.Short() {
		t.SkipNow()
	}
	t.Parallel()
	testDir := renterTestDir(t.Name())

	// Create a testgroup.
	groupParams := siatest.GroupParams{
		Hosts:  2,
		Miners: 1,
	}
	tg, err := siatest.NewGroupFromTemplate(testDir, groupParams)
	if err != nil {
		t.Fatal(err)
	}
	defer func() {
		if err := tg.Close(); err != nil {
			t.Fatal(err)
		}
	}()

	// Set one host to have a bad max duration.
	h := tg.Hosts()[0]
	a := siatest.DefaultAllowance
	err = h.HostModifySettingPost(client.HostParamMaxDuration, a.Period+a.RenewWindow-1)
	if err != nil {
		t.Fatal(err)
	}

	// Add a new renter.
	rt := node.RenterTemplate
	rt.SkipSetAllowance = true
	nodes, err := tg.AddNodes(rt)
	if err != nil {
		t.Fatal(err)
	}
	r := nodes[0]

	// Set the allowance.
	err = r.RenterPostAllowance(a)
	if err != nil {
		t.Fatal(err)
	}

	// Wait to give the renter some time to form contracts. Only 1 contract
	// should be formed.
	time.Sleep(time.Second * 5)
	err = siatest.CheckExpectedNumberOfContracts(r, 1, 0, 0, 0, 0, 0)
	if err != nil {
		t.Fatal(err)
	}

	// Enable portal mode and wait again. We should still only see 1 contract.
	a.PaymentContractInitialFunding = a.Funds.Div64(10)
	err = r.RenterPostAllowance(a)
	if err != nil {
		t.Fatal(err)
	}
	time.Sleep(time.Second * 5)
	err = siatest.CheckExpectedNumberOfContracts(r, 1, 0, 0, 0, 0, 0)
	if err != nil {
		t.Fatal(err)
	}
}

// TestRenewContractBadScore tests that a portal won't renew a contract with a
// host that has a dead score.
func TestRenewContractBadScore(t *testing.T) {
	if testing.Short() {
		t.SkipNow()
	}
	t.Parallel()
	testDir := renterTestDir(t.Name())

	// Create a testgroup.
	groupParams := siatest.GroupParams{
		Hosts:  2,
		Miners: 1,
	}
	tg, err := siatest.NewGroupFromTemplate(testDir, groupParams)
	if err != nil {
		t.Fatal(err)
	}
	defer func() {
		if err := tg.Close(); err != nil {
			t.Fatal(err)
		}
	}()

	// Add a new renter.
	rt := node.RenterTemplate
	rt.SkipSetAllowance = true
	nodes, err := tg.AddNodes(rt)
	if err != nil {
		t.Fatal(err)
	}
	r := nodes[0]

	// Set the allowance. The renter should act as a portal but only form a
	// regular contract with 1 host and form the other contract with the portal.
	a := siatest.DefaultAllowance
	a.PaymentContractInitialFunding = a.Funds.Div64(10)
	a.Hosts = 1
	err = r.RenterPostAllowance(a)
	if err != nil {
		t.Fatal(err)
	}

	// Should have 2 contracts now. 1 active (regular) and 1 passive (portal).
	err = build.Retry(100, 100*time.Millisecond, func() error {
		return siatest.CheckExpectedNumberOfContracts(r, 2, 0, 0, 0, 0, 0)
	})
	if err != nil {
		t.Fatal(err)
	}

	// Set both hosts to have a bad max duration.
	hosts := tg.Hosts()
	h1, h2 := hosts[0], hosts[1]
	err = h1.HostModifySettingPost(client.HostParamMaxDuration, a.Period+a.RenewWindow-1)
	if err != nil {
		t.Fatal(err)
	}
	err = h2.HostModifySettingPost(client.HostParamMaxDuration, a.Period+a.RenewWindow-1)
	if err != nil {
		t.Fatal(err)
	}

	// Mine through a full period and renew window.
	for i := types.BlockHeight(0); i < a.Period+a.RenewWindow; i++ {
		err = tg.Miners()[0].MineBlock()
		if err != nil {
			t.Fatal(err)
		}
		time.Sleep(time.Millisecond * 10)
	}

	// There should only be 2 expired contracts.
	err = build.Retry(100, 100*time.Millisecond, func() error {
		return siatest.CheckExpectedNumberOfContracts(r, 0, 0, 0, 0, 2, 0)
	})
	if err != nil {
		t.Fatal(err)
	}
}

// TestRegistryUpdateRead tests setting a registry entry and reading in through
// the API.
func TestRegistryUpdateRead(t *testing.T) {
	if testing.Short() {
		t.SkipNow()
	}
	t.Parallel()
	testDir := renterTestDir(t.Name())

	// Create a testgroup.
	groupParams := siatest.GroupParams{
		Renters: 1,
		Miners:  1,
	}
	tg, err := siatest.NewGroupFromTemplate(testDir, groupParams)
	if err != nil {
		t.Fatal(err)
	}
	defer func() {
		if err := tg.Close(); err != nil {
			t.Fatal(err)
		}
	}()
	r := tg.Renters()[0]

	// Add hosts with a latency dependency.
	deps := dependencies.NewDependencyHostBlockRPC()
	deps.Disable()
	host := node.HostTemplate
	host.HostDeps = deps
	_, err = tg.AddNodeN(host, renter.MinUpdateRegistrySuccesses)
	if err != nil {
		t.Fatal(err)
	}

	// Create some random skylinks to use later.
	skylink1, err := modules.NewSkylinkV1(crypto.HashBytes(fastrand.Bytes(100)), 0, 100)
	if err != nil {
		t.Fatal(err)
	}
	skylink2, err := modules.NewSkylinkV1(crypto.HashBytes(fastrand.Bytes(100)), 0, 100)
	if err != nil {
		t.Fatal(err)
	}
	skylink3, err := modules.NewSkylinkV1(crypto.HashBytes(fastrand.Bytes(100)), 0, 100)
	if err != nil {
		t.Fatal(err)
	}

	// Create a signed registry value.
	sk, pk := crypto.GenerateKeyPair()
	var dataKey crypto.Hash
	fastrand.Read(dataKey[:])
	data1 := skylink1.Bytes()
	data2 := skylink2.Bytes()
	data3 := skylink3.Bytes()
	srv1 := modules.NewRegistryValue(dataKey, data1, 0).Sign(sk) // rev 0
	srv2 := modules.NewRegistryValue(dataKey, data2, 1).Sign(sk) // rev 1
	srv3 := modules.NewRegistryValue(dataKey, data3, 0).Sign(sk) // rev 0
	spk := types.SiaPublicKey{
		Algorithm: types.SignatureEd25519,
		Key:       pk[:],
	}

	// Force a refresh of the worker pool for testing.
	_, err = r.RenterWorkersGet()
	if err != nil {
		t.Fatal(err)
	}

	// Try to read it from the host. Shouldn't work.
	_, err = r.RegistryRead(spk, dataKey)
	if err == nil || !strings.Contains(err.Error(), renter.ErrRegistryEntryNotFound.Error()) {
		t.Fatal(err)
	}

	// Update the regisry.
	err = r.RegistryUpdate(spk, dataKey, srv1.Revision, srv1.Signature, skylink1)
	if err != nil {
		t.Fatal(err)
	}

	// Read it again. This should work.
	readSRV, err := r.RegistryRead(spk, dataKey)
	if err != nil {
		t.Fatal(err)
	}
	if !reflect.DeepEqual(srv1, readSRV) {
		t.Log(srv1)
		t.Log(readSRV)
		t.Fatal("srvs don't match")
	}

	// Update the registry again, with a higher revision.
	err = r.RegistryUpdate(spk, dataKey, srv2.Revision, srv2.Signature, skylink2)
	if err != nil {
		t.Fatal(err)
	}

	// Read it again. This should work.
	readSRV, err = r.RegistryRead(spk, dataKey)
	if err != nil {
		t.Fatal(err)
	}
	if !reflect.DeepEqual(srv2, readSRV) {
		t.Log(srv2)
		t.Log(readSRV)
		t.Fatal("srvs don't match")
	}

	// Read it again with a almost zero timeout. This should time out.
	deps.Enable()
	start := time.Now()
	readSRV, err = r.RegistryReadWithTimeout(spk, dataKey, time.Second)
	deps.Disable()
	if err == nil || !strings.Contains(err.Error(), renter.ErrRegistryLookupTimeout.Error()) {
		t.Fatal(err)
	}

	// Make sure it didn't take too long and timed out.
	if time.Since(start) > 2*time.Second {
		t.Fatalf("read took too long to time out %v > %v", time.Since(start), 2*time.Second)
	}

	// Update the registry again, with the same revision. Shouldn't work.
	err = r.RegistryUpdate(spk, dataKey, srv2.Revision, srv2.Signature, skylink2)
	if err == nil || !strings.Contains(err.Error(), renter.ErrRegistryUpdateNoSuccessfulUpdates.Error()) {
		t.Fatal(err)
	}
	if err == nil || !strings.Contains(err.Error(), registry.ErrSameRevNum.Error()) {
		t.Fatal(err)
	}

	// Update the registry again, with a lower revision. Shouldn't work.
	err = r.RegistryUpdate(spk, dataKey, srv3.Revision, srv3.Signature, skylink3)
	if err == nil || !strings.Contains(err.Error(), renter.ErrRegistryUpdateNoSuccessfulUpdates.Error()) {
		t.Fatal(err)
	}
	if err == nil || !strings.Contains(err.Error(), registry.ErrLowerRevNum.Error()) {
		t.Fatal(err)
	}

	// Update the registry again, with an invalid sig. Shouldn't work.
	var invalidSig crypto.Signature
	fastrand.Read(invalidSig[:])
	err = r.RegistryUpdate(spk, dataKey, srv3.Revision, invalidSig, skylink3)
	if err == nil || !strings.Contains(err.Error(), crypto.ErrInvalidSignature.Error()) {
		t.Fatal(err)
	}
}

// TestSkynetCleanupOnError verifies files are cleaned up on upload error
func TestSkynetCleanupOnError(t *testing.T) {
	if testing.Short() {
		t.SkipNow()
	}
	t.Parallel()

	// Create a testgroup.
	groupParams := siatest.GroupParams{
		Hosts:  3,
		Miners: 1,
	}
	testDir := renterTestDir(t.Name())
	tg, err := siatest.NewGroupFromTemplate(testDir, groupParams)
	if err != nil {
		t.Fatal(err)
	}
	defer func() {
		if err := tg.Close(); err != nil {
			t.Fatal(err)
		}
	}()

	// Create a dependency that interrupts uploads.
	deps := dependencies.NewDependencySkyfileUploadFail()

	// Add a new renter with that dependency to interrupt skyfile uploads.
	rt := node.RenterTemplate
	rt.Allowance = siatest.DefaultAllowance
	rt.Allowance.PaymentContractInitialFunding = siatest.DefaultPaymentContractInitialFunding
	rt.RenterDeps = deps
	nodes, err := tg.AddNodes(rt)
	if err != nil {
		t.Fatal(err)
	}
	r := nodes[0]

	// Create a helper function that returns true if the upload failed
	uploadFailed := func(err error) bool {
		return err != nil && strings.Contains(err.Error(), "SkyfileUploadFail")
	}

	// Create a helper function that returns true if the siapath does not exist.
	skyfileDeleted := func(path modules.SiaPath) bool {
		_, err = r.RenterFileRootGet(path)
		return err != nil && strings.Contains(err.Error(), filesystem.ErrNotExist.Error())
	}

	// Upload a small file
	_, small, _, err := r.UploadNewSkyfileBlocking("smallfile", 100, false)
	if !uploadFailed(err) {
		t.Fatal("unexpected")
	}
	smallPath, err := modules.SkynetFolder.Join(small.SiaPath.String())
	if err != nil {
		t.Fatal(err)
	}
	_, err = r.RenterFileRootGet(smallPath)
	if !skyfileDeleted(smallPath) {
		t.Fatal("unexpected")
	}

	// Upload a large file
	ss := modules.SectorSize
	_, large, _, err := r.UploadNewSkyfileBlocking("largefile", ss*2, false)
	if !uploadFailed(err) {
		t.Fatal("unexpected")
	}
	largePath, err := modules.SkynetFolder.Join(large.SiaPath.String())
	if err != nil {
		t.Fatal(err)
	}
	if !skyfileDeleted(largePath) {
		t.Fatal("unexpected")
	}

	largePathExtended, err := modules.NewSiaPath(largePath.String() + modules.ExtendedSuffix)
	if err != nil {
		t.Fatal(err)
	}
	if !skyfileDeleted(largePathExtended) {
		t.Fatal("unexpected")
	}

	// Disable the dependency and verify the files are not removed
	deps.Disable()

	// Re-upload the small file and re-test
	_, small, _, err = r.UploadNewSkyfileBlocking("smallfile", 100, true)
	if uploadFailed(err) {
		t.Fatal("unexpected")
	}
	if skyfileDeleted(smallPath) {
		t.Fatal("unexpected")
	}

	// Re-upload the large file and re-test
	_, large, _, err = r.UploadNewSkyfileBlocking("largefile", ss*2, true)
	if uploadFailed(err) {
		t.Fatal("unexpected")
	}
	if skyfileDeleted(largePath) {
		t.Fatal("unexpected")
	}
	if skyfileDeleted(largePathExtended) {
		t.Fatal("unexpected")
	}
}

// testSkynetMonetizers verifies that skynet uploads correctly set the
// monetizers in the skyfile's metadata.
func testSkynetMonetizers(t *testing.T, tg *siatest.TestGroup) {
	r := tg.Renters()[0]

	// Create monetization.
	monetization := []modules.Monetizer{
		{
			Address:  types.UnlockHash{},
			Amount:   types.NewCurrency64(fastrand.Uint64n(1000) + 1),
			Currency: modules.CurrencyUSD,
		},
	}
	fastrand.Read(monetization[0].Address[:])

	// Test regular small file.
	skylink, _, _, err := r.UploadNewSkyfileMonetizedBlocking("TestRegularSmall", fastrand.Bytes(1), false, monetization)
	if err != nil {
		t.Fatal(err)
	}
	_, md, err := r.SkynetSkylinkGet(skylink)
	if err != nil {
		t.Fatal(err)
	}
	if !reflect.DeepEqual(md.Monetization, monetization) {
		t.Log("got", md.Monetization)
		t.Log("want", monetization)
		t.Error("wrong monetizers")
	}

	// Test regular large file.
	skylink, _, _, err = r.UploadNewSkyfileMonetizedBlocking("TestRegularLarge", fastrand.Bytes(int(modules.SectorSize)+1), false, monetization)
	if err != nil {
		t.Fatal(err)
	}
	_, md, err = r.SkynetSkylinkGet(skylink)
	if err != nil {
		t.Fatal(err)
	}
	if !reflect.DeepEqual(md.Monetization, monetization) {
		t.Log("got", md.Monetization)
		t.Log("want", monetization)
		t.Error("wrong monetizers")
	}

	// Test multipart file with monetization for the whole link and monetization
	// for a subfile.
	fileMonetization := []modules.Monetizer{
		{
			Address:  types.UnlockHash{},
			Amount:   types.NewCurrency64(fastrand.Uint64n(1000) + 1),
			Currency: modules.CurrencyUSD,
		},
	}
	fastrand.Read(fileMonetization[0].Address[:])

	nestedFile := siatest.TestFile{Name: "nested/file.html", Data: []byte("FileContents"), Monetization: fileMonetization}
	files := []siatest.TestFile{nestedFile}
	skylink, _, _, err = r.UploadNewMultipartSkyfileMonetizedBlocking("TestMultipartMonetized", files, "", false, false, monetization)
	if err != nil {
		t.Fatal(err)
	}
	_, md, err = r.SkynetSkylinkConcatGet(skylink)
	if err != nil {
		t.Fatal(err)
	}
	if !reflect.DeepEqual(md.Monetization, monetization) {
		t.Log("got", md.Monetization)
		t.Log("want", monetization)
		t.Error("wrong monetizeres")
	}
	if len(md.Subfiles) != 1 {
		t.Fatal("wrong number of subfiles")
	}
	var smd modules.SkyfileSubfileMetadata
	for _, md := range md.Subfiles {
		smd = md
		break
	}
	if !reflect.DeepEqual(smd.Monetization, fileMonetization) {
		t.Log("got", smd.Monetization)
		t.Log("want", fileMonetization)
		t.Error("wrong monetizers")
	}

	// Test converted file.
	filesize := int(modules.SectorSize) + siatest.Fuzz()
	_, rf, err := r.UploadNewFileBlocking(filesize, 2, 1, false)
	if err != nil {
		t.Fatal(err)
	}
	sup := modules.SkyfileUploadParameters{
		SiaPath:      modules.RandomSiaPath(),
		Monetization: monetization,
	}
	sshp, err := r.SkynetConvertSiafileToSkyfilePost(sup, rf.SiaPath())
	if err != nil {
		t.Fatal("Expected conversion from Siafile to Skyfile Post to succeed.")
	}
	_, md, err = r.SkynetSkylinkGet(sshp.Skylink)
	if err != nil {
		t.Fatal(err)
	}
	if !reflect.DeepEqual(md.Monetization, monetization) {
		t.Log("got", md.Monetization)
		t.Log("want", monetization)
		t.Error("wrong monetizers")
	}

	// Create zero amount monetization.
	zeroMonetization := []modules.Monetizer{
		{
			Address:  types.UnlockHash{},
			Amount:   types.ZeroCurrency,
			Currency: modules.CurrencyUSD,
		},
	}
	fastrand.Read(monetization[0].Address[:])

	// Test zero amount monetization.
	_, _, _, err = r.UploadNewSkyfileMonetizedBlocking("TestRegularZeroMonetizer", fastrand.Bytes(1), false, zeroMonetization)
	if err == nil || !strings.Contains(err.Error(), modules.ErrZeroMonetizer.Error()) {
		t.Fatal("should fail", err)
	}
	nestedFile = siatest.TestFile{Name: "nested/file.html", Data: []byte("FileContents"), Monetization: zeroMonetization}
	files = []siatest.TestFile{nestedFile}
	skylink, _, _, err = r.UploadNewMultipartSkyfileMonetizedBlocking("TestMultipartZeroMonetizer", files, "", false, false, monetization)
	if err == nil || !strings.Contains(err.Error(), modules.ErrZeroMonetizer.Error()) {
		t.Fatal("should fail", err)
	}

	// Create zero amount monetization.
	unknownMonetization := []modules.Monetizer{
		{
			Address:  types.UnlockHash{},
			Amount:   types.NewCurrency64(fastrand.Uint64n(1000) + 1),
			Currency: "",
		},
	}
	fastrand.Read(monetization[0].Address[:])

	// Test unknown currency monetization.
	_, _, _, err = r.UploadNewSkyfileMonetizedBlocking("TestRegularUnknownMonetizer", fastrand.Bytes(1), false, unknownMonetization)
	if err == nil || !strings.Contains(err.Error(), modules.ErrInvalidCurrency.Error()) {
		t.Fatal("should fail", err)
	}
	nestedFile = siatest.TestFile{Name: "nested/file.html", Data: []byte("FileContents"), Monetization: unknownMonetization}
	files = []siatest.TestFile{nestedFile}
	skylink, _, _, err = r.UploadNewMultipartSkyfileMonetizedBlocking("TestMultipartUnknownMonetizer", files, "", false, false, monetization)
	if err == nil || !strings.Contains(err.Error(), modules.ErrInvalidCurrency.Error()) {
		t.Fatal("should fail", err)
	}
}<|MERGE_RESOLUTION|>--- conflicted
+++ resolved
@@ -85,12 +85,9 @@
 		{Name: "DownloadBaseSector", Test: testSkynetDownloadBaseSectorNoEncryption},
 		{Name: "DownloadBaseSectorEncrypted", Test: testSkynetDownloadBaseSectorEncrypted},
 		{Name: "FanoutRegression", Test: testSkynetFanoutRegression},
-<<<<<<< HEAD
 		{Name: "Batching", Test: testSkynetBatching},
-=======
 		{Name: "DownloadRangeEncrypted", Test: testSkynetDownloadRangeEncrypted},
 		{Name: "MetadataMonetization", Test: testSkynetMonetizers},
->>>>>>> 45102615
 	}
 
 	// Run tests
@@ -1875,11 +1872,7 @@
 	// to be generated.
 	size := 2*int(modules.SectorSize) + siatest.Fuzz()
 	data := fastrand.Bytes(size)
-<<<<<<< HEAD
-	skylink, _, _, _, err := r.UploadSkyfileCustom("regression", data, sk.Name, 20, false, false)
-=======
-	skylink, _, _, _, err := r.UploadSkyfileCustom("regression", data, sk.Name, 20, false, nil)
->>>>>>> 45102615
+	skylink, _, _, _, err := r.UploadSkyfileCustom("regression", data, sk.Name, 20, false, false, nil)
 	if err != nil {
 		t.Fatal(err)
 	}
@@ -1947,7 +1940,7 @@
 				// Submit the upload for the file to be batched. This will blocked until
 				// the maxBatchTime since all the files total are less than the
 				// maxBatchSize
-				skylink, _, _, err := r.UploadSkyfileBlockingCustom(filename, data, "", 0, false, batch)
+				skylink, _, _, err := r.UploadSkyfileBlockingCustom(filename, data, "", 0, false, batch, nil)
 				if err != nil {
 					select {
 					case errChan <- fmt.Errorf("unable to upload file %v; %v", filename, err):
