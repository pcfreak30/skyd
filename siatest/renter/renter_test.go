--- conflicted
+++ resolved
@@ -4897,17 +4897,6 @@
 				return errors.New("Worker should not be marked as UploadTerminated")
 			}
 
-<<<<<<< HEAD
-			// Job Queues
-			if worker.BackupJobQueueSize != 0 {
-				return fmt.Errorf("Expected backup queue to be empty but was %v", worker.BackupJobQueueSize)
-=======
-			// Account checks
-			if !worker.AccountBalanceTarget.Equals(types.SiacoinPrecision) {
-				return fmt.Errorf("Expected balance target to be 1SC but was %v", worker.AccountBalanceTarget.HumanString())
->>>>>>> f31b4ce9
-			}
-
 			// AccountStatus checks
 			if worker.AccountStatus.AvailableBalance.IsZero() {
 				return fmt.Errorf("Expected available balance to be greater zero but was %v", worker.AccountStatus.AvailableBalance.HumanString())
