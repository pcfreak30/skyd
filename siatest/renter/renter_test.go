package renter

import (
	"encoding/json"
	"fmt"
	"io/ioutil"
	"math"
	"net/url"
	"os"
	"path/filepath"
	"reflect"
	"sort"
	"strconv"
	"strings"
	"sync"
	"testing"
	"time"

	"gitlab.com/NebulousLabs/errors"
	"gitlab.com/NebulousLabs/fastrand"

	"gitlab.com/NebulousLabs/Sia/build"
	"gitlab.com/NebulousLabs/Sia/crypto"
	"gitlab.com/NebulousLabs/Sia/modules"
	"gitlab.com/NebulousLabs/Sia/modules/host/contractmanager"
	"gitlab.com/NebulousLabs/Sia/modules/renter"
	"gitlab.com/NebulousLabs/Sia/modules/renter/contractor"
	"gitlab.com/NebulousLabs/Sia/modules/renter/filesystem/siadir"
	"gitlab.com/NebulousLabs/Sia/node"
	"gitlab.com/NebulousLabs/Sia/node/api"
	"gitlab.com/NebulousLabs/Sia/node/api/client"
	"gitlab.com/NebulousLabs/Sia/persist"
	"gitlab.com/NebulousLabs/Sia/siatest"
	"gitlab.com/NebulousLabs/Sia/siatest/dependencies"
	"gitlab.com/NebulousLabs/Sia/types"
)

// TestRenterOne executes a number of subtests using the same TestGroup to save
// time on initialization
func TestRenterOne(t *testing.T) {
	if testing.Short() {
		t.SkipNow()
	}
	t.Parallel()

	// Create a group for the subtests
	groupParams := siatest.GroupParams{
		Hosts:   5,
		Renters: 1,
		Miners:  1,
	}
	groupDir := renterTestDir(t.Name())

	// Specify subtests to run
	subTests := []siatest.SubTest{
		{Name: "TestDownloadMultipleLargeSectors", Test: testDownloadMultipleLargeSectors},
		{Name: "TestLocalRepair", Test: testLocalRepair},
		{Name: "TestClearDownloadHistory", Test: testClearDownloadHistory},
		{Name: "TestDownloadAfterRenew", Test: testDownloadAfterRenew},
		{Name: "TestDirectories", Test: testDirectories},
		{Name: "TestAlertsSorted", Test: testAlertsSorted},
		{Name: "TestPriceTablesUpdated", Test: testPriceTablesUpdated},
	}

	// Run tests
	if err := siatest.RunSubTests(t, groupParams, groupDir, subTests); err != nil {
		t.Fatal(err)
	}
}

// TestRenterTwo executes a number of subtests using the same TestGroup to
// save time on initialization
func TestRenterTwo(t *testing.T) {
	if testing.Short() {
		t.SkipNow()
	}
	t.Parallel()

	// Create a group for the subtests
	groupParams := siatest.GroupParams{
		Hosts:   5,
		Renters: 1,
		Miners:  1,
	}
	groupDir := renterTestDir(t.Name())

	// Specify subtests to run
	subTests := []siatest.SubTest{
		{Name: "TestReceivedFieldEqualsFileSize", Test: testReceivedFieldEqualsFileSize},
		{Name: "TestRemoteRepair", Test: testRemoteRepair},
		{Name: "TestSingleFileGet", Test: testSingleFileGet},
		{Name: "TestSiaFileTimestamps", Test: testSiafileTimestamps},
		{Name: "TestZeroByteFile", Test: testZeroByteFile},
		{Name: "TestUploadWithAndWithoutForceParameter", Test: testUploadWithAndWithoutForceParameter},
	}

	// Run tests
	if err := siatest.RunSubTests(t, groupParams, groupDir, subTests); err != nil {
		t.Fatal(err)
	}
}

// testSiafileTimestamps tests if timestamps are set correctly when creating,
// uploading, downloading and modifying a file.
func testSiafileTimestamps(t *testing.T, tg *siatest.TestGroup) {
	if len(tg.Hosts()) < 2 {
		t.Fatal("This test requires at least 2 hosts")
	}
	// Grab the renter.
	r := tg.Renters()[0]

	// Get the current time.
	beforeUploadTime := time.Now()

	// Upload a new file.
	_, rf, err := r.UploadNewFileBlocking(100+siatest.Fuzz(), 1, 1, false)
	if err != nil {
		t.Fatal(err)
	}

	// Get the time again.
	afterUploadTime := time.Now()

	// Get the timestamps using the API.
	fi, err := r.File(rf)
	if err != nil {
		t.Fatal(err)
	}

	// The timestamps should all be between beforeUploadTime and
	// afterUploadTime.
	if fi.CreateTime.Before(beforeUploadTime) || fi.CreateTime.After(afterUploadTime) {
		t.Fatal("CreateTime was not within the correct interval")
	}
	if fi.AccessTime.Before(beforeUploadTime) || fi.AccessTime.After(afterUploadTime) {
		t.Fatal("AccessTime was not within the correct interval")
	}
	if fi.ChangeTime.Before(beforeUploadTime) || fi.ChangeTime.After(afterUploadTime) {
		t.Fatal("ChangeTime was not within the correct interval")
	}
	if fi.ModificationTime.Before(beforeUploadTime) || fi.ModificationTime.After(afterUploadTime) {
		t.Fatal("ModificationTime was not within the correct interval")
	}

	// After uploading a file the AccessTime, ChangeTime and ModificationTime should be
	// the same.
	if fi.AccessTime != fi.ChangeTime || fi.ChangeTime != fi.ModificationTime {
		t.Fatal("AccessTime, ChangeTime and ModificationTime are not the same")
	}

	// The CreateTime should precede the other timestamps.
	if fi.CreateTime.After(fi.AccessTime) {
		t.Fatal("CreateTime should before other timestamps")
	}

	// Get the time before starting the download.
	beforeDownloadTime := time.Now()

	// Download the file.
	_, _, err = r.DownloadByStream(rf)
	if err != nil {
		t.Fatal(err)
	}

	// Get the time after the download is done.
	afterDownloadTime := time.Now()

	// Get the timestamps using the API.
	fi2, err := r.File(rf)
	if err != nil {
		t.Fatal(err)
	}

	// Only the AccessTime should have changed.
	if fi2.AccessTime.Before(beforeDownloadTime) || fi2.AccessTime.After(afterDownloadTime) {
		t.Fatal("AccessTime was not within the correct interval")
	}
	if fi.CreateTime != fi2.CreateTime {
		t.Fatal("CreateTime changed after download")
	}
	if fi.ChangeTime != fi2.ChangeTime {
		t.Fatal("ChangeTime changed after download")
	}
	if fi.ModificationTime != fi2.ModificationTime {
		t.Fatal("ModificationTime changed after download")
	}

	// TODO Once we can change the localPath using the API, check that it only
	// changes the ChangeTime to do so.

	// Get the time before renaming.
	beforeRenameTime := time.Now()

	newSiaPath, err := modules.NewSiaPath("newsiapath")
	if err != nil {
		t.Fatal(err)
	}
	// Rename the file and check that only the ChangeTime changed.
	rf, err = r.Rename(rf, newSiaPath)
	if err != nil {
		t.Fatal(err)
	}

	// Get the time after renaming.
	afterRenameTime := time.Now()

	// Get the timestamps using the API.
	fi3, err := r.File(rf)
	if err != nil {
		t.Fatal(err)
	}

	// Only the ChangeTime should have changed.
	if fi3.ChangeTime.Before(beforeRenameTime) || fi3.ChangeTime.After(afterRenameTime) {
		t.Fatal("ChangeTime was not within the correct interval")
	}
	if fi2.CreateTime != fi3.CreateTime {
		t.Fatal("CreateTime changed after download")
	}
	if fi2.AccessTime != fi3.AccessTime {
		t.Fatal("AccessTime changed after download")
	}
	if fi2.ModificationTime != fi3.ModificationTime {
		t.Fatal("ModificationTime changed after download")
	}
}

// TestRenterThree executes a number of subtests using the same TestGroup to
// save time on initialization
func TestRenterThree(t *testing.T) {
	if testing.Short() {
		t.SkipNow()
	}
	t.Parallel()

	// Create a group for the subtests
	groupParams := siatest.GroupParams{
		Hosts:   5,
		Renters: 1,
		Miners:  1,
	}
	groupDir := renterTestDir(t.Name())

	// Specify subtests to run
	subTests := []siatest.SubTest{
		{Name: "TestAllowanceDefaultSet", Test: testAllowanceDefaultSet},
		{Name: "TestFileAvailableAndRecoverable", Test: testFileAvailableAndRecoverable},
		{Name: "TestSetFileStuck", Test: testSetFileStuck},
		{Name: "TestCancelAsyncDownload", Test: testCancelAsyncDownload},
		{Name: "TestUploadDownload", Test: testUploadDownload}, // Needs to be last as it impacts hosts
	}

	// Run tests
	if err := siatest.RunSubTests(t, groupParams, groupDir, subTests); err != nil {
		t.Fatal(err)
	}
}

// TestRenterFour executes a number of subtests using the same TestGroup to
// save time on initialization
func TestRenterFour(t *testing.T) {
	if testing.Short() {
		t.SkipNow()
	}
	t.Parallel()

	// Create a group for the subtests
	groupParams := siatest.GroupParams{
		Hosts:   5,
		Renters: 1,
		Miners:  1,
	}
	groupDir := renterTestDir(t.Name())

	// Specify subtests to run
	subTests := []siatest.SubTest{
		{Name: "TestValidateSiaPath", Test: testValidateSiaPath},
		{Name: "TestNextPeriod", Test: testNextPeriod},
		{Name: "TestPauseAndResumeRepairAndUploads", Test: testPauseAndResumeRepairAndUploads},
		{Name: "TestDownloadServedFromDisk", Test: testDownloadServedFromDisk},
		{Name: "TestDirMode", Test: testDirMode},
		{Name: "TestEscapeSiaPath", Test: testEscapeSiaPath}, // Runs last because it uploads many files
	}

	// Run tests
	if err := siatest.RunSubTests(t, groupParams, groupDir, subTests); err != nil {
		t.Fatal(err)
	}
}

// testAllowanceDefaultSet tests that a renter's allowance is correctly set to
// the defaults after creating it and therefore confirming that the API
// endpoint and siatest package both work.
func testAllowanceDefaultSet(t *testing.T, tg *siatest.TestGroup) {
	if len(tg.Renters()) == 0 {
		t.Fatal("Test requires at least 1 renter")
	}
	// Get allowance.
	r := tg.Renters()[0]
	rg, err := r.RenterGet()
	if err != nil {
		t.Fatal(err)
	}
	// Make sure that the allowance was set correctly.
	if !reflect.DeepEqual(rg.Settings.Allowance, siatest.DefaultAllowance) {
		expected, _ := json.Marshal(siatest.DefaultAllowance)
		was, _ := json.Marshal(rg.Settings.Allowance)
		t.Log("Expected", string(expected))
		t.Log("Was", string(was))
		t.Fatal("Renter's allowance doesn't match siatest.DefaultAllowance")
	}
}

// testReceivedFieldEqualsFileSize tests that the bug that caused finished
// downloads to stall in the UI and siac is gone.
func testReceivedFieldEqualsFileSize(t *testing.T, tg *siatest.TestGroup) {
	// Make sure the test has enough hosts.
	if len(tg.Hosts()) < 4 {
		t.Fatal("testReceivedFieldEqualsFileSize requires at least 4 hosts")
	}
	// Grab the first of the group's renters
	r := tg.Renters()[0]

	// Clear the download history to make sure it's empty before we start the test.
	err := r.RenterClearAllDownloadsPost()
	if err != nil {
		t.Fatal(err)
	}

	// Upload a file.
	dataPieces := uint64(3)
	parityPieces := uint64(1)
	fileSize := int(modules.SectorSize)
	lf, rf, err := r.UploadNewFileBlocking(fileSize, dataPieces, parityPieces, false)
	if err != nil {
		t.Fatal("Failed to upload a file for testing: ", err)
	}

	// This code sums up the 'received' variable in a similar way the renter
	// does it. We use it to find a fetchLen for which received != fetchLen due
	// to the implicit rounding of the unsigned integers.
	var fetchLen uint64
	for fetchLen = uint64(100); ; fetchLen++ {
		received := uint64(0)
		for piecesCompleted := uint64(1); piecesCompleted <= dataPieces; piecesCompleted++ {
			received += fetchLen / dataPieces
		}
		if received != fetchLen {
			break
		}
	}

	// Download fetchLen bytes of the file.
	_, _, err = r.DownloadToDiskPartial(rf, lf, false, 0, fetchLen)
	if err != nil {
		t.Fatal(err)
	}

	// Get the download.
	rdg, err := r.RenterDownloadsGet()
	if err != nil {
		t.Fatal(err)
	}
	d := rdg.Downloads[0]

	// Make sure that 'Received' matches the amount of data we fetched.
	if !d.Completed {
		t.Error("Download should be completed but wasn't")
	}
	if d.Received != fetchLen {
		t.Errorf("Received was %v but should be %v", d.Received, fetchLen)
	}
	// Compare siapaths.
	rdgr, err := r.RenterDownloadsRootGet()
	if err != nil {
		t.Fatal(err)
	}
	if !d.SiaPath.Equals(rf.SiaPath()) {
		t.Fatal(d.SiaPath.String(), rf.SiaPath().String())
	}
	sp, err := rf.SiaPath().Rebase(modules.RootSiaPath(), modules.UserFolder)
	if err != nil {
		t.Fatal(err)
	}
	if !rdgr.Downloads[0].SiaPath.Equals(sp) {
		t.Fatal(d.SiaPath.String(), rf.SiaPath().String())
	}
}

// testClearDownloadHistory makes sure that the download history is
// properly cleared when called through the API
func testClearDownloadHistory(t *testing.T, tg *siatest.TestGroup) {
	// Grab the first of the group's renters
	r := tg.Renters()[0]

	rdg, err := r.RenterDownloadsGet()
	if err != nil {
		t.Fatal("Could not get download history:", err)
	}
	numDownloads := 10
	if len(rdg.Downloads) < numDownloads {
		remainingDownloads := numDownloads - len(rdg.Downloads)
		rf, err := r.RenterFilesGet(false)
		if err != nil {
			t.Fatal(err)
		}
		// Check if the renter has any files
		// Upload a file if none
		if len(rf.Files) == 0 {
			dataPieces := uint64(1)
			parityPieces := uint64(1)
			fileSize := 100 + siatest.Fuzz()
			_, _, err := r.UploadNewFileBlocking(fileSize, dataPieces, parityPieces, false)
			if err != nil {
				t.Fatal("Failed to upload a file for testing: ", err)
			}
			rf, err = r.RenterFilesGet(false)
			if err != nil {
				t.Fatal(err)
			}
		}
		// Download files to build download history
		dest := filepath.Join(siatest.SiaTestingDir, strconv.Itoa(fastrand.Intn(math.MaxInt32)))
		for i := 0; i < remainingDownloads; i++ {
			_, err = r.RenterDownloadGet(rf.Files[0].SiaPath, dest, 0, rf.Files[0].Filesize, false, false, false)
			if err != nil {
				t.Fatal("Could not Download file:", err)
			}
		}
		rdg, err = r.RenterDownloadsGet()
		if err != nil {
			t.Fatal("Could not get download history:", err)
		}
		// Confirm download history is not empty
		if len(rdg.Downloads) != numDownloads {
			t.Fatalf("Not all downloads added to download history: only %v downloads added, expected %v", len(rdg.Downloads), numDownloads)
		}
	}
	numDownloads = len(rdg.Downloads)

	// Check removing one download from history
	// Remove First Download
	timestamp := rdg.Downloads[0].StartTime
	err = r.RenterClearDownloadsRangePost(timestamp, timestamp)
	if err != nil {
		t.Fatal("Error in API endpoint to remove download from history:", err)
	}
	numDownloads--
	rdg, err = r.RenterDownloadsGet()
	if err != nil {
		t.Fatal("Could not get download history:", err)
	}
	if len(rdg.Downloads) != numDownloads {
		t.Fatalf("Download history not reduced: history has %v downloads, expected %v", len(rdg.Downloads), numDownloads)
	}
	i := sort.Search(len(rdg.Downloads), func(i int) bool { return rdg.Downloads[i].StartTime.Equal(timestamp) })
	if i < len(rdg.Downloads) {
		t.Fatal("Specified download not removed from history")
	}
	// Remove Last Download
	timestamp = rdg.Downloads[len(rdg.Downloads)-1].StartTime
	err = r.RenterClearDownloadsRangePost(timestamp, timestamp)
	if err != nil {
		t.Fatal("Error in API endpoint to remove download from history:", err)
	}
	numDownloads--
	rdg, err = r.RenterDownloadsGet()
	if err != nil {
		t.Fatal("Could not get download history:", err)
	}
	if len(rdg.Downloads) != numDownloads {
		t.Fatalf("Download history not reduced: history has %v downloads, expected %v", len(rdg.Downloads), numDownloads)
	}
	i = sort.Search(len(rdg.Downloads), func(i int) bool { return rdg.Downloads[i].StartTime.Equal(timestamp) })
	if i < len(rdg.Downloads) {
		t.Fatal("Specified download not removed from history")
	}

	// Check Clear Before
	timestamp = rdg.Downloads[len(rdg.Downloads)-2].StartTime
	err = r.RenterClearDownloadsBeforePost(timestamp)
	if err != nil {
		t.Fatal("Error in API endpoint to clear download history before timestamp:", err)
	}
	rdg, err = r.RenterDownloadsGet()
	if err != nil {
		t.Fatal("Could not get download history:", err)
	}
	i = sort.Search(len(rdg.Downloads), func(i int) bool { return rdg.Downloads[i].StartTime.Before(timestamp) })
	if i < len(rdg.Downloads) {
		t.Fatal("Download found that was before given time")
	}

	// Check Clear After
	timestamp = rdg.Downloads[1].StartTime
	err = r.RenterClearDownloadsAfterPost(timestamp)
	if err != nil {
		t.Fatal("Error in API endpoint to clear download history after timestamp:", err)
	}
	rdg, err = r.RenterDownloadsGet()
	if err != nil {
		t.Fatal("Could not get download history:", err)
	}
	i = sort.Search(len(rdg.Downloads), func(i int) bool { return rdg.Downloads[i].StartTime.After(timestamp) })
	if i < len(rdg.Downloads) {
		t.Fatal("Download found that was after given time")
	}

	// Check clear range
	before := rdg.Downloads[1].StartTime
	after := rdg.Downloads[len(rdg.Downloads)-1].StartTime
	err = r.RenterClearDownloadsRangePost(after, before)
	if err != nil {
		t.Fatal("Error in API endpoint to remove range of downloads from history:", err)
	}
	rdg, err = r.RenterDownloadsGet()
	if err != nil {
		t.Fatal("Could not get download history:", err)
	}
	i = sort.Search(len(rdg.Downloads), func(i int) bool {
		return rdg.Downloads[i].StartTime.Before(before) && rdg.Downloads[i].StartTime.After(after)
	})
	if i < len(rdg.Downloads) {
		t.Fatal("Not all downloads from range removed from history")
	}

	// Check clearing download history
	err = r.RenterClearAllDownloadsPost()
	if err != nil {
		t.Fatal("Error in API endpoint to clear download history:", err)
	}
	rdg, err = r.RenterDownloadsGet()
	if err != nil {
		t.Fatal("Could not get download history:", err)
	}
	if len(rdg.Downloads) != 0 {
		t.Fatalf("Download history not cleared: history has %v downloads, expected 0", len(rdg.Downloads))
	}
}

// testDirectories checks the functionality of directories in the Renter
func testDirectories(t *testing.T, tg *siatest.TestGroup) {
	// Grab Renter
	r := tg.Renters()[0]

	// Test Directory endpoint for creating empty directory
	rd, err := r.UploadNewDirectory()
	if err != nil {
		t.Fatal(err)
	}

	// Check directory
	rgd, err := r.RenterDirGet(rd.SiaPath())
	if err != nil {
		t.Fatal(err)
	}
	// Directory should return 0 FileInfos and 1 DirectoryInfo with would belong
	// to the directory itself
	if len(rgd.Directories) != 1 {
		t.Fatal("Expected 1 DirectoryInfo to be returned but got:", len(rgd.Directories))
	}
	if rgd.Directories[0].SiaPath != rd.SiaPath() {
		t.Fatalf("SiaPaths do not match %v and %v", rgd.Directories[0].SiaPath, rd.SiaPath())
	}
	if len(rgd.Files) != 0 {
		t.Fatal("Expected no files in directory but found:", len(rgd.Files))
	}

	// Check uploading file to new subdirectory
	// Create local file
	size := 100 + siatest.Fuzz()
	fd := r.FilesDir()
	ld, err := fd.CreateDir("subDir1/subDir2/subDir3-" + persist.RandomSuffix())
	if err != nil {
		t.Fatal(err)
	}
	lf, err := ld.NewFile(size)
	if err != nil {
		t.Fatal(err)
	}

	// Upload file
	dataPieces := uint64(1)
	parityPieces := uint64(1)
	rf, err := r.UploadBlocking(lf, dataPieces, parityPieces, false)
	if err != nil {
		t.Fatal(err)
	}

	// Check directory that file was uploaded to
	siaPath, err := rf.SiaPath().Dir()
	if err != nil {
		t.Fatal(err)
	}
	rgd, err = r.RenterDirGet(siaPath)
	if err != nil {
		t.Fatal(err)
	}
	// Directory should have 1 file and 0 sub directories
	if len(rgd.Directories) != 1 {
		t.Fatal("Expected 1 DirectoryInfo to be returned but got:", len(rgd.Directories))
	}
	if len(rgd.Files) != 1 {
		t.Fatal("Expected 1 file in directory but found:", len(rgd.Files))
	}

	// Check parent directory
	siaPath, err = siaPath.Dir()
	if err != nil {
		t.Fatal(err)
	}
	rgd, err = r.RenterDirGet(siaPath)
	if err != nil {
		t.Fatal(err)
	}
	// Directory should have 0 files and 1 sub directory
	if len(rgd.Directories) != 2 {
		t.Fatal("Expected 2 DirectoryInfos to be returned but got:", len(rgd.Directories))
	}
	if len(rgd.Files) != 0 {
		t.Fatal("Expected 0 files in directory but found:", len(rgd.Files))
	}

	// Test renaming subdirectory
	subDir1, err := modules.NewSiaPath("subDir1")
	if err != nil {
		t.Fatal(err)
	}
	newSiaPath := modules.RandomSiaPath()
	if err = r.RenterDirRenamePost(subDir1, newSiaPath); err != nil {
		t.Fatal(err)
	}
	// Renamed directory should have 0 files and 1 sub directory.
	rgd, err = r.RenterDirGet(newSiaPath)
	if err != nil {
		t.Fatal(err)
	}
	if len(rgd.Files) != 0 {
		t.Fatalf("Renamed dir should have 0 files but had %v", len(rgd.Files))
	}
	if len(rgd.Directories) != 2 {
		t.Fatalf("Renamed dir should have 1 sub directory but had %v",
			len(rgd.Directories)-1)
	}
	// Subdir of renamed dir should have 0 files and 1 sub directory.
	rgd, err = r.RenterDirGet(rgd.Directories[1].SiaPath)
	if err != nil {
		t.Fatal(err)
	}
	if len(rgd.Files) != 0 {
		t.Fatalf("Renamed dir should have 0 files but had %v", len(rgd.Files))
	}
	if len(rgd.Directories) != 2 {
		t.Fatalf("Renamed dir should have 1 sub directory but had %v",
			len(rgd.Directories)-1)
	}
	// SubSubdir of renamed dir should have 1 file and 0 sub directories.
	rgd, err = r.RenterDirGet(rgd.Directories[1].SiaPath)
	if err != nil {
		t.Fatal(err)
	}
	if len(rgd.Files) != 1 {
		t.Fatalf("Renamed dir should have 1 file but had %v", len(rgd.Files))
	}
	if len(rgd.Directories) != 1 {
		t.Fatalf("Renamed dir should have 0 sub directories but had %v",
			len(rgd.Directories)-1)
	}
	// Try downloading the renamed file.
	if _, _, err := r.RenterDownloadHTTPResponseGet(rgd.Files[0].SiaPath, 0, uint64(size), true, false); err != nil {
		t.Fatal(err)
	}

	// Check that the old siadir was deleted from disk
	_, err = os.Stat(subDir1.SiaDirSysPath(r.RenterFilesDir()))
	if !os.IsNotExist(err) {
		t.Fatal("Expected IsNotExist err, but got err:", err)
	}

	// create a file to test file deletion
	lf1, err := ld.NewFile(size)
	if err != nil {
		t.Fatal(err)
	}
	rf1, err := r.UploadBlocking(lf1, dataPieces, parityPieces, false)
	if err != nil {
		t.Fatal(err)
	}

	// Test deleting a file by its relative path
	err = r.RenterFileDeletePost(rf1.SiaPath())
	if err != nil {
		t.Fatal(err)
	}

	// Test deleting directory
	if err = r.RenterDirDeletePost(rd.SiaPath()); err != nil {
		t.Fatal(err)
	}

	// Create a new set of remote files and dirs, so we can test deleting with a
	// root path
	rd2, err := r.UploadNewDirectory()
	if err != nil {
		t.Fatal(err)
	}
	ld2, err := fd.CreateDir("subDir1a/subDir2a/subDir3a-" + persist.RandomSuffix())
	if err != nil {
		t.Fatal(err)
	}
	lf2, err := ld2.NewFile(size)
	if err != nil {
		t.Fatal(err)
	}
	rf2, err := r.UploadBlocking(lf2, dataPieces, parityPieces, false)
	if err != nil {
		t.Fatal(err)
	}

	// Test deleting a file by its root path
	rf2RootPath, err := modules.NewSiaPath("/home/user/" + rf2.SiaPath().Path)
	err = r.RenterFileDeleteRootPost(rf2RootPath)
	if err != nil {
		t.Fatal(fmt.Errorf(err.Error() + " => " + rf2RootPath.Path))
	}

	// Test deleting directory by its root path
	rd2RootPath, err := modules.NewSiaPath("/home/user/" + rd2.SiaPath().Path)
	if err = r.RenterDirDeleteRootPost(rd2RootPath); err != nil {
		t.Fatal(fmt.Errorf(err.Error() + " => " + rd2RootPath.Path))
	}

	// Check that siadir was deleted from disk
	_, err = os.Stat(rd.SiaPath().SiaDirSysPath(r.RenterFilesDir()))
	if !os.IsNotExist(err) {
		t.Fatal("Expected IsNotExist err, but got err:", err)
	}
	// Check that siadir was deleted from disk by root path
	_, err = os.Stat(rd2.SiaPath().SiaDirSysPath(r.RenterFilesDir()))
	if !os.IsNotExist(err) {
		t.Fatal("Expected IsNotExist err, but got err:", err)
	}
}

// testAlertsSorted checks that the alerts returned by the /daemon/alerts
// endpoint are sorted by severity.
func testAlertsSorted(t *testing.T, tg *siatest.TestGroup) {
	// Grab Renter
	r := tg.Renters()[0]
	dag, err := r.DaemonAlertsGet()
	if err != nil {
		t.Fatal(err)
	}
	if len(dag.Alerts) < 3 {
		t.Fatalf("renter should have at least %v alerts registered but was %v", 3, len(dag.Alerts))
	}
	sorted := sort.SliceIsSorted(dag.Alerts, func(i, j int) bool {
		return dag.Alerts[i].Severity > dag.Alerts[j].Severity
	})
	if !sorted {
		t.Log("alerts:", dag.Alerts)
		t.Fatal("alerts are not sorted by severity")
	}
}

// testDownloadAfterRenew makes sure that we can still download a file
// after the contract period has ended.
func testDownloadAfterRenew(t *testing.T, tg *siatest.TestGroup) {
	// Grab the first of the group's renters
	renter := tg.Renters()[0]
	// Upload file, creating a piece for each host in the group
	dataPieces := uint64(1)
	parityPieces := uint64(len(tg.Hosts())) - dataPieces
	fileSize := 100 + siatest.Fuzz()
	_, remoteFile, err := renter.UploadNewFileBlocking(fileSize, dataPieces, parityPieces, false)
	if err != nil {
		t.Fatal("Failed to upload a file for testing: ", err)
	}
	// Mine enough blocks for the next period to start. This means the
	// contracts should be renewed and the data should still be available for
	// download.
	miner := tg.Miners()[0]
	for i := types.BlockHeight(0); i < siatest.DefaultAllowance.Period; i++ {
		if err := miner.MineBlock(); err != nil {
			t.Fatal(err)
		}
	}
	// Download the file synchronously directly into memory.
	_, _, err = renter.DownloadByStream(remoteFile)
	if err != nil {
		t.Fatal(err)
	}
}

// testDownloadMultipleLargeSectors downloads multiple large files (>5 Sectors)
// in parallel and makes sure that the downloads are blocking each other.
func testDownloadMultipleLargeSectors(t *testing.T, tg *siatest.TestGroup) {
	// parallelDownloads is the number of downloads that are run in parallel.
	parallelDownloads := 10
	// fileSize is the size of the downloaded file.
	fileSize := siatest.Fuzz()
	if build.VLONG {
		fileSize += int(50 * modules.SectorSize)
	} else {
		fileSize += int(10 * modules.SectorSize)
	}
	// set download limits and reset them after test.
	// uniqueRemoteFiles is the number of files that will be uploaded to the
	// network. Downloads will choose the remote file to download randomly.
	uniqueRemoteFiles := 5
	// Create a custom renter with a dependency and remove it again after the test
	// is done.
	renterParams := node.Renter(filepath.Join(renterTestDir(t.Name()), "renter"))
	renterParams.RenterDeps = &dependencies.DependencyPostponeWritePiecesRecovery{}
	nodes, err := tg.AddNodes(renterParams)
	if err != nil {
		t.Fatal(err)
	}
	renter := nodes[0]
	defer func() {
		if err := tg.RemoveNode(renter); err != nil {
			t.Fatal(err)
		}
	}()

	// Upload files
	dataPieces := uint64(len(tg.Hosts())) - 1
	parityPieces := uint64(1)
	remoteFiles := make([]*siatest.RemoteFile, 0, uniqueRemoteFiles)
	for i := 0; i < uniqueRemoteFiles; i++ {
		_, remoteFile, err := renter.UploadNewFileBlocking(fileSize, dataPieces, parityPieces, false)
		if err != nil {
			t.Fatal("Failed to upload a file for testing: ", err)
		}
		remoteFiles = append(remoteFiles, remoteFile)
	}

	// set download limits and reset them after test.
	if err := renter.RenterRateLimitPost(int64(fileSize)*2, 0); err != nil {
		t.Fatal("failed to set renter bandwidth limit", err)
	}
	defer func() {
		if err := renter.RenterRateLimitPost(0, 0); err != nil {
			t.Error("failed to reset renter bandwidth limit", err)
		}
	}()

	// Randomly download using download to file and download to stream methods.
	wg := new(sync.WaitGroup)
	for i := 0; i < parallelDownloads; i++ {
		wg.Add(1)
		go func() {
			var err error
			var rf = remoteFiles[fastrand.Intn(len(remoteFiles))]
			if fastrand.Intn(2) == 0 {
				_, _, err = renter.DownloadByStream(rf)
			} else {
				_, _, err = renter.DownloadToDisk(rf, false)
			}
			if err != nil {
				t.Error("Download failed:", err)
			}
			wg.Done()
		}()
	}
	wg.Wait()
}

// testLocalRepair tests if a renter correctly repairs a file from disk
// after a host goes offline.
func testLocalRepair(t *testing.T, tg *siatest.TestGroup) {
	// Grab the first of the group's renters
	renterNode := tg.Renters()[0]

	// Check that we have enough hosts for this test.
	if len(tg.Hosts()) < 2 {
		t.Fatal("This test requires at least 2 hosts")
	}

	// Set fileSize and redundancy for upload
	fileSize := int(modules.SectorSize)
	dataPieces := uint64(2)
	parityPieces := uint64(len(tg.Hosts())) - dataPieces

	// Upload file
	_, remoteFile, err := renterNode.UploadNewFileBlocking(fileSize, dataPieces, parityPieces, false)
	if err != nil {
		t.Fatal(err)
	}

	// Take down hosts until enough are missing that the chunks get marked as
	// stuck after repairs.
	var hostsRemoved uint64
	for hostsRemoved = 0; float64(hostsRemoved)/float64(parityPieces) < renter.AlertSiafileLowRedundancyThreshold; hostsRemoved++ {
		if err := tg.RemoveNode(tg.Hosts()[0]); err != nil {
			t.Fatal("Failed to shutdown host", err)
		}
	}
	expectedRedundancy := float64(dataPieces+parityPieces-hostsRemoved) / float64(dataPieces)
	if err := renterNode.WaitForDecreasingRedundancy(remoteFile, expectedRedundancy); err != nil {
		t.Fatal("Redundancy isn't decreasing", err)
	}
	// We should still be able to download
	if _, _, err := renterNode.DownloadByStream(remoteFile); err != nil {
		t.Fatal("Failed to download file", err)
	}
	// Check that the alert for low redundancy was set.
	err = build.Retry(100, 100*time.Millisecond, func() error {
		dag, err := renterNode.DaemonAlertsGet()
		if err != nil {
			return errors.AddContext(err, "Failed to get alerts")
		}
		f, err := renterNode.File(remoteFile)
		if err != nil {
			return err
		}
		var found bool
		for _, alert := range dag.Alerts {
			expectedCause := fmt.Sprintf("Siafile 'home/user/%v' has a health of %v and redundancy of %v", remoteFile.SiaPath().String(), f.MaxHealth, f.Redundancy)
			if alert.Msg == renter.AlertMSGSiafileLowRedundancy &&
				alert.Cause == expectedCause {
				found = true
			}
		}
		if !found {
			return fmt.Errorf("Correct alert wasn't registered (#alerts: %v)", len(dag.Alerts))
		}
		return nil
	})
	if err != nil {
		t.Fatal(err)
	}
	// Bring up hosts to replace the ones that went offline.
	for hostsRemoved > 0 {
		hostsRemoved--
		_, err = tg.AddNodes(node.HostTemplate)
		if err != nil {
			t.Fatal("Failed to create a new host", err)
		}
	}
	if err := renterNode.WaitForUploadHealth(remoteFile); err != nil {
		t.Fatal("File wasn't repaired", err)
	}
	// Check to see if a chunk got repaired and marked as unstuck
	err = renterNode.WaitForStuckChunksToRepair()
	if err != nil {
		t.Fatal(err)
	}
	// We should be able to download
	if _, _, err := renterNode.DownloadByStream(remoteFile); err != nil {
		t.Fatal("Failed to download file", err)
	}
}

// TestLocalRepairCorrupted tests if a renter repairs a file from disk after the
// file on disk got corrupted.
//
// The test has certain timing contraints, in particular we wait 20 seconds at
// the end to ensure that a file cannot be repaired. Because of these timing
// constraints, the test is run standalone and without t.Parallel().
func TestLocalRepairCorrupted(t *testing.T) {
	if testing.Short() {
		t.SkipNow()
	}
	t.Parallel()

	// Create a group for the subtests
	gp := siatest.GroupParams{
		Hosts:   3,
		Renters: 1,
		Miners:  1,
	}
	tg, err := siatest.NewGroupFromTemplate(renterTestDir(t.Name()), gp)
	if err != nil {
		t.Fatal(err)
	}

	// Grab the first of the group's renters
	renterNode := tg.Renters()[0]

	// Set fileSize and redundancy for upload
	fileSize := int(modules.SectorSize) + siatest.Fuzz()
	dataPieces := uint64(2)
	parityPieces := uint64(len(tg.Hosts())) - dataPieces

	// Upload file
	localFile, remoteFile, err := renterNode.UploadNewFileBlocking(fileSize, dataPieces, parityPieces, false)
	if err != nil {
		t.Fatal(err)
	}

	// Take down hosts until the file is unable to be repaired from remote. This
	// will check that the local repair process is working.
	var hostsRemoved uint64
	hostsToRemove := parityPieces + 1
	for hostsRemoved = 0; hostsRemoved < hostsToRemove; hostsRemoved++ {
		hostToRemove := tg.Hosts()[0]
		err := tg.RemoveNode(hostToRemove)
		if err != nil {
			t.Fatal("Failed to shutdown host", err)
		}
	}
	expectedRedundancy := float64(dataPieces-1) / float64(dataPieces)
	if err := renterNode.WaitForDecreasingRedundancy(remoteFile, expectedRedundancy); err != nil {
		t.Fatal("Redundancy isn't decreasing", err)
	}
	// Download should fail, there are not enough hosts online.
	if _, _, err := renterNode.DownloadByStream(remoteFile); err == nil {
		t.Fatal("download is succeeding even though there are not enough hosts to carry the file.")
		t.Log(err)
	}
	// Bring a host back up and see that the file completes a local repair.
	_, err = tg.AddNodes(node.HostTemplate)
	if err != nil {
		t.Fatal(err)
	}
	hostsRemoved--
	err = renterNode.WaitForFileAvailable(remoteFile)
	if err != nil {
		t.Fatal(err)
	}
	if _, _, err := renterNode.DownloadByStream(remoteFile); err != nil {
		t.Fatal(err)
	}

	// Corrupt the local file, so that repairs will cause problems.
	b, err := localFile.Data()
	if err != nil {
		t.Fatal(err)
	}
	if err := ioutil.WriteFile(localFile.Path(), fastrand.Bytes(len(b)), 0600); err != nil {
		t.Fatal(err)
	}

	// Bring more hosts online, check that repair will failover to remote
	// repair.
	for hostsRemoved > 0 {
		hostsRemoved--
		_, err = tg.AddNodes(node.HostTemplate)
		if err != nil {
			t.Fatal("Failed to create a new host", err)
		}
	}
	// File should get back to full health.
	err = renterNode.WaitForUploadHealth(remoteFile)
	if err != nil {
		t.Fatal(err)
	}
	// Verify that a download works.
	if _, _, err := renterNode.DownloadByStream(remoteFile); err != nil {
		t.Fatal(err)
	}

	// Bring hosts offline again. Now that the local file is corrupted,
	// repairing should be impossible.
	for hostsRemoved = 0; hostsRemoved < hostsToRemove; hostsRemoved++ {
		if err := tg.RemoveNode(tg.Hosts()[0]); err != nil {
			t.Fatal("Failed to shutdown host", err)
		}
	}
	// Wait for the redundancy to drop.
	if err := renterNode.WaitForDecreasingRedundancy(remoteFile, expectedRedundancy); err != nil {
		t.Fatal("Redundancy isn't decreasing", err)
	}
	// Bring a host back online so that the file can be repaired to be
	// available. Because the local file is corrupt, the repair should be
	// blocked.
	_, err = tg.AddNodes(node.HostTemplate)
	if err != nil {
		t.Fatal(err)
	}
	hostsRemoved--

	// Give the renter some time to complete the repair. I'm not really sure if
	// there's a better way than waiting to ensure that the repair loop has had
	// a couple of iterations to attempt the repair.
	time.Sleep(time.Second * 20)
	file, err := renterNode.File(remoteFile)
	if err != nil {
		t.Fatal(err)
	}
	if file.Available {
		t.Fatal("file should not be available when its only source of repair data is corrupt")
	}
}

// testPriceTablesUpdated verfies the workers' price tables are updated and stay
// recent with the host
func testPriceTablesUpdated(t *testing.T, tg *siatest.TestGroup) {
	r := tg.Renters()[0]

	// Get the worker status
	rwg, err := r.RenterWorkersGet()
	if err != nil {
		t.Fatal(err)
	}

	// Get a random worker
	var host types.SiaPublicKey
	for _, worker := range rwg.Workers {
		host = worker.HostPubKey
		break
	}

	// Wait until that worker has been able to update its price table, when that
	// is the case we save its current update and expiry time.
	var ut, et time.Time
	err = build.Retry(100, 100*time.Millisecond, func() error {
		rwg, err := r.RenterWorkersGet()
		if err != nil {
			return err
		}

		var ws *modules.WorkerStatus
		for i := range rwg.Workers {
			worker := rwg.Workers[i]
			if worker.HostPubKey.Equals(host) {
				ws = &worker
				break
			}
		}
		if ws == nil {
			return errors.New("worker not found")
		}

		if !ws.PriceTableStatus.Active {
			return errors.New("worker has no valid price table")
		}

		ut = ws.PriceTableStatus.UpdateTime
		et = ws.PriceTableStatus.ExpiryTime
		return nil
	})
	if err != nil {
		t.Fatal(err)
	}

	// Wait until after the price table is set to update, note we don't gain
	// anything by waiting for this inside the build.Retry as we know when it
	// won't trigger before the update time.
	time.Sleep(time.Until(ut))

	// Verify in a retry that the price table's updateTime and expiryTime have
	// been set to new dates in the future, indicating a successful price table
	// update.
	err = build.Retry(100, 100*time.Millisecond, func() error {
		rwg, err := r.RenterWorkersGet()
		if err != nil {
			return err
		}

		var ws *modules.WorkerStatus
		for i := range rwg.Workers {
			worker := rwg.Workers[i]
			if worker.HostPubKey.Equals(host) {
				ws = &worker
				break
			}
		}
		if ws == nil {
			return errors.New("worker not found")
		}

		if !(ws.PriceTableStatus.UpdateTime.After(ut) && ws.PriceTableStatus.ExpiryTime.After(et)) {
			return errors.New("updatedTime and expiryTime have not been updated yet, indicating the price table has not been renewed")
		}

		return nil
	})
	if err != nil {
		t.Fatal(err)
	}
}

// testRemoteRepair tests if a renter correctly repairs a file by
// downloading it after a host goes offline.
//
// This test was extended to also support testing the download cooldowns.
func testRemoteRepair(t *testing.T, tg *siatest.TestGroup) {
	// Grab the first of the group's renters
	r := tg.Renters()[0]

	// Check that we have enough hosts for this test.
	if len(tg.Hosts()) < 2 {
		t.Fatal("This test requires at least 2 hosts")
	}

	// Choose a filesize for the upload. To hit a wide range of cases,
	// siatest.Fuzz is used.
	fuzz := siatest.Fuzz()
	fileSize := int(modules.SectorSize) + fuzz
	// One out of three times, add an extra sector.
	if siatest.Fuzz() == 0 {
		fileSize += int(modules.SectorSize)
	}
	// One out of three times, add a random amount of extra data.
	if siatest.Fuzz() == 0 {
		fileSize += fastrand.Intn(int(modules.SectorSize))
	}
	t.Log("testRemoteRepair fileSize choice:", fileSize)

	// Set fileSize and redundancy for upload
	dataPieces := uint64(1)
	parityPieces := uint64(len(tg.Hosts())) - dataPieces

	// Upload file
	localFile, remoteFile, err := r.UploadNewFileBlocking(fileSize, dataPieces, parityPieces, false)
	if err != nil {
		t.Fatal(err)
	}
	// Get the file info of the fully uploaded file. Tha way we can compare the
	// redundancies later.
	_, err = r.File(remoteFile)
	if err != nil {
		t.Fatal("failed to get file info", err)
	}

	// Delete the file locally.
	if err := localFile.Delete(); err != nil {
		t.Fatal("failed to delete local file", err)
	}

	// Take down all of the parity hosts and check if redundancy decreases.
	for i := uint64(0); i < parityPieces; i++ {
		if err := tg.RemoveNode(tg.Hosts()[0]); err != nil {
			t.Fatal("Failed to shutdown host", err)
		}
	}
	expectedRedundancy := float64(dataPieces+parityPieces-1) / float64(dataPieces)
	if err := r.WaitForDecreasingRedundancy(remoteFile, expectedRedundancy); err != nil {
		t.Fatal("Redundancy isn't decreasing", err)
	}
	// We should still be able to download
	if _, _, err := r.DownloadByStream(remoteFile); err != nil {
		t.Error("Failed to download file", err)
	}
	// Bring up new parity hosts and check if redundancy increments again.
	_, err = tg.AddNodeN(node.HostTemplate, int(parityPieces))
	if err != nil {
		t.Fatal("Failed to create a new host", err)
	}
	// Wait for the file to be healthy.
	if err := r.WaitForUploadHealth(remoteFile); err != nil {
		t.Fatal("File wasn't repaired", err)
	}
	// Check to see if a chunk got repaired and marked as unstuck
	err = r.WaitForStuckChunksToRepair()
	if err != nil {
		t.Fatal(err)
	}
	// We should be able to download
	_, _, err = r.DownloadByStream(remoteFile)
	if err != nil {
		t.Error("Failed to download file", err)
	}

	// The worker shouldn't be on a cooldown since the last download was successful
	// and cleared the consecutive failures.
	err = build.Retry(500, 100*time.Millisecond, func() error {
		rwg, err := r.RenterWorkersGet()
		if err != nil {
			t.Fatal(err)
		}
		if rwg.TotalDownloadCoolDown != 0 {
			return errors.New("worker still on cooldown")
		}
		return nil
	})
	if err != nil {
		t.Error(err)
	}
}

// testSingleFileGet is a subtest that uses an existing TestGroup to test if
// using the single file API endpoint works
func testSingleFileGet(t *testing.T, tg *siatest.TestGroup) {
	if len(tg.Hosts()) < 2 {
		t.Fatal("This test requires at least 2 hosts")
	}
	// Grab the first of the group's renters
	renter := tg.Renters()[0]
	// Upload file, creating a piece for each host in the group
	dataPieces := uint64(2)
	parityPieces := uint64(len(tg.Hosts())) - dataPieces
	fileSize := 100 + siatest.Fuzz()
	_, _, err := renter.UploadNewFileBlocking(fileSize, dataPieces, parityPieces, false)
	if err != nil {
		t.Fatal("Failed to upload a file for testing: ", err)
	}

	// Get all files from Renter
	files, err := renter.Files(false)
	if err != nil {
		t.Fatal("Failed to get renter files: ", err)
	}

	// Loop over files and compare against single file endpoint
	for i := range files {
		// Get Single File
		rf, err := renter.RenterFileGet(files[i].SiaPath)
		if err != nil {
			t.Fatal(err)
		}
		// Compare File result and Files Results, check the fields which are
		// expected to be stable between accesses of the file.
		if files[i].Available != rf.File.Available {
			t.Error("mismatch")
		}
		if files[i].CipherType != rf.File.CipherType {
			t.Error("mismatch")
		}
		if files[i].CreateTime != rf.File.CreateTime {
			t.Error("mismatch")
		}
		if files[i].Filesize != rf.File.Filesize {
			t.Error("mismatch")
		}
		if files[i].LocalPath != rf.File.LocalPath {
			t.Error("mismatch")
		}
		if files[i].FileMode != rf.File.FileMode {
			t.Error("mismatch")
		}
		if files[i].NumStuckChunks != rf.File.NumStuckChunks {
			t.Error("mismatch")
		}
		if files[i].OnDisk != rf.File.OnDisk {
			t.Error("mismatch")
		}
		if files[i].Recoverable != rf.File.Recoverable {
			t.Error("mismatch")
		}
		if files[i].Renewing != rf.File.Renewing {
			t.Error("mismatch")
		}
		if files[i].SiaPath != rf.File.SiaPath {
			t.Error("mismatch")
		}
		if files[i].Stuck != rf.File.Stuck {
			t.Error("mismatch")
		}
	}
}

// testCancelAsyncDownload tests that cancelling an async download aborts the
// download and sets the correct fields.
func testCancelAsyncDownload(t *testing.T, tg *siatest.TestGroup) {
	// Grab the first of the group's renters
	renter := tg.Renters()[0]
	// Upload file, creating a piece for each host in the group
	dataPieces := uint64(1)
	parityPieces := uint64(len(tg.Hosts())) - dataPieces
	fileSize := 10 * modules.SectorSize
	_, remoteFile, err := renter.UploadNewFileBlocking(int(fileSize), dataPieces, parityPieces, false)
	if err != nil {
		t.Fatal("Failed to upload a file for testing: ", err)
	}
	// Set a ratelimit that only allows for downloading a sector every second.
	if err := renter.RenterRateLimitPost(int64(modules.SectorSize), 0); err != nil {
		t.Fatal(err)
	}
	defer func() {
		if err := renter.RenterRateLimitPost(0, 0); err != nil {
			t.Fatal(err)
		}
	}()
	// Download the file asynchronously.
	dst := filepath.Join(renter.FilesDir().Path(), "canceled_download.dat")
	cancelID, err := renter.RenterDownloadGet(remoteFile.SiaPath(), dst, 0, fileSize, true, true, false)
	if err != nil {
		t.Fatal(err)
	}
	// Sometimes wait a second to not always cancel the download right
	// away.
	time.Sleep(time.Second * time.Duration(fastrand.Intn(2)))
	// Cancel the download.
	if err := renter.RenterCancelDownloadPost(cancelID); err != nil {
		t.Fatal(err)
	}
	// Get the download info.
	rdg, err := renter.RenterDownloadsGet()
	if err != nil {
		t.Fatal(err)
	}
	var di *api.DownloadInfo
	for i := range rdg.Downloads {
		d := rdg.Downloads[i]
		if remoteFile.SiaPath() == d.SiaPath && dst == d.Destination {
			di = &d
			break
		}
	}
	if di == nil {
		t.Fatal("couldn't find download")
	}
	// Make sure the download was cancelled.
	if !di.Completed {
		t.Fatal("download is not marked as completed")
	}
	if di.Received >= fileSize {
		t.Fatal("the download finished successfully")
	}
	if di.Error != modules.ErrDownloadCancelled.Error() {
		t.Fatal("error message doesn't match ErrDownloadCancelled")
	}
}

// testUploadDownload is a subtest that uses an existing TestGroup to test if
// uploading and downloading a file works
func testUploadDownload(t *testing.T, tg *siatest.TestGroup) {
	// Grab the first of the group's renters
	renter := tg.Renters()[0]
	// Upload file, creating a piece for each host in the group
	dataPieces := uint64(1)
	parityPieces := uint64(len(tg.Hosts())) - dataPieces
	fileSize := fastrand.Intn(2*int(modules.SectorSize)) + siatest.Fuzz() + 2 // between 1 and 2*SectorSize + 3 bytes
	localFile, remoteFile, err := renter.UploadNewFileBlocking(fileSize, dataPieces, parityPieces, false)
	if err != nil {
		t.Fatal("Failed to upload a file for testing: ", err)
	}
	// Download the file synchronously directly into memory
	_, _, err = renter.DownloadByStream(remoteFile)
	if err != nil {
		t.Fatal(err)
	}
	// Download the file synchronously to a file on disk
	_, _, err = renter.DownloadToDisk(remoteFile, false)
	if err != nil {
		t.Fatal(err)
	}
	// Download the file asynchronously and wait for the download to finish.
	_, localFile, err = renter.DownloadToDisk(remoteFile, true)
	if err != nil {
		t.Error(err)
	}
	if err := renter.WaitForDownload(localFile, remoteFile); err != nil {
		t.Error(err)
	}
	// Stream the file.
	_, err = renter.Stream(remoteFile)
	if err != nil {
		t.Fatal(err)
	}
	// Stream the file partially a few times. At least 1 byte is streamed.
	for i := 0; i < 5; i++ {
		from := fastrand.Intn(fileSize - 1)             // [0..fileSize-2]
		to := from + 1 + fastrand.Intn(fileSize-from-1) // [from+1..fileSize-1]
		_, err = renter.StreamPartial(remoteFile, localFile, uint64(from), uint64(to))
		if err != nil {
			t.Fatal(err)
		}
	}
	// Download the file again with root set.
	rootPath, err := remoteFile.SiaPath().Rebase(modules.RootSiaPath(), modules.UserFolder)
	if err != nil {
		t.Fatal(err)
	}
	dst := filepath.Join(renter.FilesDir().Path(), "root.dat")
	_, err = renter.RenterDownloadGet(rootPath, dst, 0, uint64(fileSize), false, true, true)
	if err != nil {
		t.Fatal(err)
	}
	dst = filepath.Join(renter.FilesDir().Path(), "root2.dat")
	_, err = renter.RenterDownloadFullGet(rootPath, dst, false, true)
	if err != nil {
		t.Fatal(err)
	}
	_, _, err = renter.RenterDownloadHTTPResponseGet(rootPath, 0, uint64(fileSize), true, true)
	if err != nil {
		t.Fatal(err)
	}
	_, err = renter.RenterStreamGet(rootPath, false, true)
	if err != nil {
		t.Fatal(err)
	}
	_, err = renter.RenterStreamPartialGet(rootPath, 0, uint64(fileSize), false, true)
	if err != nil {
		t.Fatal(err)
	}
}

// testUploadWithAndWithoutForceParameter is a subtest that uses an existing TestGroup to test if
// uploading an existing file is successful when setting 'force' to 'true' and 'force' set to 'false'
func testUploadWithAndWithoutForceParameter(t *testing.T, tg *siatest.TestGroup) {
	if len(tg.Hosts()) < 2 {
		t.Fatal("This test requires at least 2 hosts")
	}
	// Grab the first of the group's renters
	renter := tg.Renters()[0]

	// Upload a file, then try to overwrite the file with the force flag set.
	dataPieces := uint64(1)
	parityPieces := uint64(len(tg.Hosts())) - dataPieces
	fileSize := 100 + siatest.Fuzz()
	localFile, _, err := renter.UploadNewFileBlocking(fileSize, dataPieces, parityPieces, false)
	if err != nil {
		t.Fatal("Failed to upload a file for testing: ", err)
	}
	_, err = renter.UploadBlocking(localFile, dataPieces, parityPieces, true)
	if err != nil {
		t.Fatal("Failed to force overwrite a file when specifying 'force=true': ", err)
	}

	// Upload file, then try to overwrite the file without the force flag set.
	dataPieces = uint64(1)
	parityPieces = uint64(len(tg.Hosts())) - dataPieces
	fileSize = 100 + siatest.Fuzz()
	localFile, _, err = renter.UploadNewFileBlocking(fileSize, dataPieces, parityPieces, false)
	if err != nil {
		t.Fatal("Failed to upload a file for testing: ", err)
	}
	_, err = renter.UploadBlocking(localFile, dataPieces, parityPieces, false)
	if err == nil {
		t.Fatal("File overwritten without specifying 'force=true'")
	}

	// Try to upload a file with the force flag set.
	dataPieces = uint64(1)
	parityPieces = uint64(len(tg.Hosts())) - dataPieces
	fileSize = 100 + siatest.Fuzz()
	localFile, _, err = renter.UploadNewFileBlocking(fileSize, dataPieces, parityPieces, true)
	if err != nil {
		t.Fatal("Failed to upload a file for testing: ", err)
	}
	_, err = renter.UploadBlocking(localFile, dataPieces, parityPieces, false)
	if err == nil {
		t.Fatal("File overwritten without specifying 'force=true'")
	}

	// Try to upload a file with the force flag set.
	dataPieces = uint64(1)
	parityPieces = uint64(len(tg.Hosts())) - dataPieces
	fileSize = 100 + siatest.Fuzz()
	localFile, _, err = renter.UploadNewFileBlocking(fileSize, dataPieces, parityPieces, true)
	if err != nil {
		t.Fatal("Failed to upload a file for testing: ", err)
	}
	_, err = renter.UploadBlocking(localFile, dataPieces, parityPieces, true)
	if err != nil {
		t.Fatal("Failed to force overwrite a file when specifying 'force=true': ", err)
	}
}

// TestRenterInterrupt executes a number of subtests using the same TestGroup to
// save time on initialization
func TestRenterInterrupt(t *testing.T) {
	if !build.VLONG {
		t.SkipNow()
	}
	t.Parallel()

	// Create a group for the subtests
	groupParams := siatest.GroupParams{
		Hosts:  5,
		Miners: 1,
	}
	groupDir := renterTestDir(t.Name())

	// Specify sub tests
	subTests := []siatest.SubTest{
		{Name: "TestContractInterruptedSaveToDiskAfterDeletion", Test: testContractInterruptedSaveToDiskAfterDeletion},
		{Name: "TestDownloadInterruptedAfterSendingRevision", Test: testDownloadInterruptedAfterSendingRevision},
		{Name: "TestDownloadInterruptedBeforeSendingRevision", Test: testDownloadInterruptedBeforeSendingRevision},
		{Name: "TestUploadInterruptedAfterSendingRevision", Test: testUploadInterruptedAfterSendingRevision},
		{Name: "TestUploadInterruptedBeforeSendingRevision", Test: testUploadInterruptedBeforeSendingRevision},
	}

	// Run tests
	if err := siatest.RunSubTests(t, groupParams, groupDir, subTests); err != nil {
		t.Fatal(err)
	}
}

// testContractInterruptedSaveToDiskAfterDeletion runs testDownloadInterrupted with
// a dependency that interrupts the download after sending the signed revision
// to the host.
func testContractInterruptedSaveToDiskAfterDeletion(t *testing.T, tg *siatest.TestGroup) {
	testContractInterrupted(t, tg, dependencies.NewDependencyInterruptContractSaveToDiskAfterDeletion())
}

// testDownloadInterruptedAfterSendingRevision runs testDownloadInterrupted with
// a dependency that interrupts the download after sending the signed revision
// to the host.
func testDownloadInterruptedAfterSendingRevision(t *testing.T, tg *siatest.TestGroup) {
	testDownloadInterrupted(t, tg, dependencies.NewDependencyInterruptDownloadAfterSendingRevision())
}

// testDownloadInterruptedBeforeSendingRevision runs testDownloadInterrupted
// with a dependency that interrupts the download before sending the signed
// revision to the host.
func testDownloadInterruptedBeforeSendingRevision(t *testing.T, tg *siatest.TestGroup) {
	testDownloadInterrupted(t, tg, dependencies.NewDependencyInterruptDownloadBeforeSendingRevision())
}

// testUploadInterruptedAfterSendingRevision runs testUploadInterrupted with a
// dependency that interrupts the upload after sending the signed revision to
// the host.
func testUploadInterruptedAfterSendingRevision(t *testing.T, tg *siatest.TestGroup) {
	testUploadInterrupted(t, tg, dependencies.NewDependencyInterruptUploadAfterSendingRevision())
}

// testUploadInterruptedBeforeSendingRevision runs testUploadInterrupted with a
// dependency that interrupts the upload before sending the signed revision to
// the host.
func testUploadInterruptedBeforeSendingRevision(t *testing.T, tg *siatest.TestGroup) {
	testUploadInterrupted(t, tg, dependencies.NewDependencyInterruptUploadBeforeSendingRevision())
}

// testContractInterrupted interrupts a download using the provided dependencies.
func testContractInterrupted(t *testing.T, tg *siatest.TestGroup, deps *dependencies.DependencyInterruptOnceOnKeyword) {
	// Add Renter
	testDir := renterTestDir(t.Name())
	renterTemplate := node.Renter(testDir + "/renter")
	renterTemplate.ContractorDeps = deps
	renterTemplate.Allowance = siatest.DefaultAllowance
	renterTemplate.Allowance.Period = 100
	renterTemplate.Allowance.RenewWindow = 75
	nodes, err := tg.AddNodes(renterTemplate)
	if err != nil {
		t.Fatal(err)
	}
	renter := nodes[0]
	numHosts := len(tg.Hosts())

	// Call fail on the dependency every 10 ms.
	cancel := make(chan struct{})
	wg := new(sync.WaitGroup)
	wg.Add(1)
	go func() {
		for {
			// Cause the contract renewal to fail
			deps.Fail()
			select {
			case <-cancel:
				wg.Done()
				return
			case <-time.After(10 * time.Millisecond):
			}
		}
	}()

	// Renew contracts.
	if err = siatest.RenewContractsByRenewWindow(renter, tg); err != nil {
		t.Fatal(err)
	}

	// Disrupt statement should prevent contracts from being renewed properly.
	// This means that both old and new contracts will be staticContracts which
	// are exported through the API via RenterContracts.Contracts
	err = build.Retry(50, 100*time.Millisecond, func() error {
		rc, err := renter.RenterContractsGet()
		if err != nil {
			return err
		}
		// Need to use old contract endpoint field as it is pulling from the
		// Contractor's staticContracts field which is where the bug was seen
		if len(rc.Contracts) != numHosts*2 {
			return fmt.Errorf("Incorrect number of staticContracts: have %v expected %v", len(rc.Contracts), numHosts*2)
		}
		return nil
	})
	if err != nil {
		renter.PrintDebugInfo(t, true, false, true)
		t.Fatal(err)
	}

	// By mining blocks to trigger threadContractMaintenance,
	// managedCheckForDuplicates should move renewed contracts from
	// staticContracts to oldContracts even though disrupt statement is still
	// interrupting renew code.
	m := tg.Miners()[0]
	if err = m.MineBlock(); err != nil {
		t.Fatal(err)
	}
	if err = tg.Sync(); err != nil {
		t.Fatal(err)
	}
	err = build.Retry(70, 100*time.Millisecond, func() error {
		// Check for older compatibility fields.
		// If we don't check this fields we are not checking the right conditions.
		rc, err := renter.RenterExpiredContractsGet()
		if err != nil {
			return err
		}
		if len(rc.InactiveContracts) != 0 {
			return fmt.Errorf("Incorrect number of inactive contracts: have %v expected %v", len(rc.InactiveContracts), 0)
		}
		if len(rc.ActiveContracts) != numHosts {
			return fmt.Errorf("Incorrect number of active contracts: have %v expected %v", len(rc.ActiveContracts), numHosts)
		}
		if len(rc.Contracts) != numHosts {
			return fmt.Errorf("Incorrect number of staticContracts: have %v expected %v", len(rc.Contracts), numHosts)
		}
		if len(rc.ExpiredContracts) != numHosts {
			return fmt.Errorf("Incorrect number of expired contracts: have %v expected %v", len(rc.ExpiredContracts), numHosts)
		}

		if err = m.MineBlock(); err != nil {
			return err
		}
		return nil
	})
	if err != nil {
		renter.PrintDebugInfo(t, true, false, true)
		t.Fatal(err)
	}

	// Stop calling fail on the dependency.
	close(cancel)
	wg.Wait()
	deps.Disable()
}

// testDownloadInterrupted interrupts a download using the provided dependencies.
func testDownloadInterrupted(t *testing.T, tg *siatest.TestGroup, deps *dependencies.DependencyInterruptOnceOnKeyword) {
	// Add Renter
	testDir := renterTestDir(t.Name())
	renterTemplate := node.Renter(testDir + "/renter")
	renterTemplate.ContractSetDeps = deps
	nodes, err := tg.AddNodes(renterTemplate)
	if err != nil {
		t.Fatal(err)
	}

	// Set the bandwidth limit to 1 chunk per second.
	renter := nodes[0]
	ct := crypto.TypeDefaultRenter
	dataPieces := uint64(len(tg.Hosts())) - 1
	parityPieces := uint64(1)
	chunkSize := siatest.ChunkSize(dataPieces, ct)
	_, remoteFile, err := renter.UploadNewFileBlocking(int(chunkSize), dataPieces, parityPieces, false)
	if err != nil {
		t.Fatal(err)
	}
	if err := renter.RenterRateLimitPost(int64(chunkSize), int64(chunkSize)); err != nil {
		t.Fatal(err)
	}
	defer func() {
		if err := renter.RenterRateLimitPost(0, 0); err != nil {
			t.Fatal(err)
		}
	}()

	// Call fail on the dependency every 10 ms.
	cancel := make(chan struct{})
	wg := new(sync.WaitGroup)
	wg.Add(1)
	go func() {
		for {
			// Cause the next download to fail.
			deps.Fail()
			select {
			case <-cancel:
				wg.Done()
				return
			case <-time.After(10 * time.Millisecond):
			}
		}
	}()
	// Try downloading the file 5 times.
	for i := 0; i < 5; i++ {
		if _, _, err := renter.DownloadByStream(remoteFile); err == nil {
			t.Fatal("Download shouldn't succeed since it was interrupted")
		}
	}
	// Stop calling fail on the dependency.
	close(cancel)
	wg.Wait()
	deps.Disable()
	// Download the file once more successfully
	if _, _, err := renter.DownloadByStream(remoteFile); err != nil {
		t.Fatal("Failed to download the file", err)
	}
}

// testUploadInterrupted let's the upload fail using the provided dependencies
// and makes sure that this doesn't corrupt the contract.
func testUploadInterrupted(t *testing.T, tg *siatest.TestGroup, deps *dependencies.DependencyInterruptOnceOnKeyword) {
	// Add Renter
	testDir := renterTestDir(t.Name())
	renterTemplate := node.Renter(testDir + "/renter")
	renterTemplate.ContractSetDeps = deps
	nodes, err := tg.AddNodes(renterTemplate)
	if err != nil {
		t.Fatal(err)
	}

	// Set the bandwidth limit to 1 chunk per second.
	ct := crypto.TypeDefaultRenter
	renter := nodes[0]
	dataPieces := uint64(len(tg.Hosts())) - 1
	parityPieces := uint64(1)
	chunkSize := siatest.ChunkSize(dataPieces, ct)
	if err := renter.RenterRateLimitPost(int64(chunkSize), int64(chunkSize)); err != nil {
		t.Fatal(err)
	}
	defer func() {
		if err := renter.RenterRateLimitPost(0, 0); err != nil {
			t.Fatal(err)
		}
	}()

	// Call fail on the dependency every two seconds to allow some uploads to
	// finish.
	cancel := make(chan struct{})
	done := make(chan struct{})
	wg := new(sync.WaitGroup)
	wg.Add(1)
	go func() {
		defer close(done)
		// Loop until cancel was closed or we reach 5 iterations. Otherwise we
		// might end up blocking the upload for too long.
		for i := 0; i < 10; i++ {
			// Cause the next upload to fail.
			deps.Fail()
			select {
			case <-cancel:
				wg.Done()
				return
			case <-time.After(100 * time.Millisecond):
			}
		}
		wg.Done()
	}()

	// Upload a file that's 1 chunk large.
	_, remoteFile, err := renter.UploadNewFileBlocking(int(chunkSize), dataPieces, parityPieces, false)
	if err != nil {
		t.Fatal(err)
	}
	// Make sure that the upload does not finish before the interrupting go
	// routine is finished
	select {
	case <-done:
	default:
		t.Fatal("Upload finished before interrupt signal is done")
	}
	// Stop calling fail on the dependency.
	close(cancel)
	wg.Wait()
	deps.Disable()
	// Download the file.
	if _, _, err := renter.DownloadByStream(remoteFile); err != nil {
		t.Fatal("Failed to download the file", err)
	}
}

// TestRenterAddNodes runs a subset of tests that require adding their own renter
func TestRenterAddNodes(t *testing.T) {
	if testing.Short() {
		t.SkipNow()
	}
	t.Parallel()

	// Create a group for testing
	groupParams := siatest.GroupParams{
		Hosts:   5,
		Renters: 1,
		Miners:  1,
	}
	groupDir := renterTestDir(t.Name())

	// Specify subtests to run
	subTests := []siatest.SubTest{
		{Name: "TestRedundancyReporting", Test: testRedundancyReporting}, // Put first because it pulls the original tg renter
		{Name: "TestUploadReady", Test: testUploadReady},
		{Name: "TestOverspendAllowance", Test: testOverspendAllowance},
		{Name: "TestRenterAllowanceCancel", Test: testRenterAllowanceCancel},
	}

	// Run tests
	if err := siatest.RunSubTests(t, groupParams, groupDir, subTests); err != nil {
		t.Fatal(err)
	}
}

// TestRenterAddNodes2 runs a subset of tests that require adding their own
// renter. TestRenterPostCancelAllowance was split into its own test to improve
// reliability - it was flaking previously.
func TestRenterAddNodes2(t *testing.T) {
	if testing.Short() {
		t.SkipNow()
	}
	t.Parallel()

	// Create a group for testing
	groupParams := siatest.GroupParams{
		Hosts:   5,
		Renters: 1,
		Miners:  1,
	}
	groupDir := renterTestDir(t.Name())

	// Specify subtests to run
	subTests := []siatest.SubTest{
		{Name: "TestRenterPostCancelAllowance", Test: testRenterPostCancelAllowance},
	}

	// Run tests
	if err := siatest.RunSubTests(t, groupParams, groupDir, subTests); err != nil {
		t.Fatal(err)
	}
}

// testRedundancyReporting verifies that redundancy reporting is accurate if
// contracts become offline.
func testRedundancyReporting(t *testing.T, tg *siatest.TestGroup) {
	// Upload a file.
	dataPieces := uint64(1)
	parityPieces := uint64(len(tg.Hosts()) - 1)

	renter := tg.Renters()[0]
	_, rf, err := renter.UploadNewFileBlocking(100, dataPieces, parityPieces, false)
	if err != nil {
		t.Fatal(err)
	}

	// Stop a host.
	host := tg.Hosts()[0]
	if err := tg.StopNode(host); err != nil {
		t.Fatal(err)
	}

	// Mine a block to trigger contract maintenance.
	miner := tg.Miners()[0]
	if err := miner.MineBlock(); err != nil {
		t.Fatal(err)
	}

	// Redundancy should decrease.
	expectedRedundancy := float64(dataPieces+parityPieces-1) / float64(dataPieces)
	if err := renter.WaitForDecreasingRedundancy(rf, expectedRedundancy); err != nil {
		t.Fatal("Redundancy isn't decreasing", err)
	}

	// Restart the host.
	if err := tg.StartNode(host); err != nil {
		t.Fatal(err)
	}

	// Wait until the host shows up as active again.
	pk, err := host.HostPublicKey()
	if err != nil {
		t.Fatal(err)
	}
	err = build.Retry(60, time.Second, func() error {
		hdag, err := renter.HostDbActiveGet()
		if err != nil {
			return err
		}
		for _, h := range hdag.Hosts {
			if reflect.DeepEqual(h.PublicKey, pk) {
				return nil
			}
		}
		// If host is not active, announce it again and mine a block.
		if err := host.HostAnnouncePost(); err != nil {
			return err
		}
		miner := tg.Miners()[0]
		if err := miner.MineBlock(); err != nil {
			return err
		}
		if err := tg.Sync(); err != nil {
			return err
		}
		hg, err := host.HostGet()
		if err != nil {
			return err
		}
		return fmt.Errorf("host with address %v not active", hg.InternalSettings.NetAddress)
	})
	if err != nil {
		t.Fatal(err)
	}

	if err := miner.MineBlock(); err != nil {
		t.Fatal(err)
	}

	// File should be repaired.
	if err := renter.WaitForUploadHealth(rf); err != nil {
		t.Fatal("File is not being repaired", err)
	}
}

// TestRenewFailing checks if a contract gets marked as !goodForRenew after
// failing multiple times in a row.
func TestRenewFailing(t *testing.T) {
	if testing.Short() {
		t.SkipNow()
	}
	t.Parallel()

	// Create a group for testing
	groupParams := siatest.GroupParams{
		Hosts:  4,
		Miners: 1,
	}
	testDir := renterTestDir(t.Name())
	tg, err := siatest.NewGroupFromTemplate(testDir, groupParams)
	if err != nil {
		t.Fatal("Failed to create group:", err)
	}
	defer func() {
		if err := tg.Close(); err != nil {
			t.Fatal(err)
		}
	}()

	// Add a host that can't renew.
	hostParams := node.HostTemplate
	hostParams.HostDeps = &dependencies.DependencyRenewFail{}
	nodes, err := tg.AddNodes(hostParams)
	if err != nil {
		t.Fatal(err)
	}
	failHost := nodes[0]
	lockedHostPK, err := failHost.HostPublicKey()
	if err != nil {
		t.Fatal(err)
	}

	// Add a regular renter.
	nodes, err = tg.AddNodes(node.RenterTemplate)
	if err != nil {
		t.Fatal(err)
	}
	renter := nodes[0]

	// All the contracts of the renter should be goodForRenew. So there should
	// be no inactive contracts, only active contracts
	err = siatest.CheckExpectedNumberOfContracts(renter, len(tg.Hosts()), 0, 0, 0, 0, 0)
	if err != nil {
		t.Fatal(err)
	}

	// Create a map of the hosts in the group.
	hostMap := make(map[string]*siatest.TestNode)
	for _, host := range tg.Hosts() {
		pk, err := host.HostPublicKey()
		if err != nil {
			t.Fatal(err)
		}
		hostMap[pk.String()] = host
	}

	// Get the contracts
	rcg, err := renter.RenterAllContractsGet()
	if err != nil {
		t.Fatal(err)
	}

	// Wait until the contract is supposed to be renewed.
	cg, err := renter.ConsensusGet()
	if err != nil {
		t.Fatal(err)
	}
	rg, err := renter.RenterGet()
	if err != nil {
		t.Fatal(err)
	}
	miner := tg.Miners()[0]
	blockHeight := cg.Height
	renewWindow := rg.Settings.Allowance.RenewWindow
	for blockHeight+renewWindow+1 < rcg.ActiveContracts[0].EndHeight {
		if err := miner.MineBlock(); err != nil {
			t.Fatal(err)
		}
		blockHeight++
	}

	// There should be no inactive contracts, only active contracts since we are
	// 1 block before the renewWindow/s second half. Do this in a retry to give
	// the contractor some time to catch up.
	err = build.Retry(int(renewWindow/2), time.Second, func() error {
		return siatest.CheckExpectedNumberOfContracts(renter, len(tg.Hosts()), 0, 0, 0, 0, 0)
	})
	if err != nil {
		t.Fatal(err)
	}

	// mine enough blocks to reach the second half of the renew window.
	for ; blockHeight+rg.Settings.Allowance.RenewWindow/2+1 < rcg.ActiveContracts[0].EndHeight; blockHeight++ {
		if err := miner.MineBlock(); err != nil {
			t.Fatal(err)
		}
		blockHeight++
	}

	// We should be within the second half of the renew window now. We keep
	// mining blocks until the host with the locked wallet has been replaced.
	// This should happen before we reach the endHeight of the contracts. This
	// means we should have number of hosts - 1 active contracts, number of
	// hosts - 1 renewed contracts, and one of the disabled contract which will
	// be the host that has the locked wallet
	err = build.Retry(int(rcg.ActiveContracts[0].EndHeight-blockHeight), time.Second, func() error {
		if err := miner.MineBlock(); err != nil {
			return err
		}
		// contract should be !goodForRenew now.
		// Assert number of contracts.
		err = siatest.CheckExpectedNumberOfContracts(renter, len(tg.Hosts())-1, 0, 0, 1, len(tg.Hosts())-1, 0)
		if err != nil {
			return err
		}
		// If the host is the host in the disabled contract, then the test has
		// passed.
		rc, err := renter.RenterDisabledContractsGet()
		if err != nil {
			return err
		}
		if !rc.DisabledContracts[0].HostPublicKey.Equals(lockedHostPK) {
			return errors.New("Disbled contract host not the locked host")
		}
		return nil
	})
	if err != nil {
		renter.PrintDebugInfo(t, true, true, true)
		t.Fatal(err)
	}
}

// testRenterAllowanceCancel tests that setting an empty allowance causes
// uploads, downloads, and renewals to cease as well as tests that resetting the
// allowance after the allowance was cancelled will trigger the correct contract
// formation.
func testRenterAllowanceCancel(t *testing.T, tg *siatest.TestGroup) {
	renterParams := node.Renter(filepath.Join(renterTestDir(t.Name()), "renter"))
	nodes, err := tg.AddNodes(renterParams)
	if err != nil {
		t.Fatal(err)
	}
	renter := nodes[0]

	// Grab the number of hosts
	numHosts := len(tg.Hosts())

	// Test Resetting allowance
	// Cancel the allowance
	if err := renter.RenterAllowanceCancelPost(); err != nil {
		renter.PrintDebugInfo(t, true, true, true)
		t.Fatal(err)
	}

	// Mark sure contracts have been updated
	err = build.Retry(200, 100*time.Millisecond, func() error {
		return siatest.CheckExpectedNumberOfContracts(renter, 0, 0, 0, numHosts, 0, 0)
	})
	if err != nil {
		renter.PrintDebugInfo(t, true, true, true)
		t.Fatal(err)
	}

	// Set the allowance again.
	if err := renter.RenterPostAllowance(siatest.DefaultAllowance); err != nil {
		renter.PrintDebugInfo(t, true, true, true)
		t.Fatal(err)
	}

	// Mine a block to start the threadedContractMaintenance.
	m := tg.Miners()[0]
	if err := m.MineBlock(); err != nil {
		t.Fatal(err)
	}

	// Give it some time to mark the contracts as goodForUpload and
	// goodForRenew again.
	tries := 0
	err = build.Retry(100, 100*time.Millisecond, func() error {
		if tries%20 == 0 {
			err := m.MineBlock()
			if err != nil {
				return err
			}
		}
		return siatest.CheckExpectedNumberOfContracts(renter, numHosts, 0, 0, 0, 0, 0)
	})
	if err != nil {
		renter.PrintDebugInfo(t, true, true, true)
		t.Fatal(err)
	}

	// Test Canceling allowance
	// Upload a file.
	dataPieces := uint64(1)
	parityPieces := uint64(len(tg.Hosts()) - 1)
	_, rf, err := renter.UploadNewFileBlocking(100, dataPieces, parityPieces, false)
	if err != nil {
		renter.PrintDebugInfo(t, true, true, true)
		t.Fatal(err)
	}

	// Cancel the allowance
	if err := renter.RenterAllowanceCancelPost(); err != nil {
		renter.PrintDebugInfo(t, true, true, true)
		t.Fatal(err)
	}

	// Give it some time to mark the contracts as !goodForUpload and
	// !goodForRenew.
	err = build.Retry(100, 100*time.Millisecond, func() error {
		return siatest.CheckExpectedNumberOfContracts(renter, 0, 0, 0, numHosts, 0, 0)
	})
	if err != nil {
		renter.PrintDebugInfo(t, true, true, true)
		t.Fatal(err)
	}

	// Try downloading the file; should succeed.
	if _, _, err := renter.DownloadByStream(rf); err != nil {
		renter.PrintDebugInfo(t, true, true, true)
		t.Fatal("downloading file failed", err)
	}

	// Wait for a few seconds to make sure that the upload heap is rebuilt.
	// The rebuilt interval is 3 seconds. Sleep for 5 to be safe.
	time.Sleep(5 * time.Second)

	// Try to upload a file after the allowance was cancelled. Should succeed.
	_, rf2, err := renter.UploadNewFile(100, dataPieces, parityPieces, false)
	if err != nil {
		renter.PrintDebugInfo(t, true, true, true)
		t.Fatal(err)
	}

	// Give it some time to upload.
	time.Sleep(time.Second)

	// Redundancy should still be 0.
	renterFiles, err := renter.RenterFilesGet(false)
	if err != nil {
		renter.PrintDebugInfo(t, true, true, true)
		t.Fatal("Failed to get files")
	}
	if len(renterFiles.Files) != 2 {
		t.Fatal("There should be exactly 2 tracked files")
	}
	fileInfo, err := renter.File(rf2)
	if err != nil {
		renter.PrintDebugInfo(t, true, true, true)
		t.Fatal(err)
	}
	if fileInfo.UploadProgress > 0 || fileInfo.UploadedBytes > 0 || fileInfo.Redundancy > 0 {
		t.Fatal("Uploading a file after canceling the allowance should fail")
	}

	// Mine enough blocks for the period to pass and the contracts to expire.
	for i := types.BlockHeight(0); i < siatest.DefaultAllowance.Period; i++ {
		if err := m.MineBlock(); err != nil {
			t.Fatal(err)
		}
	}

	// All contracts should be expired.
	tries = 0
	err = build.Retry(100, 100*time.Millisecond, func() error {
		if tries%20 == 0 {
			err := m.MineBlock()
			if err != nil {
				return err
			}
		}
		return siatest.CheckExpectedNumberOfContracts(renter, 0, 0, 0, 0, numHosts, 0)
	})
	if err != nil {
		renter.PrintDebugInfo(t, true, true, true)
		t.Fatal(err)
	}

	// Try downloading the file; should fail.
	if _, _, err := renter.DownloadByStream(rf2); err == nil {
		renter.PrintDebugInfo(t, true, true, true)
		t.Fatal("downloading file succeeded even though it shouldnt", err)
	}

	// The uploaded files should have 0x redundancy now.
	err = build.Retry(200, 100*time.Millisecond, func() error {
		rf, err := renter.RenterFilesGet(false)
		if err != nil {
			return errors.New("Failed to get files")
		}
		if len(rf.Files) != 2 || rf.Files[0].Redundancy != 0 || rf.Files[1].Redundancy != 0 {
			return errors.New("file redundancy should be 0 now")
		}
		return nil
	})
	if err != nil {
		renter.PrintDebugInfo(t, true, true, true)
		t.Fatal(err)
	}
}

// testUploadReady tests that the RenterUploadReady endpoint returns as expected
func testUploadReady(t *testing.T, tg *siatest.TestGroup) {
	// Add a renter that skips setting the allowance
	renterParams := node.Renter(filepath.Join(renterTestDir(t.Name()), "renter"))
	renterParams.SkipSetAllowance = true
	nodes, err := tg.AddNodes(renterParams)
	if err != nil {
		t.Fatal(err)
	}
	renter := nodes[0]

	// Renter should not be ready for upload
	rur, err := renter.RenterUploadReadyDefaultGet()
	if err != nil {
		t.Fatal(err)
	}
	if rur.Ready {
		t.Fatal("Renter should not be ready for upload")
	}

	// Check submitting only 1 variable set
	_, err = renter.RenterUploadReadyGet(1, 0)
	if err == nil {
		t.Fatal("Err should have been returned for only setting datapieces")
	}
	_, err = renter.RenterUploadReadyGet(0, 1)
	if err == nil {
		t.Fatal("Err should have been returned for only setting paritypieces")
	}

	// Set the allowance
	if err := renter.RenterPostAllowance(siatest.DefaultAllowance); err != nil {
		t.Fatal(err)
	}

	// Mine a block to start the threadedContractMaintenance.
	if err := tg.Miners()[0].MineBlock(); err != nil {
		t.Fatal(err)
	}

	// Confirm there are enough contracts
	err = build.Retry(100, 100*time.Millisecond, func() error {
		rc, err := renter.RenterContractsGet()
		if err != nil {
			return err
		}
		if len(rc.ActiveContracts) != len(tg.Hosts()) {
			return fmt.Errorf("Not enough contracts, have %v expected %v", len(rc.ActiveContracts), len(tg.Hosts()))
		}
		return nil
	})
	if err != nil {
		t.Fatal(err)
	}

	// Renter should be ready for upload
	rur, err = renter.RenterUploadReadyDefaultGet()
	if err != nil {
		t.Fatal(err)
	}
	if !rur.Ready {
		t.Fatal("Renter is not ready for upload", rur)
	}

	// Renter should not be viewed as ready if data and parity pieces are larger
	// than defaults
	rur, err = renter.RenterUploadReadyGet(15, 35)
	if err != nil {
		t.Fatal(err)
	}
	if rur.Ready {
		t.Fatal("Expected renter to not be ready for upload", rur)
	}
}

// testOverspendAllowance tests that setting a small allowance and trying to
// form contracts will not result in overspending the allowance
func testOverspendAllowance(t *testing.T, tg *siatest.TestGroup) {
	renterParams := node.Renter(filepath.Join(renterTestDir(t.Name()), "renter"))
	renterParams.SkipSetAllowance = true
	nodes, err := tg.AddNodes(renterParams)
	if err != nil {
		t.Fatal(err)
	}
	renter := nodes[0]

	// Set the allowance with only 4SC
	allowance := siatest.DefaultAllowance
	allowance.Funds = types.SiacoinPrecision.Mul64(4)
	if err := renter.RenterPostAllowance(allowance); err != nil {
		t.Fatal(err)
	}

	// Mine a block to start the threadedContractMaintenance.
	if err := tg.Miners()[0].MineBlock(); err != nil {
		t.Fatal(err)
	}

	// Try and form multiple sets of contracts by canceling any contracts that
	// form
	count := 0
	times := 0
	err = build.Retry(200, 100*time.Millisecond, func() error {
		// Mine Blocks every 5 iterations to ensure that contracts are
		// continually trying to be created
		count++
		if count%5 == 0 {
			if err := tg.Miners()[0].MineBlock(); err != nil {
				return err
			}
		}
		// Get contracts
		rc, err := renter.RenterContractsGet()
		if err != nil {
			return err
		}
		// Check if any contracts have formed
		if len(rc.ActiveContracts) == 0 {
			times++
			// Return if there have been 20 consecutive iterations with no new
			// contracts
			if times > 20 {
				return nil
			}
			return errors.New("no contracts to cancel")
		}
		times = 0
		// Cancel any active contracts
		for _, contract := range rc.ActiveContracts {
			err = renter.RenterContractCancelPost(contract.ID)
			if err != nil {
				return err
			}
		}
		return errors.New("contracts still forming")
	})
	if err != nil {
		t.Fatal(err)
	}
	// Confirm that contracts were formed
	rc, err := renter.RenterInactiveContractsGet()
	if err != nil {
		t.Fatal(err)
	}
	if len(rc.ActiveContracts) == 0 && len(rc.InactiveContracts) == 0 {
		t.Fatal("No Contracts formed")
	}

	// Confirm that the total allocated did not exceed the allowance funds
	rg, err := renter.RenterGet()
	if err != nil {
		t.Fatal(err)
	}
	funds := rg.Settings.Allowance.Funds
	allocated := rg.FinancialMetrics.TotalAllocated
	if funds.Cmp(allocated) < 0 {
		t.Fatalf("%v allocated exceeds allowance of %v", allocated, funds)
	}
}

// TestRenterLosingHosts tests that hosts will be replaced if they go offline
// and downloads will succeed with hosts going offline until the redundancy
// drops below 1
func TestRenterLosingHosts(t *testing.T) {
	if testing.Short() {
		t.SkipNow()
	}
	t.Parallel()

	// Create a testgroup without a renter so renter can be added with custom
	// allowance
	groupParams := siatest.GroupParams{
		Hosts:  4,
		Miners: 1,
	}
	testDir := renterTestDir(t.Name())
	tg, err := siatest.NewGroupFromTemplate(testDir, groupParams)
	if err != nil {
		t.Fatal("Failed to create group:", err)
	}
	defer func() {
		if err := tg.Close(); err != nil {
			t.Fatal(err)
		}
	}()

	// Add renter to the group
	renterParams := node.Renter(filepath.Join(testDir, "renter"))
	renterParams.Allowance = siatest.DefaultAllowance
	renterParams.Allowance.Hosts = 3 // hosts-1
	nodes, err := tg.AddNodes(renterParams)
	if err != nil {
		t.Fatal("Failed to add renter:", err)
	}
	r := nodes[0]

	// Remember hosts with whom there are contracts
	rc, err := r.RenterContractsGet()
	if err != nil {
		t.Fatal(err)
	}
	contractHosts := make(map[string]struct{})
	for _, c := range rc.ActiveContracts {
		contractHosts[c.HostPublicKey.String()] = struct{}{}
	}

	// Upload a file
	_, rf, err := r.UploadNewFileBlocking(100, 2, 1, false)
	if err != nil {
		t.Fatal(err)
	}

	// File should be at redundancy of 1.5
	file, err := r.RenterFileGet(rf.SiaPath())
	if err != nil {
		t.Fatal(err)
	}
	if file.File.Redundancy != 1.5 {
		t.Fatal("Expected filed redundancy to be 1.5 but was", file.File.Redundancy)
	}

	// Verify we can download the file
	_, _, err = r.DownloadToDisk(rf, false)
	if err != nil {
		t.Fatal(err)
	}

	// Stop one of the hosts that the renter has a contract with
	var pk types.SiaPublicKey
	for _, h := range tg.Hosts() {
		pk, err = h.HostPublicKey()
		if err != nil {
			t.Fatal(err)
		}
		if _, ok := contractHosts[pk.String()]; !ok {
			continue
		}
		if err = tg.StopNode(h); err != nil {
			t.Fatal(err)
		}
		break
	}

	// Wait for contract to be replaced
	loop := 0
	m := tg.Miners()[0]
	err = build.Retry(600, 100*time.Millisecond, func() error {
		if loop%10 == 0 {
			if err := m.MineBlock(); err != nil {
				return err
			}
		}
		loop++
		rc, err = r.RenterContractsGet()
		if err != nil {
			return err
		}
		err = siatest.CheckExpectedNumberOfContracts(r, int(renterParams.Allowance.Hosts), 0, 0, 1, 0, 0)
		if err != nil {
			return err
		}
		for _, c := range rc.ActiveContracts {
			if _, ok := contractHosts[c.HostPublicKey.String()]; !ok {
				contractHosts[c.HostPublicKey.String()] = struct{}{}
				return nil
			}
		}
		return errors.New("Contract not formed with new host")
	})
	if err != nil {
		t.Fatal(err)
	}

	// Remove stopped host for map
	delete(contractHosts, pk.String())

	// Since there is another host, another contract should form and the
	// redundancy should stay at 1.5
	err = build.Retry(100, 200*time.Millisecond, func() error {
		file, err := r.RenterFileGet(rf.SiaPath())
		if err != nil {
			return err
		}
		if file.File.Redundancy != 1.5 {
			return fmt.Errorf("Expected redundancy to be 1.5 but was %v", file.File.Redundancy)
		}
		return nil
	})
	if err != nil {
		t.Fatal(err)
	}

	// Verify that renter can still download file
	_, _, err = r.DownloadToDisk(rf, false)
	if err != nil {
		t.Fatal(err)
	}

	// Stop another one of the hosts that the renter has a contract with
	for _, h := range tg.Hosts() {
		pk, err = h.HostPublicKey()
		if err != nil {
			t.Fatal(err)
		}
		if _, ok := contractHosts[pk.String()]; !ok {
			continue
		}
		if err = tg.StopNode(h); err != nil {
			t.Fatal(err)
		}
		break
	}
	// Remove stopped host for map
	delete(contractHosts, pk.String())

	// Now that the renter has fewer hosts online than needed the redundancy
	// should drop to 1
	err = build.Retry(100, 100*time.Millisecond, func() error {
		file, err := r.RenterFileGet(rf.SiaPath())
		if err != nil {
			return err
		}
		if file.File.Redundancy != 1 {
			return fmt.Errorf("Expected redundancy to be 1 but was %v", file.File.Redundancy)
		}
		return nil
	})
	if err != nil {
		t.Fatal(err)
	}

	// Verify that renter can still download file
	if _, _, err = r.DownloadToDisk(rf, false); err != nil {
		r.PrintDebugInfo(t, true, true, true)
		t.Fatal(err)
	}

	// Stop another one of the hosts that the renter has a contract with
	for _, h := range tg.Hosts() {
		pk, err = h.HostPublicKey()
		if err != nil {
			t.Fatal(err)
		}
		if _, ok := contractHosts[pk.String()]; !ok {
			continue
		}
		if err = tg.StopNode(h); err != nil {
			t.Fatal(err)
		}
		break
	}
	// Remove stopped host for map
	delete(contractHosts, pk.String())

	// Now that the renter only has one host online the redundancy should be 0.5
	err = build.Retry(100, 100*time.Millisecond, func() error {
		files, err := r.RenterFilesGet(false)
		if err != nil {
			return err
		}
		if files.Files[0].Redundancy != 0.5 {
			return fmt.Errorf("Expected redundancy to be 0.5 but was %v", files.Files[0].Redundancy)
		}
		return nil
	})
	if err != nil {
		t.Fatal(err)
	}

	// Verify that the download will now fail because the file is less than a
	// redundancy of 1
	_, _, err = r.DownloadToDisk(rf, false)
	if err == nil {
		t.Fatal("Expected download to fail")
	}
}

// TestRenterFailingStandbyDownload checks a very specific edge case regarding
// standby workers. It uploads a file with a 2/3 redundancy to 4 hosts, causes
// a single piece to be stored on 2 hosts. Then it will take 3 hosts offline,
// Since 4 hosts are in the worker pool but only 2 are needed, Sia will put 2
// of them on standby and try to download from the other 2. Since only 1 worker
// can succeed, Sia should wake up one worker after another until it finally
// realizes that it doesn't have enough workers and the download fails.
func TestRenterFailingStandbyDownload(t *testing.T) {
	if !build.VLONG {
		t.SkipNow()
	}
	t.Parallel()

	// Create a testgroup without a renter so renter can be added with custom
	// allowance
	groupParams := siatest.GroupParams{
		Hosts:  4,
		Miners: 1,
	}
	testDir := renterTestDir(t.Name())
	tg, err := siatest.NewGroupFromTemplate(testDir, groupParams)
	if err != nil {
		t.Fatal("Failed to create group:", err)
	}
	defer func() {
		if err := tg.Close(); err != nil {
			t.Fatal(err)
		}
	}()

	// Add renter to the group
	renterParams := node.Renter(filepath.Join(testDir, "renter"))
	renterParams.Allowance = siatest.DefaultAllowance
	renterParams.Allowance.Hosts = 3
	nodes, err := tg.AddNodes(renterParams)
	if err != nil {
		t.Fatal("Failed to add renter:", err)
	}
	r := nodes[0]

	// Remember hosts with whom there are contracts
	rc, err := r.RenterContractsGet()
	if err != nil {
		t.Fatal(err)
	}
	contractHosts := make(map[string]struct{})
	for _, c := range rc.ActiveContracts {
		if _, ok := contractHosts[c.HostPublicKey.String()]; ok {
			continue
		}
		contractHosts[c.HostPublicKey.String()] = struct{}{}
	}

	// Upload a file
	_, rf, err := r.UploadNewFileBlocking(100, 2, 1, false)
	if err != nil {
		t.Fatal(err)
	}

	// File should be at redundancy of 1.5
	files, err := r.RenterFilesGet(false)
	if err != nil {
		t.Fatal(err)
	}
	if files.Files[0].Redundancy != 1.5 {
		t.Fatal("Expected filed redundancy to be 1.5 but was", files.Files[0].Redundancy)
	}

	// Stop one of the hosts that the renter has a contract with
	var pk types.SiaPublicKey
	var stoppedHost *siatest.TestNode
	for _, h := range tg.Hosts() {
		pk, err = h.HostPublicKey()
		if err != nil {
			t.Fatal(err)
		}
		if _, ok := contractHosts[pk.String()]; !ok {
			continue
		}
		if err = tg.StopNode(h); err != nil {
			t.Fatal(err)
		}
		stoppedHost = h
		break
	}

	// Wait for contract to be replaced
	loop := 0
	m := tg.Miners()[0]
	err = build.Retry(100, 100*time.Millisecond, func() error {
		if loop%10 == 0 {
			if err := m.MineBlock(); err != nil {
				return err
			}
		}
		loop++
		rc, err = r.RenterContractsGet()
		if err != nil {
			return err
		}
		if len(rc.ActiveContracts) != int(renterParams.Allowance.Hosts) {
			return fmt.Errorf("Expected %v contracts but got %v", int(renterParams.Allowance.Hosts), len(rc.ActiveContracts))
		}
		for _, c := range rc.ActiveContracts {
			if _, ok := contractHosts[c.HostPublicKey.String()]; !ok {
				return nil
			}
		}
		return errors.New("Contract not formed with new host")
	})
	if err != nil {
		t.Fatal(err)
	}

	// Since there is another host, another contract should form and the
	// redundancy should stay at 1.5
	err = build.Retry(100, 100*time.Millisecond, func() error {
		files, err := r.RenterFilesGet(false)
		if err != nil {
			return err
		}
		if files.Files[0].Redundancy != 1.5 {
			return fmt.Errorf("Expected redundancy to be 1.5 but was %v", files.Files[0].Redundancy)
		}
		return nil
	})
	if err != nil {
		t.Fatal(err)
	}

	// Bring the stopped host back up.
	pk, _ = stoppedHost.HostPublicKey()
	if err := tg.StartNode(stoppedHost); err != nil {
		t.Fatal(err)
	}

	// Announce it again to speed discovery up.
	if err := stoppedHost.HostAnnouncePost(); err != nil {
		t.Fatal(err)
	}

	// Wait until the contract is considered good again.
	loop = 0
	err = build.Retry(600, 500*time.Millisecond, func() error {
		if loop%10 == 0 {
			if err := m.MineBlock(); err != nil {
				return err
			}
		}
		loop++
		rc, err = r.RenterContractsGet()
		if err != nil {
			return err
		}
		if len(rc.ActiveContracts) != int(renterParams.Allowance.Hosts)+1 {
			return fmt.Errorf("Expected %v contracts but got %v", renterParams.Allowance.Hosts+1, len(rc.ActiveContracts))
		}
		return nil
	})
	if err != nil {
		r.PrintDebugInfo(t, true, false, true)
		t.Fatal(err)
	}

	// Stop 3 out of 4 hosts. We didn't add the replacement host to
	// contractHosts so it should contain the original 3 hosts.
	stoppedHosts := 0
	for _, h := range tg.Hosts() {
		pk, err = h.HostPublicKey()
		if err != nil {
			t.Fatal(err)
		}
		if _, ok := contractHosts[pk.String()]; !ok {
			continue
		}
		if err = tg.StopNode(h); err != nil {
			t.Fatal(err)
		}
		stoppedHosts++
	}

	// Check that we stopped the right amount of hosts.
	if stoppedHosts != len(tg.Hosts())-1 {
		t.Fatalf("Expected to stop %v hosts but was %v", stoppedHosts, len(tg.Hosts())-1)
	}

	// Verify that the download will now fail because the file is less than a
	// redundancy of 1
	_, _, err = r.DownloadToDisk(rf, false)
	if err == nil {
		t.Fatal("Expected download to fail")
	}
}

// TestRenterPersistData checks if the RenterSettings are persisted
func TestRenterPersistData(t *testing.T) {
	if testing.Short() {
		t.SkipNow()
	}
	t.Parallel()

	// Get test directory
	testDir := renterTestDir(t.Name())

	// Copying legacy file to test directory
	source := "../../compatibility/renter_v04.json"
	destination := filepath.Join(testDir, "renter", "renter.json")
	if err := copyFile(source, destination); err != nil {
		t.Fatal(err)
	}

	// Create new node from legacy renter.json persistence file
	r, err := siatest.NewNode(node.AllModules(testDir))
	if err != nil {
		t.Fatal(err)
	}
	defer func() {
		if err = r.Close(); err != nil {
			t.Fatal(err)
		}
	}()

	// Set renter allowance to finish renter set up
	// Currently /renter POST endpoint errors if the allowance
	// is not previously set or passed in as an argument
	err = r.RenterPostAllowance(siatest.DefaultAllowance)
	if err != nil {
		t.Fatal(err)
	}

	// Check Settings, should be defaults
	rg, err := r.RenterGet()
	if err != nil {
		t.Fatal(err)
	}
	if rg.Settings.MaxDownloadSpeed != renter.DefaultMaxDownloadSpeed {
		t.Fatalf("MaxDownloadSpeed not set to default of %v, set to %v",
			renter.DefaultMaxDownloadSpeed, rg.Settings.MaxDownloadSpeed)
	}
	if rg.Settings.MaxUploadSpeed != renter.DefaultMaxUploadSpeed {
		t.Fatalf("MaxUploadSpeed not set to default of %v, set to %v",
			renter.DefaultMaxUploadSpeed, rg.Settings.MaxUploadSpeed)
	}

	// Set StreamCacheSize, MaxDownloadSpeed, and MaxUploadSpeed to new values
	cacheSize := uint64(4)
	ds := int64(20)
	us := int64(10)
	if err := r.RenterSetStreamCacheSizePost(cacheSize); err != nil {
		t.Fatalf("%v: Could not set StreamCacheSize to %v", err, cacheSize)
	}
	if err := r.RenterRateLimitPost(ds, us); err != nil {
		t.Fatalf("%v: Could not set RateLimits to %v and %v", err, ds, us)
	}
	defer func() {
		if err := r.RenterRateLimitPost(0, 0); err != nil {
			t.Fatal(err)
		}
	}()

	// Confirm Settings were updated
	rg, err = r.RenterGet()
	if err != nil {
		t.Fatal(err)
	}
	if rg.Settings.MaxDownloadSpeed != ds {
		t.Fatalf("MaxDownloadSpeed not set to %v, set to %v", ds, rg.Settings.MaxDownloadSpeed)
	}
	if rg.Settings.MaxUploadSpeed != us {
		t.Fatalf("MaxUploadSpeed not set to %v, set to %v", us, rg.Settings.MaxUploadSpeed)
	}

	// Restart node
	err = r.RestartNode()
	if err != nil {
		t.Fatal("Failed to restart node:", err)
	}

	// check Settings, settings should be values set through API endpoints
	rg, err = r.RenterGet()
	if err != nil {
		t.Fatal(err)
	}
	if rg.Settings.MaxDownloadSpeed != ds {
		t.Fatalf("MaxDownloadSpeed not persisted as %v, set to %v", ds, rg.Settings.MaxDownloadSpeed)
	}
	if rg.Settings.MaxUploadSpeed != us {
		t.Fatalf("MaxUploadSpeed not persisted as %v, set to %v", us, rg.Settings.MaxUploadSpeed)
	}
}

// testZeroByteFile tests uploading and downloading a 0 and 1 byte file
func testZeroByteFile(t *testing.T, tg *siatest.TestGroup) {
	if len(tg.Hosts()) < 2 {
		t.Fatal("This test requires at least 2 hosts")
	}
	// Grab renter
	r := tg.Renters()[0]

	// Create 0 and 1 byte file
	zeroByteFile := 0
	oneByteFile := 1

	// Define helper function
	checkFileInfo := func(actualRF, expectedRF modules.FileInfo) {
		// Check redundancy and upload progress
		if expectedRF.Redundancy != actualRF.Redundancy {
			t.Errorf("Expected Redundancy to be %v, got %v", expectedRF.Redundancy, actualRF.Redundancy)
		}
		if expectedRF.UploadProgress != actualRF.UploadProgress {
			t.Errorf("Expected UploadProgress to be %v, got %v", expectedRF.UploadProgress, actualRF.UploadProgress)
		}
		// Check health information
		if expectedRF.Health != actualRF.Health {
			t.Errorf("Expected Health to be %v, got %v", expectedRF.Health, actualRF.Health)
		}
		if expectedRF.MaxHealth != actualRF.MaxHealth {
			t.Errorf("Expected MaxHealth to be %v, got %v", expectedRF.MaxHealth, actualRF.MaxHealth)
		}
		if expectedRF.MaxHealthPercent != actualRF.MaxHealthPercent {
			t.Errorf("Expected MaxHealthPercent to be %v, got %v", expectedRF.MaxHealthPercent, actualRF.MaxHealthPercent)
		}
		if expectedRF.NumStuckChunks != actualRF.NumStuckChunks {
			t.Errorf("Expected NumStuckChunks to be %v, got %v", expectedRF.NumStuckChunks, actualRF.NumStuckChunks)
		}
		if expectedRF.Stuck != actualRF.Stuck {
			t.Errorf("Expected Stuck to be %v, got %v", expectedRF.Stuck, actualRF.Stuck)
		}
		if expectedRF.StuckHealth != actualRF.StuckHealth {
			t.Errorf("Expected StuckHealth to be %v, got %v", expectedRF.StuckHealth, actualRF.StuckHealth)
		}
		// Check Repair information
		if expectedRF.RepairBytes != actualRF.RepairBytes {
			t.Errorf("Expected RepairBytes to be %v, got %v", expectedRF.RepairBytes, actualRF.RepairBytes)
		}
		if expectedRF.StuckBytes != actualRF.StuckBytes {
			t.Errorf("Expected StuckBytes to be %v, got %v", expectedRF.StuckBytes, actualRF.StuckBytes)
		}
	}

	// Test uploading 0 byte file
	dataPieces := uint64(1)
	parityPieces := uint64(len(tg.Hosts())) - dataPieces
	redundancy := float64((dataPieces + parityPieces) / dataPieces)
	_, zeroRF, err := r.UploadNewFile(zeroByteFile, dataPieces, parityPieces, false)
	if err != nil {
		t.Fatal(err)
	}
	// Get zerobyte file
	rf, err := r.File(zeroRF)
	if err != nil {
		t.Fatal(err)
	}
	expectedRF := modules.FileInfo{
		Redundancy:       redundancy,
		UploadProgress:   100,
		Health:           0,
		MaxHealth:        0,
		MaxHealthPercent: 100,
		NumStuckChunks:   0,
		Stuck:            false,
		StuckHealth:      0,
	}
	checkFileInfo(rf, expectedRF)

	// Get the same file using the /renter/files endpoint with 'cached' set to
	// true.
	rfs, err := r.Files(true)
	if err != nil {
		t.Fatal(err)
	}
	var rf2 modules.FileInfo
	var found bool
	for _, file := range rfs {
		if file.SiaPath.Equals(rf.SiaPath) {
			found = true
			rf2 = file
			break
		}
	}
	if !found {
		t.Fatal("couldn't find uploaded file using /renter/files endpoint")
	}
	checkFileInfo(rf2, rf)

	// Test uploading 1 byte file
	_, oneRF, err := r.UploadNewFileBlocking(oneByteFile, dataPieces, parityPieces, false)
	if err != nil {
		t.Fatal(err)
	}

	// Test downloading 0 byte file
	_, _, err = r.DownloadToDisk(zeroRF, false)
	if err != nil {
		t.Fatal(err)
	}

	// Test downloading 1 byte file
	_, _, err = r.DownloadToDisk(oneRF, false)
	if err != nil {
		t.Fatal(err)
	}
}

// TestRenterFileChangeDuringDownload confirms that a download will continue and
// succeed if the file is renamed or deleted after the download has started
func TestRenterFileChangeDuringDownload(t *testing.T) {
	if !build.VLONG {
		t.SkipNow()
	}
	t.Parallel()

	// Create a testgroup,
	groupParams := siatest.GroupParams{
		Hosts:   2,
		Renters: 1,
		Miners:  1,
	}
	testDir := renterTestDir(t.Name())
	tg, err := siatest.NewGroupFromTemplate(testDir, groupParams)
	if err != nil {
		t.Fatal("Failed to create group: ", err)
	}
	defer func() {
		if err := tg.Close(); err != nil {
			t.Fatal(err)
		}
	}()

	// Grab Renter and upload file
	r := tg.Renters()[0]
	dataPieces := uint64(1)
	parityPieces := uint64(1)
	chunkSize := int64(siatest.ChunkSize(dataPieces, crypto.TypeDefaultRenter))
	fileSize := 3 * int(chunkSize)
	_, rf1, err := r.UploadNewFileBlocking(fileSize, dataPieces, parityPieces, false)
	if err != nil {
		t.Fatal(err)
	}
	_, rf2, err := r.UploadNewFileBlocking(fileSize, dataPieces, parityPieces, false)
	if err != nil {
		t.Fatal(err)
	}
	_, rf3, err := r.UploadNewFileBlocking(fileSize, dataPieces, parityPieces, false)
	if err != nil {
		t.Fatal(err)
	}
	_, rf4, err := r.UploadNewFileBlocking(fileSize, dataPieces, parityPieces, false)
	if err != nil {
		t.Fatal(err)
	}
	_, rf5, err := r.UploadNewFileBlocking(fileSize, dataPieces, parityPieces, false)
	if err != nil {
		t.Fatal(err)
	}

	// Set the bandwidth limit to 1 chunk per second.
	if err := r.RenterRateLimitPost(chunkSize, chunkSize); err != nil {
		t.Fatal(err)
	}
	defer func() {
		if err := r.RenterRateLimitPost(0, 0); err != nil {
			t.Fatal(err)
		}
	}()

	// Create Wait group
	wg := new(sync.WaitGroup)

	// Test Renaming while Downloading and Streaming on 5 files.
	wg.Add(1)
	go renameDuringDownloadAndStream(r, rf1, t, wg, time.Second)
	wg.Add(1)
	go renameDuringDownloadAndStream(r, rf2, t, wg, time.Second)
	wg.Add(1)
	go renameDuringDownloadAndStream(r, rf3, t, wg, time.Second)
	wg.Add(1)
	go renameDuringDownloadAndStream(r, rf4, t, wg, time.Second)
	wg.Add(1)
	go renameDuringDownloadAndStream(r, rf5, t, wg, time.Second)
	wg.Wait()

	// Test Deleting while Downloading and Streaming
	//
	// Download the file
	wg.Add(1)
	go deleteDuringDownloadAndStream(r, rf1, t, wg, time.Second)
	wg.Add(1)
	go deleteDuringDownloadAndStream(r, rf2, t, wg, time.Second)
	wg.Add(1)
	go deleteDuringDownloadAndStream(r, rf3, t, wg, time.Second)
	wg.Add(1)
	go deleteDuringDownloadAndStream(r, rf4, t, wg, time.Second)
	wg.Add(1)
	go deleteDuringDownloadAndStream(r, rf5, t, wg, time.Second)

	wg.Wait()
}

// TestSetFileTrackingPath tests if changing the repairPath of a file works.
func TestSetFileTrackingPath(t *testing.T) {
	if testing.Short() {
		t.SkipNow()
	}
	t.Parallel()

	// Create a testgroup.
	gp := siatest.GroupParams{
		Hosts:   5,
		Renters: 1,
		Miners:  1,
	}
	tg, err := siatest.NewGroupFromTemplate(renterTestDir(t.Name()), gp)
	if err != nil {
		t.Fatal(err)
	}
	defer func() {
		if err := tg.Close(); err != nil {
			t.Fatal(err)
		}
	}()

	// Grab the first of the group's renters
	renter := tg.Renters()[0]
	// Check that we have enough hosts for this test.
	if len(tg.Hosts()) < 2 {
		t.Fatal("This test requires at least 2 hosts")
	}
	// Set fileSize and redundancy for upload
	fileSize := int(modules.SectorSize)
	dataPieces := uint64(1)
	parityPieces := uint64(len(tg.Hosts())) - dataPieces

	// Upload file
	localFile, remoteFile, err := renter.UploadNewFileBlocking(fileSize, dataPieces, parityPieces, false)
	if err != nil {
		t.Fatal(err)
	}
	// Move the file to a new location.
	if err := localFile.Move(); err != nil {
		t.Fatal(err)
	}
	// Take down all the hosts.
	numHosts := len(tg.Hosts())
	for _, host := range tg.Hosts() {
		if err := tg.RemoveNode(host); err != nil {
			t.Fatal("Failed to shutdown host", err)
		}
	}
	// File should have 0 redundancy now.
	if err := renter.WaitForDecreasingRedundancy(remoteFile, 0); err != nil {
		t.Fatal("Redundancy isn't decreasing", err)
	}
	// Rename the repairPath to match the new location.
	if err := renter.SetFileRepairPath(remoteFile, localFile); err != nil {
		t.Fatal("Failed to change the repair path", err)
	}
	// Create new hosts.
	_, err = tg.AddNodeN(node.HostTemplate, numHosts)
	if err != nil {
		t.Fatal("Failed to create a new host", err)
	}
	// We should reach full health again.
	if err := renter.WaitForUploadHealth(remoteFile); err != nil {
		t.Logf("numHosts: %v", len(tg.Hosts()))
		t.Fatal("File wasn't repaired", err)
	}
	// We should be able to download
	if _, _, err := renter.DownloadByStream(remoteFile); err != nil {
		t.Fatal("Failed to download file", err)
	}
	// Create a new file that is smaller than the first one.
	smallFile, err := renter.FilesDir().NewFile(fileSize - 1)
	if err != nil {
		t.Fatal(err)
	}
	// Try to change the repairPath of the remote file again. This shouldn't
	// work.
	if err := renter.SetFileRepairPath(remoteFile, smallFile); err == nil {
		t.Fatal("Changing repair path to file of different size shouldn't work")
	}
	// Delete the small file and try again. This also shouldn't work.
	if err := smallFile.Delete(); err != nil {
		t.Fatal(err)
	}
	if err := renter.SetFileRepairPath(remoteFile, smallFile); err == nil {
		t.Fatal("Changing repair path to a nonexistent file shouldn't work")
	}
}

// TestRenterFileContractIdentifier checks that the file contract's identifier
// is set correctly when forming a contract and after renewing it.
func TestRenterFileContractIdentifier(t *testing.T) {
	if testing.Short() {
		t.SkipNow()
	}
	t.Parallel()

	// Create a testgroup, creating without renter so the renter's
	// contract transactions can easily be obtained.
	groupParams := siatest.GroupParams{
		Hosts:  2,
		Miners: 1,
	}
	testDir := renterTestDir(t.Name())
	tg, err := siatest.NewGroupFromTemplate(testDir, groupParams)
	if err != nil {
		t.Fatal("Failed to create group: ", err)
	}
	defer func() {
		if err := tg.Close(); err != nil {
			t.Fatal(err)
		}
	}()

	// Add a Renter node
	renterParams := node.Renter(filepath.Join(testDir, "renter"))
	nodes, err := tg.AddNodes(renterParams)
	if err != nil {
		t.Fatal(err)
	}
	r := nodes[0]

	rcg, err := r.RenterContractsGet()
	if err != nil {
		t.Fatal(err)
	}
	// Get the heights of the contracts.
	sh := rcg.ActiveContracts[0].StartHeight
	eh := rcg.ActiveContracts[0].EndHeight

	// Get the blockheight.
	cg, err := r.ConsensusGet()
	if err != nil {
		t.Fatal(err)
	}
	bh := cg.Height

	// Get the allowance
	rg, err := r.RenterGet()
	if err != nil {
		t.Fatal(err)
	}
	allowance := rg.Settings.Allowance
	renewWindow := allowance.RenewWindow

	// Mine blocks until we reach the renew window.
	m := tg.Miners()[0]
	for ; bh < types.BlockHeight(eh-renewWindow); bh++ {
		if err := m.MineBlock(); err != nil {
			t.Fatal(err)
		}
	}

	// We have reached the renew window. Slowly mine through it and check the
	// contracts.
	err = build.Retry(int(renewWindow), time.Second, func() error {
		if err := m.MineBlock(); err != nil {
			return err
		}
		// Get the allowance. The period might have changed.
		rg, err = r.RenterGet()
		if err != nil {
			t.Fatal(err)
		}
		allowance = rg.Settings.Allowance

		if sh < rg.CurrentPeriod {
			// Contracts are expired right away
			return siatest.CheckExpectedNumberOfContracts(r, len(tg.Hosts()), 0, 0, 0, len(tg.Hosts()), 0)
		}
		// Contracts are just disabled
		return siatest.CheckExpectedNumberOfContracts(r, len(tg.Hosts()), 0, 0, len(tg.Hosts()), 0, 0)
	})
	if err != nil {
		r.PrintDebugInfo(t, true, true, true)
		t.Fatal(err)
	}

	// Mine blocks until after the renew window. The disabled contracts should
	// become expired.
	err = build.Retry(2*int(renewWindow), 100*time.Millisecond, func() error {
		if err := m.MineBlock(); err != nil {
			return err
		}
		return siatest.CheckExpectedNumberOfContracts(r, len(tg.Hosts()), 0, 0, 0, len(tg.Hosts()), 0)
	})
	if err != nil {
		r.PrintDebugInfo(t, true, true, true)
		t.Fatal(err)
	}

	var fcTxns []modules.ProcessedTransaction
	tries := 0
	err = build.Retry(100, 100*time.Millisecond, func() error {
		if tries%10 == 0 {
			if err := m.MineBlock(); err != nil {
				return err
			}
		}
		tries++
		// Get the transaction which are related to the renter since we started
		// the renter.
		txns, err := r.WalletTransactionsGet(0, ^types.BlockHeight(0))
		if err != nil {
			return err
		}

		// Filter out transactions without file contracts.
		fcTxns = make([]modules.ProcessedTransaction, 0)
		for _, txn := range txns.ConfirmedTransactions {
			if len(txn.Transaction.FileContracts) > 0 {
				fcTxns = append(fcTxns, txn)
			}
		}

		// There should be twice as many transactions with contracts as there
		// are hosts.
		if len(fcTxns) != 2*len(tg.Hosts()) {
			return fmt.Errorf("Expected %v txns but got %v", 2*len(tg.Hosts()), len(fcTxns))
		}
		return nil
	})
	if err != nil {
		t.Fatal(err)
	}

	// Get the wallet seed of the renter.
	wsg, err := r.WalletSeedsGet()
	if err != nil {
		t.Fatal(err)
	}
	seed, err := modules.StringToSeed(wsg.PrimarySeed, "english")
	if err != nil {
		t.Fatal(err)
	}
	renterSeed := modules.DeriveRenterSeed(seed)
	defer fastrand.Read(renterSeed[:])

	// Check the arbitrary data of each transaction and contract.
	for _, fcTxn := range fcTxns {
		txn := fcTxn.Transaction
		for _, fc := range txn.FileContracts {
			// Check that the arbitrary data has correct length.
			if len(txn.ArbitraryData) != 1 {
				t.Fatal("arbitrary data has wrong length")
			}
			csi := modules.ContractSignedIdentifier{}
			n := copy(csi[:], txn.ArbitraryData[0])
			encryptedHostKey := txn.ArbitraryData[0][n:]
			// Calculate the renter seed given the WindowStart of the contract.
			rs := renterSeed.EphemeralRenterSeed(fc.WindowStart)
			// Check if the identifier is valid.
			spk, valid, err := csi.IsValid(rs, txn, encryptedHostKey)
			if err != nil {
				t.Fatal(err)
			}
			if !valid {
				t.Fatal("identifier is invalid")
			}
			// Check that the host's key is a valid key from the hostb.
			_, err = r.HostDbHostsGet(spk)
			if err != nil {
				t.Fatal("hostKey is invalid", err)
			}
		}
	}
}

// TestUploadAfterDelete tests that rapidly uploading a file to the same
// siapath as a previously deleted file works.
func TestUploadAfterDelete(t *testing.T) {
	if testing.Short() {
		t.SkipNow()
	}
	t.Parallel()

	// Create a testgroup.
	groupParams := siatest.GroupParams{
		Hosts:  2,
		Miners: 1,
	}
	testDir := renterTestDir(t.Name())
	tg, err := siatest.NewGroupFromTemplate(testDir, groupParams)
	if err != nil {
		t.Fatal("Failed to create group: ", err)
	}
	defer func() {
		if err := tg.Close(); err != nil {
			t.Fatal(err)
		}
	}()

	// Add a Renter node
	renterParams := node.Renter(filepath.Join(testDir, "renter"))
	renterParams.RenterDeps = &dependencies.DependencyDisableCloseUploadEntry{}
	nodes, err := tg.AddNodes(renterParams)
	if err != nil {
		t.Fatal(err)
	}
	renter := nodes[0]

	// Upload file, creating a piece for each host in the group
	dataPieces := uint64(1)
	parityPieces := uint64(len(tg.Hosts())) - dataPieces
	fileSize := int(modules.SectorSize)
	localFile, remoteFile, err := renter.UploadNewFileBlocking(fileSize, dataPieces, parityPieces, false)
	if err != nil {
		t.Fatal("Failed to upload a file for testing: ", err)
	}
	// Repeatedly upload and delete a file with the same SiaPath without
	// closing the entry. That shouldn't cause issues.
	for i := 0; i < 5; i++ {
		// Delete the file.
		if err := renter.RenterFileDeletePost(remoteFile.SiaPath()); err != nil {
			t.Fatal(err)
		}
		// Upload the file again right after deleting it.
		if _, err := renter.UploadBlocking(localFile, dataPieces, parityPieces, false); err != nil {
			t.Fatal(err)
		}
	}

	// Create an empty directory on the renter called 'dir.sia'. This triggers
	// an edge case where calling /renter/delete on that directory in an old
	// version of the code would cause the directory to be deleted.
	sp, err := modules.NewSiaPath("dir.sia")
	if err != nil {
		t.Fatal(err)
	}
	err = renter.RenterDirCreatePost(sp)
	if err != nil {
		t.Fatal(err)
	}

	// Call delete file on that new dir.
	err = renter.RenterFileDeletePost(sp)
	if err == nil {
		t.Fatal("calling 'delete file' on empty dir should return an error")
	}
	// Check that the dir still exists.
	_, err = renter.RenterDirGet(sp)
	if err != nil {
		t.Fatal(err)
	}
}

// TestSiafileCompatCodeV137 checks that legacy renters can upgrade from the
// v137 siafile format.
func TestSiafileCompatCodeV137(t *testing.T) {
	if testing.Short() {
		t.SkipNow()
	}
	t.Parallel()

	// Get test directory
	testDir := renterTestDir(t.Name())

	// The siapath stored in the legacy file.
	expectedSiaPath, err := modules.NewSiaPath("sub1/sub2/testfile")
	if err != nil {
		t.Fatal(err)
	}

	// Copying legacy file to test directory
	renterDir := filepath.Join(testDir, "renter")
	source := filepath.Join("..", "..", "compatibility", "siafile_v1.3.7.sia")
	destination := filepath.Join(renterDir, "sub1", "sub2", "testfile.sia")
	if err := copyFile(source, destination); err != nil {
		t.Fatal(err)
	}
	// Copy the legacy settings file to the test directory.
	source2 := "../../compatibility/renter_v137.json"
	destination2 := filepath.Join(renterDir, "renter.json")
	if err := copyFile(source2, destination2); err != nil {
		t.Fatal(err)
	}
	// Copy the legacy contracts into the test directory.
	contractsSource := "../../compatibility/contracts_v137"
	contracts, err := ioutil.ReadDir(contractsSource)
	if err != nil {
		t.Fatal(err)
	}
	for _, fi := range contracts {
		contractDst := filepath.Join(contractsSource, fi.Name())
		err := copyFile(contractDst, filepath.Join(renterDir, "contracts", fi.Name()))
		if err != nil {
			t.Fatal(err)
		}
	}

	// Create new node with legacy sia file.
	r, err := siatest.NewNode(node.AllModules(testDir))
	if err != nil {
		t.Fatal(err)
	}
	defer func() {
		if err = r.Close(); err != nil {
			t.Fatal(err)
		}
	}()
	// Make sure the folder containing the legacy file was deleted.
	if _, err := os.Stat(filepath.Join(renterDir, "sub1")); !os.IsNotExist(err) {
		t.Fatal("Error should be ErrNotExist but was", err)
	}
	// Make sure the siafile is exactly where we would expect it.
	expectedLocation := filepath.Join(renterDir, modules.FileSystemRoot, modules.UserFolder.String(), "sub1", "sub2", "testfile.sia")
	if _, err := os.Stat(expectedLocation); err != nil {
		t.Fatal(err)
	}
	// Check that exactly 1 siafile exists and that it's the correct one.
	fis, err := r.Files(false)
	if err != nil {
		t.Fatal(err)
	}
	if len(fis) != 1 {
		t.Fatal("Expected 1 file but got", len(fis))
	}
	if fis[0].SiaPath != expectedSiaPath {
		t.Fatalf("Siapath should be '%v' but was '%v'",
			expectedSiaPath, fis[0].SiaPath)
	}
	// Check the other fields of the files in a loop since the cached fields might
	// need some time to update.
	err = build.Retry(100, time.Second, func() error {
		fis, err := r.Files(false)
		if err != nil {
			return err
		}
		sf := fis[0]
		if sf.AccessTime.IsZero() {
			return errors.New("AccessTime wasn't set correctly")
		}
		if sf.ChangeTime.IsZero() {
			return errors.New("ChangeTime wasn't set correctly")
		}
		if sf.CreateTime.IsZero() {
			return errors.New("CreateTime wasn't set correctly")
		}
		if sf.ModificationTime.IsZero() {
			return errors.New("ModificationTime wasn't set correctly")
		}
		if sf.Available {
			return errors.New("File shouldn't be available since we don't know the hosts")
		}
		if sf.CipherType != crypto.TypeTwofish.String() {
			return fmt.Errorf("CipherType should be twofish but was: %v", sf.CipherType)
		}
		if sf.Filesize != 4096 {
			return fmt.Errorf("Filesize should be 4096 but was: %v", sf.Filesize)
		}
		if sf.Expiration != 91 {
			return fmt.Errorf("Expiration should be 91 but was: %v", sf.Expiration)
		}
		if sf.LocalPath != "/tmp/SiaTesting/siatest/TestRenterTwo/gctwr-EKYAZSVOZ6U2T4HZYIAQ/files/4096bytes 16951a61" {
			return errors.New("LocalPath doesn't match")
		}
		if sf.Redundancy != 0 {
			return errors.New("Redundancy should be 0 since we don't know the hosts")
		}
		if sf.UploadProgress != 100 {
			return fmt.Errorf("File was uploaded before so the progress should be 100 but was %v", sf.UploadProgress)
		}
		if sf.UploadedBytes != 40960 {
			return errors.New("Redundancy should be 10/20 so 10x the Filesize = 40960 bytes should be uploaded")
		}
		if sf.OnDisk {
			return errors.New("OnDisk should be false but was true")
		}
		if sf.Recoverable {
			return errors.New("Recoverable should be false but was true")
		}
		if !sf.Renewing {
			return errors.New("Renewing should be true but wasn't")
		}
		return nil
	})
	if err != nil {
		t.Fatal(err)
	}
}

// TestSiafileCompatCodeV140 checks that legacy renters can upgrade from the
// v140 siafile format.
func TestSiafileCompatCodeV140(t *testing.T) {
	if testing.Short() {
		t.SkipNow()
	}
	t.Parallel()

	// Get test directory
	testDir := renterTestDir(t.Name())

	// Copy the legacy settings file to the test directory.
	renterDir := filepath.Join(testDir, "renter")
	source := "../../compatibility/renter_v140.json"
	destination := filepath.Join(renterDir, "renter.json")
	if err := copyFile(source, destination); err != nil {
		t.Fatal(err)
	}

	// Prepare a legacy snapshots and siafiles folder which should be moved by
	// the upgrade code.
	siafilesDir := filepath.Join(renterDir, "siafiles")
	snapshotsDir := filepath.Join(renterDir, "snapshots")
	if err := os.MkdirAll(siafilesDir, 0700); err != nil {
		t.Fatal(err)
	}
	if err := os.MkdirAll(snapshotsDir, 0700); err != nil {
		t.Fatal(err)
	}
	// Add a dummy snapshot and siafile to their corresponding folder.
	dummySiafile := "foo.sia"
	dummySnapshot := "bar.sia"
	var f *os.File
	var err error
	if f, err = os.Create(filepath.Join(siafilesDir, dummySiafile)); err != nil {
		t.Fatal(err)
	}
	if err := f.Close(); err != nil {
		t.Fatal(err)
	}
	if f, err = os.Create(filepath.Join(snapshotsDir, dummySnapshot)); err != nil {
		t.Fatal(err)
	}
	if err := f.Close(); err != nil {
		t.Fatal(err)
	}
	// Create new node with legacy sia file.
	r, err := siatest.NewNode(node.AllModules(testDir))
	if err != nil {
		t.Fatal(err)
	}
	if err = r.Close(); err != nil {
		t.Fatal(err)
	}
	// Make sure the folders don't exist anymore.
	if _, err := os.Stat(siafilesDir); !os.IsNotExist(err) {
		t.Fatal("Error should be ErrNotExist but was", err)
	}
	if _, err := os.Stat(snapshotsDir); !os.IsNotExist(err) {
		t.Fatal("Error should be ErrNotExist but was", err)
	}
	// Make sure the files are where we would expect them.
	expectedLocation := filepath.Join(renterDir, modules.FileSystemRoot, modules.UserFolder.String(), dummySiafile)
	if _, err := os.Stat(expectedLocation); err != nil {
		t.Fatal(err)
	}
	expectedLocation = filepath.Join(renterDir, modules.FileSystemRoot, modules.BackupFolder.String(), dummySnapshot)
	if _, err := os.Stat(expectedLocation); err != nil {
		t.Fatal(err)
	}
}

// testFileAvailableAndRecoverable checks to make sure that the API properly
// reports if a file is available and/or recoverable
func testFileAvailableAndRecoverable(t *testing.T, tg *siatest.TestGroup) {
	// Grab the first of the group's renters
	r := tg.Renters()[0]

	// Check that we have 5 hosts for this test so that the redundancy
	// assumptions work for the test
	if len(tg.Hosts()) != 5 {
		t.Fatal("This test requires 5 hosts")
	}

	// Set fileSize and redundancy for upload
	fileSize := int(modules.SectorSize)
	dataPieces := uint64(4)
	parityPieces := uint64(len(tg.Hosts())) - dataPieces

	// Upload file
	localFile, remoteFile, err := r.UploadNewFileBlocking(fileSize, dataPieces, parityPieces, false)
	if err != nil {
		t.Fatal(err)
	}

	// Get the file info and check if it is available and recoverable. File
	// should be available, recoverable, redundancy >1, and the file should be
	// on disk
	fi, err := r.File(remoteFile)
	if err != nil {
		t.Fatal("failed to get file info", err)
	}
	if fi.Redundancy < 1 {
		t.Fatal("redundancy of file is less than 1:", fi.Redundancy)
	}
	if !fi.OnDisk {
		t.Fatal("file is not on disk")
	}
	if !fi.Available {
		t.Fatal("file is not available")
	}
	if !fi.Recoverable {
		t.Fatal("file is not recoverable")
	}

	// Take down two hosts so that the redundancy drops below 1
	for i := 0; i < 2; i++ {
		if err := tg.RemoveNode(tg.Hosts()[0]); err != nil {
			t.Fatal("Failed to shutdown host", err)
		}
	}
	expectedRedundancy := float64(dataPieces+parityPieces-2) / float64(dataPieces)
	if err := r.WaitForDecreasingRedundancy(remoteFile, expectedRedundancy); err != nil {
		t.Fatal("Redundancy isn't decreasing", err)
	}

	// Get file into, file should not be available because the redundancy is  <1
	// but it should be recoverable because the file is on disk
	fi, err = r.File(remoteFile)
	if err != nil {
		t.Fatal("failed to get file info", err)
	}
	if fi.Redundancy >= 1 {
		t.Fatal("redundancy of file should be less than 1:", fi.Redundancy)
	}
	if !fi.OnDisk {
		t.Fatal("file is not on disk")
	}
	if fi.Available {
		t.Fatal("file should not be available")
	}
	if !fi.Recoverable {
		t.Fatal("file should be recoverable")
	}

	// Delete the file locally.
	if err := localFile.Delete(); err != nil {
		t.Fatal("failed to delete local file", err)
	}

	// Get file into, file should now not be available or recoverable
	fi, err = r.File(remoteFile)
	if err != nil {
		t.Fatal("failed to get file info", err)
	}
	if fi.Redundancy >= 1 {
		t.Fatal("redundancy of file should be less than 1:", fi.Redundancy)
	}
	if fi.OnDisk {
		t.Fatal("file is still on disk")
	}
	if fi.Available {
		t.Fatal("file should not be available")
	}
	if fi.Recoverable {
		t.Fatal("file should not be recoverable")
	}
}

// testSetFileStuck tests that manually setting the 'stuck' field of a file
// works as expected.
func testSetFileStuck(t *testing.T, tg *siatest.TestGroup) {
	// Grab the first of the group's renters
	r := tg.Renters()[0]

	// Check if there are already uploaded file we can use.
	rfg, err := r.RenterFilesGet(false)
	if err != nil {
		t.Fatal(err)
	}
	if len(rfg.Files) == 0 {
		// Set fileSize and redundancy for upload
		dataPieces := uint64(len(tg.Hosts()) - 1)
		parityPieces := uint64(len(tg.Hosts())) - dataPieces
		fileSize := int(dataPieces * modules.SectorSize)

		// Upload file
		_, _, err := r.UploadNewFileBlocking(fileSize, dataPieces, parityPieces, false)
		if err != nil {
			t.Fatal(err)
		}
	}
	// Get a file.
	rfg, err = r.RenterFilesGet(false)
	if err != nil {
		t.Fatal(err)
	}
	f := rfg.Files[0]
	// Set stuck to the opposite value it had before.
	if err := r.RenterSetFileStuckPost(f.SiaPath, false, !f.Stuck); err != nil {
		t.Fatal(err)
	}
	// Check if it was set correctly.
	fi, err := r.RenterFileGet(f.SiaPath)
	if err != nil {
		t.Fatal(err)
	}
	if fi.File.Stuck == f.Stuck {
		t.Fatalf("Stuck field should be %v but was %v", !f.Stuck, fi.File.Stuck)
	}
	// Set stuck to the original value.
	if err := r.RenterSetFileStuckPost(f.SiaPath, false, f.Stuck); err != nil {
		t.Fatal(err)
	}
	// Check if it was set correctly.
	fi, err = r.RenterFileGet(f.SiaPath)
	if err != nil {
		t.Fatal(err)
	}
	if fi.File.Stuck != f.Stuck {
		t.Fatalf("Stuck field should be %v but was %v", f.Stuck, fi.File.Stuck)
	}
	// Set stuck back once more using the root flag.
	rebased, err := f.SiaPath.Rebase(modules.RootSiaPath(), modules.UserFolder)
	if err != nil {
		t.Fatal(err)
	}
	if err := r.RenterSetFileStuckPost(rebased, true, !f.Stuck); err != nil {
		t.Fatal(err)
	}
	// Check if it was set correctly.
	fi, err = r.RenterFileGet(f.SiaPath)
	if err != nil {
		t.Fatal(err)
	}
	if fi.File.Stuck == f.Stuck {
		t.Fatalf("Stuck field should be %v but was %v", !f.Stuck, fi.File.Stuck)
	}
}

// testEscapeSiaPath tests that SiaPaths are escaped correctly to handle escape
// characters
func testEscapeSiaPath(t *testing.T, tg *siatest.TestGroup) {
	// Grab the first of the group's renters
	r := tg.Renters()[0]

	// Check that we have enough hosts for this test.
	if len(tg.Hosts()) < 2 {
		t.Fatal("This test requires at least 2 hosts")
	}

	// Set fileSize and redundancy for upload
	dataPieces := uint64(1)
	parityPieces := uint64(len(tg.Hosts())) - dataPieces

	// Create Local File
	lf, err := r.FilesDir().NewFile(100)
	if err != nil {
		t.Fatal(err)
	}

	// File names to tests
	names := []string{
		"dollar$sign",
		"and&sign",
		"single`quote",
		"full:colon",
		"semi;colon",
		"hash#tag",
		"percent%sign",
		"at@sign",
		"less<than",
		"greater>than",
		"equal=to",
		"question?mark",
		"open[bracket",
		"close]bracket",
		"open{bracket",
		"close}bracket",
		"carrot^top",
		"pipe|pipe",
		"tilda~tilda",
		"plus+sign",
		"minus-sign",
		"under_score",
		"comma,comma",
		"apostrophy's",
		`quotation"marks`,
	}
	for _, s := range names {
		// Create SiaPath
		siaPath, err := modules.NewSiaPath(s)
		if err != nil {
			t.Fatal(err)
		}

		// Upload file
		_, err = r.Upload(lf, siaPath, dataPieces, parityPieces, false)
		if err != nil {
			t.Fatal(err)
		}

		// Confirm we can get file
		_, err = r.RenterFileGet(siaPath)
		if err != nil {
			t.Fatal(err)
		}
	}
}

// testValidateSiaPath tests the validate siapath endpoint
func testValidateSiaPath(t *testing.T, tg *siatest.TestGroup) {
	// Grab the first of the group's renters
	r := tg.Renters()[0]

	// Create siapaths to test
	var pathTests = []struct {
		path  string
		valid bool
	}{
		{`\\some\\windows\\path`, true},
		{"valid/siapath", true},
		{"../../../directory/traversal", false},
		{"testpath", true},
		{"valid/siapath/../with/directory/traversal", false},
		{"validpath/test", true},
		{"..validpath/..test", true},
		{"./invalid/path", false},
		{".../path", true},
		{"valid./path", true},
		{"valid../path", true},
		{"valid/path./test", true},
		{"valid/path../test", true},
		{"test/path", true},
		{"/leading/slash", false}, // this is not valid through the api because a leading slash is added by the api call so this turns into 2 leading slashes
		{"foo/./bar", false},
		{"", false},
		{"blank/end/", true}, // clean will trim trailing slashes so this is a valid input
		{"double//dash", false},
		{"../", false},
		{"./", false},
		{".", false},
	}
	// Test all siapaths
	for _, pathTest := range pathTests {
		err := r.RenterValidateSiaPathPost(pathTest.path)
		// Verify expected Error
		if err != nil && pathTest.valid {
			t.Fatal("validateSiapath failed on valid path: ", pathTest.path)
		}
		if err == nil && !pathTest.valid {
			t.Fatal("validateSiapath succeeded on invalid path: ", pathTest.path)
		}
	}

	// Create SiaPaths that contain escape characters
	var escapeCharTests = []struct {
		path  string
		valid bool
	}{
		{"dollar$sign", true},
		{"and&sign", true},
		{"single`quote", true},
		{"full:colon", true},
		{"semi;colon", true},
		{"hash#tag", true},
		{"percent%sign", true},
		{"at@sign", true},
		{"less<than", true},
		{"greater>than", true},
		{"equal=to", true},
		{"question?mark", true},
		{"open[bracket", true},
		{"close]bracket", true},
		{"open{bracket", true},
		{"close}bracket", true},
		{"carrot^top", true},
		{"pipe|pipe", true},
		{"tilda~tilda", true},
		{"plus+sign", true},
		{"minus-sign", true},
		{"under_score", true},
		{"comma,comma", true},
		{"apostrophy's", true},
		{`quotation"marks`, true},
	}
	// Test all escape charcter siapaths
	for _, escapeCharTest := range escapeCharTests {
		path := url.PathEscape(escapeCharTest.path)
		err := r.RenterValidateSiaPathPost(path)
		// Verify expected Error
		if err != nil && escapeCharTest.valid {
			t.Fatalf("validateSiapath failed on valid path %v, escaped %v ", escapeCharTest.path, path)
		}
		if err == nil && !escapeCharTest.valid {
			t.Fatalf("validateSiapath succeeded on invalid path %v, escaped %v ", escapeCharTest.path, path)
		}
	}
}

// TestOutOfStorageHandling makes sure that we form a new contract to replace a
// host that has run out of storage while still keeping it around as
// goodForRenew.
func TestOutOfStorageHandling(t *testing.T) {
	if testing.Short() {
		t.SkipNow()
	}
	t.Parallel()

	// Create a group with 1 default host.
	gp := siatest.GroupParams{
		Hosts:  1,
		Miners: 1,
	}
	testDir := renterTestDir(t.Name())
	tg, err := siatest.NewGroupFromTemplate(testDir, gp)
	if err != nil {
		t.Fatal(err)
	}
	defer func() {
		if err := tg.Close(); err != nil {
			t.Fatal(err)
		}
	}()
	// Prepare a host that offers the minimum storage possible.
	hostTemplate := node.Host(filepath.Join(testDir, "host1"))
	hostTemplate.HostStorage = modules.SectorSize * contractmanager.MinimumSectorsPerStorageFolder

	// Prepare a renter that expects to upload 1 Sector of data to 2 hosts at a
	// 2x redundancy. We set the ExpectedStorage lower than the available
	// storage on the host to make sure it's not penalized.
	renterTemplate := node.Renter(filepath.Join(testDir, "renter"))
	dataPieces := uint64(1)
	parityPieces := uint64(1)
	allowance := siatest.DefaultAllowance
	allowance.ExpectedRedundancy = float64(dataPieces+parityPieces) / float64(dataPieces)
	allowance.ExpectedStorage = modules.SectorSize // 4 KiB
	allowance.Hosts = 3
	renterTemplate.Allowance = allowance

	// Add the host and renter to the group.
	nodes, err := tg.AddNodes(hostTemplate)
	if err != nil {
		t.Fatal(err)
	}
	host := nodes[0]
	nodes, err = tg.AddNodes(renterTemplate)
	if err != nil {
		t.Fatal(err)
	}
	renter := nodes[0]

	// Upload a file to fill up the host.
	_, _, err = renter.UploadNewFileBlocking(int(hostTemplate.HostStorage), dataPieces, parityPieces, false)
	if err != nil {
		t.Fatal(err)
	}
	// Make sure the host is full.
	hg, err := host.HostGet()
	if hg.ExternalSettings.RemainingStorage != 0 {
		t.Fatal("Expected remaining storage to be 0 but was", hg.ExternalSettings.RemainingStorage)
	}
	// Start uploading another file in the background to trigger the OOS error.
	_, rf, err := renter.UploadNewFile(int(2*modules.SectorSize), dataPieces, parityPieces, false)
	if err != nil {
		t.Fatal(err)
	}
	// Make sure the host's contract is no longer good for upload but still good
	// for renew.
	err = build.Retry(10, time.Second, func() error {
		if err := tg.Miners()[0].MineBlock(); err != nil {
			t.Fatal(err)
		}
		hpk, err := host.HostPublicKey()
		if err != nil {
			return err
		}
		rcg, err := renter.RenterContractsGet()
		if err != nil {
			return err
		}
		// One contract should be good for uploads and renewal and is therefore
		// active.
		if len(rcg.ActiveContracts) != 1 {
			return fmt.Errorf("Expected 1 active contract but got %v", len(rcg.ActiveContracts))
		}
		// One contract should be good for renewal but not uploading and is
		// therefore passive.
		if len(rcg.PassiveContracts) != 1 {
			return fmt.Errorf("Expected 1 passive contract but got %v", len(rcg.PassiveContracts))
		}
		hostContract := rcg.PassiveContracts[0]
		if !hostContract.HostPublicKey.Equals(hpk) {
			return errors.New("Passive contract doesn't belong to the host")
		}
		return nil
	})
	if err != nil {
		t.Fatal(err)
	}

	// Add a new host for the renter to replace the old one with.
	_, err = tg.AddNodes(node.Host(filepath.Join(testDir, "host2")))
	if err != nil {
		t.Fatal(err)
	}
	// The file should reach full health now.
	if err := renter.WaitForUploadHealth(rf); err != nil {
		t.Fatal(err)
	}
	// There should be 2 active contracts now and 1 passive one.
	rcg, err := renter.RenterContractsGet()
	if err != nil {
		t.Fatal(err)
	}
	if len(rcg.ActiveContracts) != 2 {
		t.Fatal("Expected 2 active contracts but got", len(rcg.ActiveContracts))
	}
	if len(rcg.PassiveContracts) != 1 {
		t.Fatal("Expected 1 passive contract but got", len(rcg.PassiveContracts))
	}
	// After a while we give the host a new chance and it should be active
	// again.
	i := 0
	err = build.Retry(100, 100*time.Millisecond, func() error {
		i++
		if i%10 == 0 {
			if err := tg.Miners()[0].MineBlock(); err != nil {
				t.Fatal(err)
			}
		}

		rcg, err = renter.RenterContractsGet()
		if err != nil {
			t.Fatal(err)
		}
		if len(rcg.ActiveContracts) != 3 {
			if err := tg.Miners()[0].MineBlock(); err != nil {
				t.Fatal(err)
			}

			return fmt.Errorf("Expected 3 active contracts but got %v", len(rcg.ActiveContracts))
		}
		return nil
	})
	if err != nil {
		t.Fatal(err)
	}
}

// TestAsyncStartupRace queries some of the modules endpoints during an async
// startup.
func TestAsyncStartupRace(t *testing.T) {
	if testing.Short() {
		t.SkipNow()
	}
	t.Parallel()

	testDir := renterTestDir(t.Name())
	np := node.AllModules(testDir)
	// Disable the async startup part of the modules.
	deps := &dependencies.DependencyDisableAsyncStartup{}
	np.ConsensusSetDeps = deps
	np.ContractorDeps = deps
	np.HostDBDeps = deps
	np.RenterDeps = deps
	// Disable the modules which aren't loaded async anyway.
	np.CreateExplorer = false
	np.CreateHost = false
	np.CreateMiner = false
	node, err := siatest.NewCleanNodeAsync(np)
	if err != nil {
		t.Fatal(err)
	}
	// Call some endpoints a few times.
	var wg sync.WaitGroup
	for i := 0; i < 10; i++ {
		// ConsensusSet
		wg.Add(1)
		go func() {
			defer wg.Done()
			_, err := node.ConsensusGet()
			if err != nil {
				t.Error(err)
			}
		}()
		// Contractor
		wg.Add(1)
		go func() {
			defer wg.Done()
			_, err := node.RenterContractsGet()
			if err != nil {
				t.Error(err)
			}
		}()
		// HostDB
		wg.Add(1)
		go func() {
			defer wg.Done()
			_, err := node.HostDbAllGet()
			if err != nil {
				t.Error(err)
				return
			}
			_, err = node.HostDbGet()
			if err != nil {
				t.Error(err)
			}
		}()
		// Renter
		wg.Add(1)
		go func() {
			defer wg.Done()
			_, err := node.RenterGet()
			if err != nil {
				t.Error(err)
			}
		}()
		wg.Wait()
	}
}

// testRenterPostCancelAllowance tests setting and cancelling the allowance
// through the /renter POST endpoint
func testRenterPostCancelAllowance(t *testing.T, tg *siatest.TestGroup) {
	// Create renter, skip setting the allowance so that we can properly test
	renterParams := node.Renter(filepath.Join(renterTestDir(t.Name()), "renter"))
	renterParams.SkipSetAllowance = true
	nodes, err := tg.AddNodes(renterParams)
	if err != nil {
		t.Fatal(err)
	}
	renter := nodes[0]

	// Set the allowance, with the two required fields to 0, this should fail
	allowance := siatest.DefaultAllowance
	allowance.Funds = types.ZeroCurrency
	err = renter.RenterPostAllowance(allowance)
	if err == nil {
		t.Fatal("Should have returned an error")
	}
	if !strings.Contains(err.Error(), api.ErrFundsNeedToBeSet.Error()) {
		t.Fatalf("Expected error to contain %v but got %v", api.ErrFundsNeedToBeSet, err)
	}
	allowance.Funds = siatest.DefaultAllowance.Funds
	allowance.Period = types.BlockHeight(0)
	err = renter.RenterPostAllowance(allowance)
	if err == nil {
		t.Fatal("Should have returned an error")
	}
	if !strings.Contains(err.Error(), api.ErrPeriodNeedToBeSet.Error()) {
		t.Fatalf("Expected error to contain %v but got %v", api.ErrPeriodNeedToBeSet, err)
	}

	// Set the allowance with only the required fields, confirm all other fields
	// are set to defaults
	allowance = modules.DefaultAllowance
	values := url.Values{}
	values.Set("funds", allowance.Funds.String())
	values.Set("period", fmt.Sprint(allowance.Period))
	err = renter.RenterPost(values)
	if err != nil {
		t.Fatal(err)
	}
	rg, err := renter.RenterGet()
	if err != nil {
		t.Fatal(err)
	}
	// RenewWindow gets set to half the period if not set by the user, check
	// separately
	renewWindow := rg.Settings.Allowance.RenewWindow
	period := rg.Settings.Allowance.Period
	if renewWindow != period/2 {
		t.Fatalf("Renew window, not set as expected: got %v expected %v", renewWindow, period/2)
	}
	allowance.RenewWindow = renewWindow
	if !reflect.DeepEqual(allowance, rg.Settings.Allowance) {
		t.Log("allownace", allowance)
		t.Log("rg.Settings.Allowance", rg.Settings.Allowance)
		t.Fatal("expected allowances to match")
	}

	// Save for later
	startingAllowance := allowance

	// Confirm contracts form
	expectedContracts := int(allowance.Hosts)
	err = build.Retry(100, 100*time.Millisecond, func() error {
		return siatest.CheckExpectedNumberOfContracts(renter, expectedContracts, 0, 0, 0, 0, 0)
	})
	if err != nil {
		t.Fatal(err)
	}

	// Test zeroing out individual fields of the allowance
	allowance = modules.Allowance{}
	var paramstests = []struct {
		key   string
		value string
		err   error
	}{
		{"period", fmt.Sprint(allowance.Period), api.ErrPeriodNeedToBeSet},
		{"funds", allowance.Funds.String(), api.ErrFundsNeedToBeSet},
		{"hosts", fmt.Sprint(allowance.Hosts), contractor.ErrAllowanceNoHosts},
		{"renewwindow", fmt.Sprint(allowance.RenewWindow), contractor.ErrAllowanceZeroWindow},
		{"expectedstorage", fmt.Sprint(allowance.ExpectedStorage), contractor.ErrAllowanceZeroExpectedStorage},
		{"expectedupload", fmt.Sprint(allowance.ExpectedUpload), contractor.ErrAllowanceZeroExpectedUpload},
		{"expecteddownload", fmt.Sprint(allowance.ExpectedDownload), contractor.ErrAllowanceZeroExpectedDownload},
		{"expectedredundancy", fmt.Sprint(allowance.ExpectedRedundancy), contractor.ErrAllowanceZeroExpectedRedundancy},
	}

	for _, test := range paramstests {
		values = url.Values{}
		values.Set(test.key, test.value)
		err = renter.RenterPost(values)

		if err == nil {
			t.Logf("testing key %v and value %v", test.key, test.value)
			t.Fatalf("Expected error to contain %v but got %v", test.err, err)
		}
		if test.err != nil && !strings.Contains(err.Error(), test.err.Error()) {
			t.Logf("testing key %v and value %v", test.key, test.value)
			t.Fatalf("Expected error to contain %v but got %v", test.err, err)
		}
	}

	// Test setting a non allowance field, this should have no affect on the
	// allowance.
	values = url.Values{}
	values.Set("checkforipviolation", "true")
	err = renter.RenterPost(values)
	if err != nil {
		t.Fatal(err)
	}
	rg, err = renter.RenterGet()
	if err != nil {
		t.Fatal(err)
	}
	if !reflect.DeepEqual(startingAllowance, rg.Settings.Allowance) {
		t.Log("allownace", startingAllowance)
		t.Log("rg.Settings.Allowance", rg.Settings.Allowance)
		t.Fatal("expected allowances to match")
	}

	// Cancel allowance by setting funds and period to zero
	values = url.Values{}
	values.Set("period", fmt.Sprint(allowance.Period))
	values.Set("funds", allowance.Funds.String())
	err = renter.RenterPost(values)
	if err != nil {
		t.Fatal(err)
	}

	// Confirm contracts are disabled
	err = build.Retry(100, 100*time.Millisecond, func() error {
		return siatest.CheckExpectedNumberOfContracts(renter, 0, 0, 0, expectedContracts, 0, 0)
	})
	if err != nil {
		t.Fatal(err)
	}
}

// testNextPeriod confirms that the value for NextPeriod in RenterGET is valid
func testNextPeriod(t *testing.T, tg *siatest.TestGroup) {
	// Grab the renter
	r := tg.Renters()[0]

	// Request RenterGET
	rg, err := r.RenterGet()
	if err != nil {
		t.Fatal(err)
	}
	if reflect.DeepEqual(rg.Settings.Allowance, modules.Allowance{}) {
		t.Fatal("test only is valid if the allowance is set")
	}

	// Check Next Period
	currentPeriod, err := r.RenterCurrentPeriod()
	if err != nil {
		t.Fatal(err)
	}
	settings, err := r.RenterSettings()
	if err != nil {
		t.Fatal(err)
	}
	period := settings.Allowance.Period
	nextPeriod := rg.NextPeriod
	if nextPeriod == 0 {
		t.Fatal("NextPeriod should not be zero for a renter with an allowance and contracts")
	}
	if nextPeriod != currentPeriod+period {
		t.Fatalf("expected next period to be %v but got %v", currentPeriod+period, nextPeriod)
	}
}

// testPauseAndResumeRepairAndUploads tests that the Renter's API endpoint to
// pause and resume the repair and uploads works as intended
func testPauseAndResumeRepairAndUploads(t *testing.T, tg *siatest.TestGroup) {
	// Grab Renter
	r := tg.Renters()[0]
	numHost := len(tg.Hosts())
	hostToAdd := 2

	// Confirm that starting out the Renter's uploads are not paused
	rg, err := r.RenterGet()
	if err != nil {
		t.Fatal(err)
	}
	if rg.Settings.UploadsStatus.Paused {
		t.Fatal("Renter's uploads are paused at the beginning of the test")
	}
	if !rg.Settings.UploadsStatus.PauseEndTime.Equal(time.Time{}) {
		t.Fatalf("Pause end time should be null if the uploads are not paused but was %v", rg.Settings.UploadsStatus.PauseEndTime)
	}

	// Pause Repairs And Uploads with a high duration to ensure that the uploads
	// and repairs don't start before we want them to
	err = r.RenterUploadsPausePost(time.Hour)
	if err != nil {
		t.Fatal(err)
	}

	// Confirm the Renter's uploads are now paused
	rg, err = r.RenterGet()
	if err != nil {
		t.Fatal(err)
	}
	if !rg.Settings.UploadsStatus.Paused {
		t.Fatal("Renter's uploads are not paused but should be")
	}
	if rg.Settings.UploadsStatus.PauseEndTime.Equal(time.Time{}) {
		t.Fatal("Pause end time should not be null if the uploads are paused")
	}

	// Try and Upload a file, the upload post should succeed but the upload
	// progress of the file should never increase because the uploads are
	// paused
	_, rf, err := r.UploadNewFile(100, 1, uint64(numHost+hostToAdd-1), false)
	if err != nil {
		t.Fatal(err)
	}
	for i := 0; i < 5; i++ {
		file, err := r.File(rf)
		if err != nil {
			t.Fatal(err)
		}
		if file.UploadProgress != 0 {
			t.Fatal("UploadProgress is increasing, expected it to stay at 0:", file.UploadProgress)
		}
		time.Sleep(500 * time.Millisecond)
	}

	// Resume Repair
	err = r.RenterUploadsResumePost()
	if err != nil {
		t.Fatal(err)
	}

	// Confirm the Renter's uploads are no longer paused
	rg, err = r.RenterGet()
	if err != nil {
		t.Fatal(err)
	}
	if rg.Settings.UploadsStatus.Paused {
		t.Fatal("Renter's uploads are still paused")
	}
	if !rg.Settings.UploadsStatus.PauseEndTime.Equal(time.Time{}) {
		t.Fatalf("Pause end time should be null if the uploads are not paused but was %v", rg.Settings.UploadsStatus.PauseEndTime)
	}

	// Confirm Upload resumes and gets to the expected redundancy. There aren't
	// enough hosts yet to get to the fullRedundancy
	fullRedundancy := float64(numHost + hostToAdd)
	expectedRedundancy := float64(numHost)
	err = build.Retry(100, 250*time.Millisecond, func() error {
		file, err := r.File(rf)
		if err != nil {
			return err
		}
		if file.Redundancy < expectedRedundancy {
			return fmt.Errorf("redundancy should be %v but was %v", expectedRedundancy, file.Redundancy)
		}
		return nil
	})
	if err != nil {
		t.Fatal(err)
	}

	// Pause the repairs and uploads again
	err = r.RenterUploadsPausePost(time.Hour)
	if err != nil {
		t.Fatal(err)
	}

	// Confirm the Renter's uploads are now paused
	rg, err = r.RenterGet()
	if err != nil {
		t.Fatal(err)
	}
	if !rg.Settings.UploadsStatus.Paused {
		t.Fatal("Renter's uploads are not paused but should be")
	}
	if rg.Settings.UploadsStatus.PauseEndTime.Equal(time.Time{}) {
		t.Fatal("Pause end time should not be null if the uploads are paused")
	}

	// Update renter's allowance to require making contracts with the new hosts
	allowance := rg.Settings.Allowance
	allowance.Hosts = uint64(numHost + hostToAdd)
	err = r.RenterPostAllowance(allowance)
	if err != nil {
		t.Fatal(err)
	}

	// Add hosts so upload can get to full redundancy
	_, err = tg.AddNodeN(node.HostTemplate, hostToAdd)
	if err != nil {
		t.Fatal(err)
	}

	// Confirm upload still hasn't reach full redundancy because repairs are
	// paused
	for i := 0; i < 5; i++ {
		file, err := r.File(rf)
		if err != nil {
			t.Fatal(err)
		}
		if file.Redundancy == fullRedundancy {
			t.Fatalf("File Redundancy %v has reached full redundancy %v but shouldn't have", file.Redundancy, fullRedundancy)
		}
		time.Sleep(500 * time.Millisecond)
	}

	// Resume Repair and Upload by calling pause again with a very should time
	// duration so the repairs and uploads restart on their own
	err = r.RenterUploadsPausePost(time.Millisecond)
	if err != nil {
		t.Fatal(err)
	}

	// Confirm file gets to full Redundancy
	err = build.Retry(100, 100*time.Millisecond, func() error {
		file, err := r.File(rf)
		if err != nil {
			return err
		}
		if file.Redundancy < fullRedundancy {
			return fmt.Errorf("redundancy should be %v but was %v", fullRedundancy, file.Redundancy)
		}
		return nil
	})
	if err != nil {
		t.Fatal(err)
	}

	// Confirm the Renter's uploads are no longer paused
	rg, err = r.RenterGet()
	if err != nil {
		t.Fatal(err)
	}
	if rg.Settings.UploadsStatus.Paused {
		t.Fatal("Renter's uploads are still paused")
	}
	if !rg.Settings.UploadsStatus.PauseEndTime.Equal(time.Time{}) {
		t.Fatalf("Pause end time should be null if the uploads are not paused but was %v", rg.Settings.UploadsStatus.PauseEndTime)
	}
}

// testDownloadServedFromDisk tests whether downloads will actually be served
// from disk.
func testDownloadServedFromDisk(t *testing.T, tg *siatest.TestGroup) {
	// Make sure a renter is available for testing.
	if len(tg.Renters()) == 0 {
		renterParams := node.Renter(filepath.Join(renterTestDir(t.Name()), "renter"))
		_, err := tg.AddNodes(renterParams)
		if err != nil {
			t.Fatal(err)
		}
	}
	r := tg.Renters()[0]
	// Upload a file. Choose more datapieces than hosts available to prevent the
	// file from reaching 1x redundancy. That way it will only be downloadable
	// from disk.
	_, rf, err := r.UploadNewFile(int(1000), uint64(len(tg.Hosts())+1), 1, false)
	if err != nil {
		t.Fatal(err)
	}
	// Download it in all ways possible. The download will only succeed if
	// served from disk.
	_, _, err = r.DownloadByStreamWithDiskFetch(rf, false)
	if err != nil {
		t.Fatal(err)
	}
	_, _, err = r.DownloadToDiskWithDiskFetch(rf, false, false)
	if err != nil {
		t.Fatal(err)
	}
	_, err = r.StreamWithDiskFetch(rf, false)
	if err != nil {
		t.Fatal(err)
	}
}

// testDirMode is a subtest that makes sure that various ways of creating a dir
// all set the correct permissions.
func testDirMode(t *testing.T, tg *siatest.TestGroup) {
	// Grab the first of the group's renters
	renter := tg.Renters()[0]
	// Upload file, creating a piece for each host in the group
	dataPieces := uint64(1)
	parityPieces := uint64(len(tg.Hosts())) - dataPieces
	fileSize := fastrand.Intn(2*int(modules.SectorSize)) + siatest.Fuzz() + 2 // between 1 and 2*SectorSize + 3 bytes

	dirSP, err := modules.NewSiaPath("dir")
	if err != nil {
		t.Fatal(err)
	}
	dir, err := renter.FilesDir().CreateDir(dirSP.String())
	if err != nil {
		t.Fatal(err)
	}
	lf, err := dir.NewFile(fileSize)
	if err != nil {
		t.Fatal(err)
	}
	_, err = renter.UploadBlocking(lf, dataPieces, parityPieces, false)
	if err != nil {
		t.Fatal("Failed to upload a file for testing: ", err)
	}
	// The fileupload should have created a dir. That dir should have the same
	// permissions as the file.
	rd, err := renter.RenterDirGet(dirSP)
	if err != nil {
		t.Fatal(err)
	}
	di := rd.Directories[0]
	fi, err := lf.Stat()
	if err != nil {
		t.Fatal(err)
	}
	if di.DirMode != fi.Mode() {
		t.Fatalf("Expected folder permissions to be %v but was %v", fi.Mode(), di.DirMode)
	}
	// Test creating dir using endpoint.
	dir2SP := modules.RandomSiaPath()
	if err := renter.RenterDirCreatePost(dir2SP); err != nil {
		t.Fatal(err)
	}
	rd, err = renter.RenterDirGet(dir2SP)
	if err != nil {
		t.Fatal(err)
	}
	di = rd.Directories[0]
	// The created dir should have the default permissions.
	if di.DirMode != modules.DefaultDirPerm {
		t.Fatalf("Expected folder permissions to be %v but was %v", modules.DefaultDirPerm, di.DirMode)
	}
	dir3SP := modules.RandomSiaPath()
	mode := os.FileMode(0777)
	if err := renter.RenterDirCreateWithModePost(dir3SP, mode); err != nil {
		t.Fatal(err)
	}
	rd, err = renter.RenterDirGet(dir3SP)
	if err != nil {
		t.Fatal(err)
	}
	di = rd.Directories[0]
	// The created dir should have the specified permissions.
	if di.DirMode != mode {
		t.Fatalf("Expected folder permissions to be %v but was %v", mode, di.DirMode)
	}
}

// TestWorkerStatus probes the WorkerPoolStatus
func TestWorkerStatus(t *testing.T) {
	if testing.Short() {
		t.SkipNow()
	}
	t.Parallel()

	// Create a testgroup.
	groupParams := siatest.GroupParams{
		Hosts:   2,
		Miners:  1,
		Renters: 1,
	}
	testDir := renterTestDir(t.Name())
	tg, err := siatest.NewGroupFromTemplate(testDir, groupParams)
	if err != nil {
		t.Fatal("Failed to create group: ", err)
	}
	defer func() {
		if err := tg.Close(); err != nil {
			t.Fatal(err)
		}
	}()
	r := tg.Renters()[0]
	numHosts := len(tg.Hosts())

	// Build Contract ID and PubKey maps
	rc, err := r.RenterContractsGet()
	if err != nil {
		t.Fatal(err)
	}
	contracts := make(map[types.FileContractID]struct{})
	pks := make(map[string]struct{})
	for _, c := range rc.ActiveContracts {
		contracts[c.ID] = struct{}{}
		pks[c.HostPublicKey.String()] = struct{}{}
	}

	err = build.Retry(100, 100*time.Millisecond, func() error {
		// Get the worker status
		rwg, err := r.RenterWorkersGet()
		if err != nil {
			t.Fatal(err)
		}

		// There should be the same number of workers as Hosts
		if rwg.NumWorkers != numHosts {
			t.Fatalf("Expected NumWorkers to be %v but got %v", numHosts, rwg.NumWorkers)
		}
		if len(rwg.Workers) != numHosts {
			t.Fatalf("Expected %v Workers but got %v", numHosts, len(rwg.Workers))
		}

		// No workers should be on cooldown
		if rwg.TotalDownloadCoolDown != 0 {
			t.Fatal("Didn't expect any workers on download cool down but found", rwg.TotalDownloadCoolDown)
		}
		if rwg.TotalUploadCoolDown != 0 {
			t.Fatal("Didn't expect any workers on upload cool down but found", rwg.TotalUploadCoolDown)
		}

		// Check Worker information
		for _, worker := range rwg.Workers {
			// Contract Field checks
			if _, ok := contracts[worker.ContractID]; !ok {
				return fmt.Errorf("Worker Contract ID not found in Contract map %v", worker.ContractID)
			}
			cu := worker.ContractUtility
			if !cu.GoodForUpload {
				return errors.New("Worker contract should be GFR")
			}
			if !cu.GoodForRenew {
				return errors.New("Worker contract should be GFR")
			}
			if cu.BadContract {
				return errors.New("Worker contract should not be marked as Bad")
			}
			if cu.LastOOSErr != 0 {
				return errors.New("Worker contract LastOOSErr should be 0")
			}
			if cu.Locked {
				return errors.New("Worker contract should not be locked")
			}
			if _, ok := pks[worker.HostPubKey.String()]; !ok {
				return fmt.Errorf("Worker PubKey not found in PubKey map %v", worker.HostPubKey)
			}

			// Download Field checks
			if worker.DownloadOnCoolDown {
				return errors.New("Worker should not be on cool down")
			}
			if worker.DownloadQueueSize != 0 {
				return fmt.Errorf("Expected download queue to be empty but was %v", worker.DownloadQueueSize)
			}
			if worker.DownloadTerminated {
				return errors.New("Worker should not be marked as DownloadTerminated")
			}

			// Upload Field checks
			if worker.UploadCoolDownError != "" {
				return fmt.Errorf("Cool down error should be nil but was %v", worker.UploadCoolDownError)
			}
			if worker.UploadCoolDownTime.Nanoseconds() >= 0 {
				return fmt.Errorf("Cool down time should be negative but was %v", worker.UploadCoolDownTime)
			}
			if worker.UploadOnCoolDown {
				return errors.New("Worker should not be on cool down")
			}
			if worker.UploadQueueSize != 0 {
				return fmt.Errorf("Expected upload queue to be empty but was %v", worker.UploadQueueSize)
			}
			if worker.UploadTerminated {
				return errors.New("Worker should not be marked as UploadTerminated")
			}

			// Account checks
			if !worker.AccountBalanceTarget.Equals(types.SiacoinPrecision) {
				return fmt.Errorf("Expected balance target to be 1SC but was %v", worker.AccountBalanceTarget.HumanString())
			}

			// AccountStatus checks
			if worker.AccountStatus.AvailableBalance.IsZero() {
				return fmt.Errorf("Expected available balance to be greater zero but was %v", worker.AccountStatus.AvailableBalance.HumanString())
			}
			if !worker.AccountStatus.NegativeBalance.IsZero() {
				return fmt.Errorf("Expected negative balance to be zero but was %v", worker.AccountStatus.NegativeBalance.HumanString())
			}
			if worker.AccountStatus.RecentErr != "" {
				return fmt.Errorf("Expected recent err to be nil but was %v", worker.AccountStatus.RecentErr)
			}

			// PriceTableStatus checks
			if worker.PriceTableStatus.RecentErr != "" {
				return fmt.Errorf("Expected recent err to be nil but was %v", worker.PriceTableStatus.RecentErr)
			}

			// ReadJobsStatus checks
			if worker.ReadJobsStatus.RecentErr != "" {
				return fmt.Errorf("Expected recent err to be nil but was %v", worker.ReadJobsStatus.RecentErr)
			}
			if worker.ReadJobsStatus.JobQueueSize != 0 {
				return fmt.Errorf("Expected job queue size to be 0 but was %v", worker.ReadJobsStatus.JobQueueSize)
			}
			if worker.ReadJobsStatus.ConsecutiveFailures != 0 {
				return fmt.Errorf("Expected consecutive failures to be 0 but was %v", worker.ReadJobsStatus.ConsecutiveFailures)
			}

			// HasSectorJobStatus checks
			if worker.HasSectorJobsStatus.RecentErr != "" {
				return fmt.Errorf("Expected recent err to be nil but was %v", worker.HasSectorJobsStatus.RecentErr)
			}
			if worker.HasSectorJobsStatus.JobQueueSize != 0 {
				return fmt.Errorf("Expected job queue size to be 0 but was %v", worker.HasSectorJobsStatus.JobQueueSize)
			}
			if worker.HasSectorJobsStatus.ConsecutiveFailures != 0 {
				return fmt.Errorf("Expected consecutive failures to be 0 but was %v", worker.HasSectorJobsStatus.ConsecutiveFailures)
			}

			// ReadRegistryJobStatus checks
			if worker.ReadRegistryJobsStatus.RecentErr != "" {
				return fmt.Errorf("Expected recent err to be nil but was %v", worker.ReadRegistryJobsStatus.RecentErr)
			}
			if worker.ReadRegistryJobsStatus.JobQueueSize != 0 {
				return fmt.Errorf("Expected job queue size to be 0 but was %v", worker.ReadRegistryJobsStatus.JobQueueSize)
			}
			if worker.ReadRegistryJobsStatus.ConsecutiveFailures != 0 {
				return fmt.Errorf("Expected consecutive failures to be 0 but was %v", worker.ReadRegistryJobsStatus.ConsecutiveFailures)
			}

			// UpdateRegistryJobStatus checks
			if worker.UpdateRegistryJobsStatus.RecentErr != "" {
				return fmt.Errorf("Expected recent err to be nil but was %v", worker.UpdateRegistryJobsStatus.RecentErr)
			}
			if worker.UpdateRegistryJobsStatus.JobQueueSize != 0 {
				return fmt.Errorf("Expected job queue size to be 0 but was %v", worker.UpdateRegistryJobsStatus.JobQueueSize)
			}
			if worker.UpdateRegistryJobsStatus.ConsecutiveFailures != 0 {
				return fmt.Errorf("Expected consecutive failures to be 0 but was %v", worker.UpdateRegistryJobsStatus.ConsecutiveFailures)
			}
		}
		return nil
	})
	if err != nil {
		t.Fatal(err)
	}
}

// TestWorkerSyncBalanceWithHost verifies the renter will sync its
// account balance with the host's account balance after it experienced an
// unclean shutdown.
//
// Note: this test purposefully uses its own testgroup to avoid NDFs
func TestWorkerSyncBalanceWithHost(t *testing.T) {
	if testing.Short() {
		t.SkipNow()
	}
	t.Parallel()

	// create a testgroup without a renter and with only 3 hosts
	groupParams := siatest.GroupParams{
		Hosts:  3,
		Miners: 1,
	}
	testDir := renterTestDir(t.Name())
	tg, err := siatest.NewGroupFromTemplate(testDir, groupParams)
	if err != nil {
		t.Fatal("Failed to create group:", err)
	}
	defer func() {
		if err := tg.Close(); err != nil {
			t.Fatal(err)
		}
	}()

	// add a renter with a dependency that simulates an unclean shutdown by
	// preventing accounts to be saved and also prevents the snapshot syncing
	// thread from running. That way we won't experience unexpected withdrawals
	// or refunds.
	renterParams := node.Renter(filepath.Join(testDir, "renter"))
	renterParams.RenterDeps = &dependencies.DependencyNoSnapshotSyncInterruptAccountSaveOnShutdown{}

	// add a host with a dependency that alters the deposit amount, in a way not
	// noticeable to the renter until he asks for his balance, this is necessary
	// as only then we can ensure the unclean shutdown took place and we synced
	// to the host balance
	hostParams := node.Host(filepath.Join(testDir, "host"))
	hostParams.HostDeps = &dependencies.HostLowerDeposit{}
	nodes, err := tg.AddNodes(renterParams, hostParams)
	if err != nil {
		t.Fatal(err)
	}

	// grab the nodes we just added
	var r, h *siatest.TestNode
	if strings.HasSuffix(nodes[0].Dir, "renter") {
		r = nodes[0]
		h = nodes[1]
	} else {
		r = nodes[1]
		h = nodes[0]
	}

	// grab the hostkey
	hpk, err := h.HostPublicKey()
	if err != nil {
		t.Fatal(err)
	}

	// create a function that filters worker statuses to return the status of
	// our custom host
	worker := func(w []modules.WorkerStatus) (modules.WorkerStatus, bool) {
		for _, worker := range w {
			if worker.HostPubKey.Equals(hpk) {
				return worker, true
			}
		}
		return modules.WorkerStatus{}, false
	}

	// allow some time for the worker to be added to the worker pool and fund
	// ephemeral account, remember this balance value as the renter's version of
	// the balance
	var renterBalance types.Currency
	err = build.Retry(300, 100*time.Millisecond, func() error {
		rwg, err := r.RenterWorkersGet()
		if err != nil {
			return err
		}
		w, found := worker(rwg.Workers)
		if !found {
			return errors.New("worker not in worker pool yet")
		}
		if w.AccountStatus.AvailableBalance.IsZero() {
			return errors.New("expected worker to have a funded account, instead its balance is still 0")
		}
		renterBalance = w.AccountStatus.AvailableBalance
		return nil
	})
	if err != nil {
		t.Fatal(err)
	}

	// restart the renter
	err = tg.RestartNode(r)
	if err != nil {
		t.Fatal(err)
	}

	// get the worker status
	rwg, err := r.RenterWorkersGet()
	if err != nil {
		t.Fatal(err)
	}

	// grab the balance of the worker, this should have been synced to use the
	// host's version of the balance
	w, found := worker(rwg.Workers)
	if !found {
		t.Fatal("Expected worker to be found")
	}
	if w.AccountStatus.AvailableBalance.IsZero() {
		t.Fatal("Expected the renter to have synced its balance to the host's version of the balance")
	}

	// safety check to avoid panic on sub later
	if w.AccountStatus.AvailableBalance.Cmp(renterBalance) >= 0 {
		t.Fatal("Expected the synced balance to be lower, as the 'lower deposit' dependency should have deposited less", w.AccountStatus.AvailableBalance, renterBalance)
	}
	delta := types.SiacoinPrecision.Div64(10)
	if renterBalance.Sub(w.AccountStatus.AvailableBalance).Cmp(delta) < 0 {
		t.Fatalf("Expected the synced balance to be at least %v lower than the renter balance, as thats the amount we subtracted from the deposit amount, instead synced balance was %v and renter balance was %v", delta, w.AccountStatus.AvailableBalance, renterBalance)
	}
}

// TestReadSectorOutputCorrupted verifies that the merkle proof check on the
// ReadSector MDM instruction works as expected.
func TestReadSectorOutputCorrupted(t *testing.T) {
	if testing.Short() {
		t.SkipNow()
	}
	t.Parallel()

	// create a testgroup with a renter and miner.
	groupParams := siatest.GroupParams{
		Miners:  1,
		Renters: 1,
	}

	testDir := renterTestDir(t.Name())
	tg, err := siatest.NewGroupFromTemplate(testDir, groupParams)
	if err != nil {
		t.Fatal("Failed to create group:", err)
	}
	defer func() {
		if err := tg.Close(); err != nil {
			t.Fatal(err)
		}
	}()

	// add a host that corrupts downloads.
	deps1 := dependencies.NewDependencyCorruptReadSector()
	deps2 := dependencies.NewDependencyCorruptReadSector()
	deps1.Disable()
	deps2.Disable()
	hostParams1 := node.Host(filepath.Join(testDir, "host1"))
	hostParams2 := node.Host(filepath.Join(testDir, "host2"))
	hostParams1.HostDeps = deps1
	hostParams2.HostDeps = deps2
	_, err = tg.AddNodes(hostParams1, hostParams2)
	if err != nil {
		t.Fatal(err)
	}

	// Upload a file.
	renter := tg.Renters()[0]
	skylink, _, _, err := renter.UploadNewSkyfileBlocking("test", 100, false)
	if err != nil {
		t.Fatal(err)
	}

	// Download the file.
	_, _, err = renter.SkynetSkylinkGet(skylink)
	if err != nil {
		t.Fatal(err)
	}

	// Enable the dependencies
	deps1.Enable()
	deps2.Enable()

	// Create a new renter (to ensure we're not serving from cache)
	renterParams := node.Renter(filepath.Join(testDir, "renter2"))
	added, err := tg.AddNodes(renterParams)
	if err != nil {
		t.Fatal(err)
	}
	renter = added[0]

	// Allow the renter some time to form contracts with all of our hosts.
	// This should prevent an NDF from occurring where the base sector could not
	// be downloaded due to shortage of hosts.
	err = build.Retry(600, 100*time.Millisecond, func() error {
		wps, err := renter.RenterWorkersGet()
		if err != nil {
			t.Fatal(err)
		}
		if wps.NumWorkers != len(tg.Hosts()) {
			return errors.New("workerpool not ready yet")
		}
		for _, ws := range wps.Workers {
			if ws.AccountStatus.AvailableBalance.IsZero() || !ws.PriceTableStatus.Active {
				return errors.New("worker not ready yet")
			}
		}
		return nil
	})
	if err != nil {
		t.Fatal(err)
	}

	// Download again
	possibleErrs := "all workers failed;download timed out"
	_, _, err = renter.SkynetSkylinkGet(skylink)
	if err == nil || strings.Contains(possibleErrs, err.Error()) {
		t.Fatal(err)
	}

	// Disable the dependencies
	deps1.Disable()
	deps2.Disable()

	// Download one more time. It should work again. Do it in a loop since the
	// workers might be on a cooldown.
	err = build.Retry(600, 100*time.Millisecond, func() error {
		_, _, err = renter.SkynetSkylinkGet(skylink)
		return err
	})
	if err != nil {
		t.Fatal(err)
	}
}

// TestRenterPricesVolatility verifies that the renter caches its price
// estimation, and subsequent calls result in non-volatile results.
func TestRenterPricesVolatility(t *testing.T) {
	if testing.Short() {
		t.SkipNow()
	}
	t.Parallel()

	// create a testgroup with PriceEstimationScope hosts.
	groupParams := siatest.GroupParams{
		Miners:  1,
		Hosts:   modules.PriceEstimationScope,
		Renters: 1,
	}

	testDir := renterTestDir(t.Name())
	tg, err := siatest.NewGroupFromTemplate(testDir, groupParams)
	if err != nil {
		t.Fatal("Failed to create group:", err)
	}
	defer func() {
		if err := tg.Close(); err != nil {
			t.Fatal(err)
		}
	}()

	renter := tg.Renters()[0]
	host := tg.Hosts()[0]

	// Get initial estimate.
	allowance := modules.Allowance{}
	rpg, err := renter.RenterPricesGet(allowance)
	if err != nil {
		t.Fatal(err)
	}
	initial := rpg.RenterPriceEstimation

	// Changing the contract price should be enough to trigger a change
	// if the hosts are not cached.
	hg, err := host.HostGet()
	if err != nil {
		t.Fatal(err)
	}
	mcp := hg.InternalSettings.MinContractPrice
	err = host.HostModifySettingPost(client.HostParamMinContractPrice, mcp.Mul64(2))
	if err != nil {
		t.Fatal(err)
	}

	// Get the estimate again.
	rpg, err = renter.RenterPricesGet(allowance)
	if err != nil {
		t.Fatal(err)
	}
	after := rpg.RenterPriceEstimation

	// Initial and After should be the same.
	if !reflect.DeepEqual(initial, after) {
		initialJSON, _ := json.MarshalIndent(initial, "", "\t")
		afterJSON, _ := json.MarshalIndent(after, "", "\t")
		t.Log("Initial:", string(initialJSON))
		t.Log("After:", string(afterJSON))
		t.Fatal("expected renter price estimation to be constant")
	}
}

// TestRenterPricesVolatility verifies that the renter caches its price
// estimation, and subsequent calls result in non-volatile results.
func TestRenterLimitGFUContracts(t *testing.T) {
	if testing.Short() {
		t.SkipNow()
	}
	t.Parallel()

	// create a testgroup with PriceEstimationScope hosts.
	groupParams := siatest.GroupParams{
		Miners:  1,
		Hosts:   int(siatest.DefaultAllowance.Hosts),
		Renters: 1,
	}

	testDir := renterTestDir(t.Name())
	tg, err := siatest.NewGroupFromTemplate(testDir, groupParams)
	if err != nil {
		t.Fatal("Failed to create group:", err)
	}
	defer func() {
		if err := tg.Close(); err != nil {
			t.Fatal(err)
		}
	}()

	renter := tg.Renters()[0]

	// Helper to check the number of GFU contracts.
	test := func(hosts uint64, portalMode bool) error {
		// Update the allowance.
		allowance := siatest.DefaultAllowance
		allowance.Hosts = hosts
		if portalMode {
			allowance.PaymentContractInitialFunding = types.SiacoinPrecision
		}
		err := renter.RenterPostAllowance(allowance)
		if err != nil {
			t.Fatal(err)
		}
		// Wait for the number of hosts to match allowance.
		retries := 0
		return build.Retry(100, 100*time.Millisecond, func() error {
			if retries%10 == 0 {
				err := tg.Miners()[0].MineBlock()
				if err != nil {
					t.Fatal(err)
				}
			}
			retries++

			rcg, err := renter.RenterAllContractsGet()
			if err != nil {
				t.Fatal(err)
			}

			gfuContracts := uint64(0)
			for _, contract := range rcg.ActiveContracts {
				if contract.GoodForUpload {
					gfuContracts++
				}
			}
			if gfuContracts != hosts {
				return fmt.Errorf("expected %v contracts but got %v", hosts, gfuContracts)
			}
			return nil
		})
	}

	// Run for default allowance and then one less every time until we reach 0
	// hosts.
	for hosts := siatest.DefaultAllowance.Hosts; hosts > 0; hosts-- {
		// Run for regular node.
		if err := test(hosts, false); err != nil {
			t.Fatal(err)
		}
		// Run for portal.
		if err := test(hosts, true); err != nil {
			t.Fatal(err)
		}
	}
}

// TestRenterClean tests the /renter/clean endpoint functionality.
func TestRenterClean(t *testing.T) {
	if testing.Short() {
		t.SkipNow()
	}
	t.Parallel()

	// Create test group
	groupParams := siatest.GroupParams{
		Miners:  1,
		Hosts:   1,
		Renters: 1,
	}
	testDir := renterTestDir(t.Name())
	tg, err := siatest.NewGroupFromTemplate(testDir, groupParams)
	if err != nil {
		t.Fatal("Failed to create group:", err)
	}
	defer func() {
		if err := tg.Close(); err != nil {
			t.Fatal(err)
		}
	}()

	r := tg.Renters()[0]
	numHosts := len(tg.Hosts())

	// Upload 2 SiaFiles then delete one of the SiaFile's localFile so that it
	// will appear as unrecoverable.
	//
	// We use datapieces > numHosts to ensure the redundancy for both files will
	// be < 1.
	dp := uint64(numHosts + 1)
	pp := dp + 1
	lf, _, err := r.UploadNewFile(100, dp, pp, false)
	if err != nil {
		t.Fatal(err)
	}
	err = lf.Delete()
	if err != nil {
		t.Fatal(err)
	}
	_, rf2, err := r.UploadNewFile(100, dp, pp, false)
	if err != nil {
		t.Fatal(err)
	}

	// Upload a SkyFile.
	//
	// Since it doesn't have a local file it will appear as unrecoverable if the
	// hosts are taken down.
	data := fastrand.Bytes(100)
<<<<<<< HEAD
	_, _, _, rf3, err := r.UploadSkyfileCustom("skyfile", data, "", 2, false, false)
=======
	_, _, _, rf3, err := r.UploadSkyfileCustom("skyfile", data, "", 2, false, nil)
>>>>>>> 45102615
	if err != nil {
		t.Fatal(err)
	}

	// Define test function
	cleanAndVerify := func(numSiaFiles, numSkyFiles int) {
		// Clean renter
		err = r.RenterCleanPost()
		if err != nil {
			t.Fatal(err)
		}

		// Check for the expected SiaFiles
		rds, err := r.RenterDirRootGet(modules.UserFolder)
		if err != nil {
			t.Fatal(err)
		}
		if len(rds.Files) != numSiaFiles {
			t.Fatal("unexpected number of files in user folder:", len(rds.Files))
		}
		// The file should be the 2nd siafile uploaded.
		siaPath := rds.Files[0].SiaPath
		expected, err := modules.UserFolder.Join(rf2.SiaPath().String())
		if err != nil {
			t.Fatal(err)
		}
		if !siaPath.Equals(expected) {
			t.Fatalf("unexpected siapath; expected %v got %v", expected, siaPath)
		}

		// Check for the expected SkyFiles
		rds, err = r.RenterDirRootGet(modules.SkynetFolder)
		if err != nil {
			t.Fatal(err)
		}
		if len(rds.Files) != numSkyFiles {
			t.Fatal("unexpected number of files in skynet folder:", len(rds.Files))
		}
	}

	// First test should only remove the 1 unrecoverable Siafile
	cleanAndVerify(1, 1)

	// Take down the hosts
	for _, h := range tg.Hosts() {
		err = tg.StopNode(h)
		if err != nil {
			t.Fatal(err)
		}
	}

	// Make sure the redundancy of the Skyfile drops
	err = r.WaitForDecreasingRedundancy(rf3, 0)
	if err != nil {
		t.Fatal(err)
	}

	// Second test should remove the now unrecoverable Skyfile
	cleanAndVerify(1, 0)
}

// TestRenterRepairSize test the RepairSize field of the metadata
func TestRenterRepairSize(t *testing.T) {
	if testing.Short() {
		t.SkipNow()
	}
	t.Parallel()

	// Create a group for testing
	groupParams := siatest.GroupParams{
		Hosts:  6,
		Miners: 1,
	}
	testDir := renterTestDir(t.Name())
	tg, err := siatest.NewGroupFromTemplate(testDir, groupParams)
	if err != nil {
		t.Fatal("Failed to create group:", err)
	}
	defer func() {
		if err := tg.Close(); err != nil {
			t.Fatal(err)
		}
	}()

	// Add renter with dependency
	renterParams := node.RenterTemplate
	renterParams.RenterDeps = &dependencies.DependencyDontUpdateStuckStatusOnCleanup{}
	_, err = tg.AddNodes(renterParams)
	if err != nil {
		t.Fatal("Failed to add renter", err)
	}

	// Grab renter
	r := tg.Renters()[0]

	// Define helper
	m := tg.Miners()[0]
	checkDirRepairSize := func(dirSiaPath modules.SiaPath, repairExpected, stuckExpected uint64) error {
		return build.Retry(15, time.Second, func() error {
			// Mine a block to make sure contracts are being updated for hosts.
			if err := m.MineBlock(); err != nil {
				return err
			}
			// Call bubble on the directory to make sure it is being updated
			err := r.RenterBubblePost(dirSiaPath, true, false)
			if err != nil {
				return err
			}
			// Grab renter's root directory
			dis, err := r.RenterDirRootGet(modules.RootSiaPath())
			if err != nil {
				return err
			}
			// Check repair totals for root. Since there is no file in root the
			// directory values should always be zero and the aggregate values should
			// match the input.
			dir := dis.Directories[0]
			var rootErrs error
			if dir.AggregateRepairSize != repairExpected {
				rootErrs = errors.Compose(rootErrs, fmt.Errorf("Root: AggregateRepairSize should be %v but was %v", repairExpected, dir.AggregateRepairSize))
			}
			if dir.AggregateStuckSize != stuckExpected {
				rootErrs = errors.Compose(rootErrs, fmt.Errorf("Root: AggregateStuckSize should be %v but was %v", stuckExpected, dir.AggregateStuckSize))
			}
			if dir.RepairSize != 0 {
				rootErrs = errors.Compose(rootErrs, fmt.Errorf("Root: RepairSize should be %v but was %v", 0, dir.RepairSize))
			}
			if dir.StuckSize != 0 {
				rootErrs = errors.Compose(rootErrs, fmt.Errorf("Root: StuckSize should be %v but was %v", 0, dir.StuckSize))
			}
			// If the passed in dirSiaPath is also root then return
			if dirSiaPath.IsRoot() {
				return rootErrs
			}

			// Grab renter's siafile's directory
			dis, err = r.RenterDirRootGet(dirSiaPath)
			if err != nil {
				return errors.Compose(err, rootErrs)
			}
			// Check repair totals. The Aggregate and Directory values should be the
			// same.
			dir = dis.Directories[0]
			var dirErrs error
			if dir.AggregateRepairSize != repairExpected {
				dirErrs = errors.Compose(dirErrs, fmt.Errorf("%v: AggregateRepairSize should be %v but was %v", dirSiaPath, repairExpected, dir.AggregateRepairSize))
			}
			if dir.AggregateStuckSize != stuckExpected {
				dirErrs = errors.Compose(dirErrs, fmt.Errorf("%v: AggregateStuckSize should be %v but was %v", dirSiaPath, stuckExpected, dir.AggregateStuckSize))
			}
			if dir.RepairSize != repairExpected {
				dirErrs = errors.Compose(dirErrs, fmt.Errorf("%v: RepairSize should be %v but was %v", dirSiaPath, repairExpected, dir.RepairSize))
			}
			if dir.StuckSize != stuckExpected {
				dirErrs = errors.Compose(dirErrs, fmt.Errorf("%v: StuckSize should be %v but was %v", dirSiaPath, stuckExpected, dir.StuckSize))
			}
			return errors.Compose(rootErrs, dirErrs)
		})
	}
	checkFileRepairSize := func(rf *siatest.RemoteFile, repairExpected, stuckExpected uint64) error {
		return build.Retry(15, time.Second, func() error {
			// Mine a block to make sure contracts are being updated for hosts.
			if err := m.MineBlock(); err != nil {
				return err
			}
			// Grab renter's File
			fi, err := r.File(rf)
			if err != nil {
				return err
			}
			// Check RepairSize
			var repairErr, stuckErr error
			if fi.RepairBytes != repairExpected {
				repairErr = fmt.Errorf("Expected RepairBytes to be %v, got %v", repairExpected, fi.RepairBytes)
			}
			if fi.StuckBytes != stuckExpected {
				repairErr = fmt.Errorf("Expected StuckBytes to be %v, got %v", stuckExpected, fi.StuckBytes)
			}
			return errors.Compose(repairErr, stuckErr)
		})
	}

	// Renter root directory should show 0 repair bytes needed
	if err := checkDirRepairSize(modules.RootSiaPath(), 0, 0); err != nil {
		t.Error(err)
	}

	// Upload a file
	dp := 1
	pp := len(tg.Hosts()) - dp
	_, rf, err := r.UploadNewFileBlocking(100, uint64(dp), uint64(pp), false)
	if err != nil {
		t.Fatal(err)
	}
	dirSiaPath, err := rf.SiaPath().Dir()
	if err != nil {
		t.Fatal(err)
	}

	// Renter root directory should show 0 repair bytes needed
	if err := checkDirRepairSize(dirSiaPath, 0, 0); err != nil {
		t.Error(err)
	}

	// Renter file should show 0 repair bytes needed
	if err := checkFileRepairSize(rf, 0, 0); err != nil {
		t.Error(err)
	}

	// Take down one host
	hosts := tg.Hosts()
	host := hosts[0]
	if err := tg.StopNode(host); err != nil {
		t.Fatal(err)
	}

	// Mark as stuck
	err = r.RenterSetFileStuckPost(rf.SiaPath(), false, true)
	if err != nil {
		t.Fatal(err)
	}

	// Since the file is marked as stuck it should register that stuck repair
	expected := modules.SectorSize
	if err := checkDirRepairSize(dirSiaPath, 0, expected); err != nil {
		t.Error(err)
	}
	if err := checkFileRepairSize(rf, 0, expected); err != nil {
		t.Error(err)
	}

	// Mark as not stuck
	err = r.RenterSetFileStuckPost(rf.SiaPath(), false, false)
	if err != nil {
		t.Fatal(err)
	}

	// With only one host taken down there should be no repair needed since the
	// file won't be seen as needing repair
	if err := checkDirRepairSize(dirSiaPath, 0, 0); err != nil {
		t.Error(err)
	}
	if err := checkFileRepairSize(rf, 0, 0); err != nil {
		t.Error(err)
	}

	// To save CI time, only run the remainder of the test on nightly CI
	if !build.VLONG {
		t.SkipNow()
	}

	// Take down the rest of the hosts one by one and verify the repair values are dropping.
	hosts = hosts[1:]
	for i, host := range hosts {
		// Stop the host
		if err := tg.StopNode(host); err != nil {
			t.Fatal(err)
		}

		// Check that the aggregate repair size increases.
		expected += modules.SectorSize
		if err := checkDirRepairSize(dirSiaPath, expected, 0); err != nil {
			t.Log("Dir: Host loop failed", i)
			t.Error(err)
		}
		if err := checkFileRepairSize(rf, expected, 0); err != nil {
			t.Log("File: Host loop failed", i)
			t.Error(err)
		}
	}

	// Mark as stuck again
	err = r.RenterSetFileStuckPost(rf.SiaPath(), false, true)
	if err != nil {
		t.Fatal(err)
	}
	if err := checkDirRepairSize(dirSiaPath, 0, expected); err != nil {
		t.Error(err)
	}
	if err := checkFileRepairSize(rf, 0, expected); err != nil {
		t.Error(err)
	}
}

// TestMemoryStatus checks the renter reported memory status against the
// expected defaults.
func TestMemoryStatus(t *testing.T) {
	if testing.Short() {
		t.SkipNow()
	}
	t.Parallel()

	testDir := renterTestDir(t.Name())
	r, err := siatest.NewCleanNode(node.Renter(testDir))
	if err != nil {
		t.Fatal(err)
	}
	defer func() {
		err = r.Close()
		if err != nil {
			t.Fatal(err)
		}
	}()

	ud := modules.MemoryManagerStatus{
		Available: 1 << 17, // 128 KiB
		Base:      1 << 17, // 128 KiB
		Requested: 0,

		PriorityAvailable: 1 << 17, // 128 KiB
		PriorityBase:      1 << 17, // 128 KiB
		PriorityRequested: 0,
		PriorityReserve:   0,
	}
	uu := modules.MemoryManagerStatus{
		Available: 1 << 17, // 128 KiB
		Base:      1 << 17, // 128 KiB
		Requested: 0,

		PriorityAvailable: 1 << 17, // 128 KiB
		PriorityBase:      1 << 17, // 128 KiB
		PriorityRequested: 0,
		PriorityReserve:   0,
	}
	reg := modules.MemoryManagerStatus{
		Available: 1 << 17, // 128 KiB
		Base:      1 << 17, // 128 KiB
		Requested: 0,

		PriorityAvailable: 1 << 17, // 128 KiB
		PriorityBase:      1 << 17, // 128 KiB
		PriorityRequested: 0,
		PriorityReserve:   0,
	}
	sys := modules.MemoryManagerStatus{
		Available: 3 << 15, // 96 KiB
		Base:      3 << 15, // 96 KiB
		Requested: 0,

		PriorityAvailable: 1 << 17, // 128 KiB
		PriorityBase:      1 << 17, // 128 KiB
		PriorityRequested: 0,
		PriorityReserve:   1 << 15, // 32 KiB
	}
	total := ud.Add(uu).Add(reg).Add(sys)

	// Check response.
	rg, err := r.RenterGet()
	if err != nil {
		t.Fatal(err)
	}
	ms := rg.MemoryStatus
	if !reflect.DeepEqual(ms.UserDownload, ud) {
		siatest.PrintJSON(ms.UserDownload)
		siatest.PrintJSON(ud)
		t.Fatal("ud")
	}
	if !reflect.DeepEqual(ms.UserUpload, uu) {
		siatest.PrintJSON(ms.UserUpload)
		siatest.PrintJSON(uu)
		t.Fatal("uu")
	}
	if !reflect.DeepEqual(ms.Registry, reg) {
		siatest.PrintJSON(ms.Registry)
		siatest.PrintJSON(reg)
		t.Fatal("reg")
	}
	if !reflect.DeepEqual(ms.System, sys) {
		siatest.PrintJSON(ms.System)
		siatest.PrintJSON(sys)
		t.Fatal("sys")
	}
	if !reflect.DeepEqual(ms.MemoryManagerStatus, total) {
		siatest.PrintJSON(ms.MemoryManagerStatus)
		siatest.PrintJSON(total)
		t.Fatal("total")
	}
}

// TestRenterBubble probes manually triggering a bubble through the API.
func TestRenterBubble(t *testing.T) {
	if testing.Short() {
		t.SkipNow()
	}
	t.Parallel()

	testDir := renterTestDir(t.Name())
	renterParams := node.Renter(testDir)
	renterParams.RenterDeps = &dependencies.DependencyDisableRepairAndHealthLoopsMulti{}
	r, err := siatest.NewCleanNode(renterParams)
	if err != nil {
		t.Fatal(err)
	}
	defer func() {
		err = r.Close()
		if err != nil {
			t.Fatal(err)
		}
	}()

	// Declare DirectoryInfo check function
	checkDirInfo := func(found, expected modules.DirectoryInfo) error {
		var dirInfoErrs error
		// Check time fields for initialization as the actual values will vary based
		// on when bubble was executed
		//
		// AggregateLastHealthCheckTime
		fTime := found.AggregateLastHealthCheckTime
		eTime := expected.AggregateLastHealthCheckTime
		if fTime.IsZero() != eTime.IsZero() {
			err := fmt.Errorf("AggregateLastHealthCheckTimes mismatch; found %v, expected %v", fTime, eTime)
			dirInfoErrs = errors.Compose(dirInfoErrs, err)
		}
		found.AggregateLastHealthCheckTime = expected.AggregateLastHealthCheckTime
		// AggregateMostRecentModTime
		fTime = found.AggregateMostRecentModTime
		eTime = expected.AggregateMostRecentModTime
		if fTime.IsZero() != eTime.IsZero() {
			err := fmt.Errorf("AggregateMostRecentModTime mismatch; found %v, expected %v", fTime, eTime)
			dirInfoErrs = errors.Compose(dirInfoErrs, err)
		}
		found.AggregateMostRecentModTime = expected.AggregateMostRecentModTime
		// LastHealthCheckTime
		fTime = found.LastHealthCheckTime
		eTime = expected.LastHealthCheckTime
		if fTime.IsZero() != eTime.IsZero() {
			err := fmt.Errorf("LastHealthCheckTime mismatch; found %v, expected %v", fTime, eTime)
			dirInfoErrs = errors.Compose(dirInfoErrs, err)
		}
		found.LastHealthCheckTime = expected.LastHealthCheckTime
		// MostRecentModTime
		fTime = found.MostRecentModTime
		eTime = expected.MostRecentModTime
		if fTime.IsZero() != eTime.IsZero() {
			err := fmt.Errorf("MostRecentModTime mismatch; found %v, expected %v", fTime, eTime)
			dirInfoErrs = errors.Compose(dirInfoErrs, err)
		}
		found.MostRecentModTime = expected.MostRecentModTime

		// Match up the UID and SiaPath
		expected.UID = found.UID
		expected.SiaPath = found.SiaPath

		// Check the remaining fields
		if !reflect.DeepEqual(found, expected) {
			err := fmt.Errorf("Non Time fields mismatch\nfound\n%v\nexpected\n%v", siatest.PrintJSON(found), siatest.PrintJSON(expected))
			dirInfoErrs = errors.Compose(dirInfoErrs, err)
		}

		return dirInfoErrs
	}

	// Renter filesystem should have metadata that isn't updated
	initDirInfo := modules.DirectoryInfo{
		AggregateHealth:              siadir.DefaultDirHealth,
		AggregateMaxHealth:           siadir.DefaultDirHealth,
		AggregateMaxHealthPercentage: 100,
		AggregateMinRedundancy:       siadir.DefaultDirRedundancy,
		// The exact time is not important, just needs to be initialized
		AggregateMostRecentModTime: time.Now(),
		AggregateStuckHealth:       siadir.DefaultDirHealth,

		Health:              siadir.DefaultDirHealth,
		MaxHealth:           siadir.DefaultDirHealth,
		MaxHealthPercentage: 100,
		MinRedundancy:       siadir.DefaultDirRedundancy,
		DirMode:             modules.DefaultDirPerm,
		// The exact time is not important, just needs to be initialized
		MostRecentModTime: time.Now(),
		StuckHealth:       siadir.DefaultDirHealth,
	}
	// Check the filesystem
	var tests = []struct {
		siaPath  modules.SiaPath
		expected modules.DirectoryInfo
	}{
		{modules.RootSiaPath(), initDirInfo},
		{modules.HomeFolder, initDirInfo},
		{modules.UserFolder, initDirInfo},
		{modules.BackupFolder, initDirInfo},
		{modules.VarFolder, initDirInfo},
		{modules.SkynetFolder, initDirInfo},
	}
	// Initial checks are not pending any bubbles so should not need a build retry
	// loop
	for _, test := range tests {
		rd, err := r.RenterDirRootGet(test.siaPath)
		if err != nil {
			t.Fatal(err)
		}
		err = checkDirInfo(rd.Directories[0], test.expected)
		if err != nil {
			t.Errorf("Unexpected Dir Info '%v'\n%v", test.siaPath, err)
		}
	}

	// Call bubble on root
	var force, recursive bool
	err = r.RenterBubblePost(modules.RootSiaPath(), force, recursive)
	if err != nil {
		t.Fatal(err)
	}

	// Define expected rootDirInfo
	rootDirInfo := initDirInfo
	rootDirInfo.AggregateLastHealthCheckTime = time.Now()
	rootDirInfo.LastHealthCheckTime = time.Now()
	rootDirInfo.AggregateNumSubDirs = 3
	rootDirInfo.NumSubDirs = 3

	// Check the filesystem
	tests = []struct {
		siaPath  modules.SiaPath
		expected modules.DirectoryInfo
	}{
		{modules.RootSiaPath(), rootDirInfo},
		{modules.HomeFolder, initDirInfo},
		{modules.UserFolder, initDirInfo},
		{modules.BackupFolder, initDirInfo},
		{modules.VarFolder, initDirInfo},
		{modules.SkynetFolder, initDirInfo},
	}
	for _, test := range tests {
		// Check the expected DirectoryInfo in a loop to allow for bubble to execute
		err = build.Retry(100, 100*time.Millisecond, func() error {
			rd, err := r.RenterDirRootGet(test.siaPath)
			if err != nil {
				return err
			}
			return checkDirInfo(rd.Directories[0], test.expected)
		})
		if err != nil {
			t.Errorf("Unexpected Dir Info '%v'\n%v", test.siaPath, err)
		}
	}

	// Call bubble on root recursively
	force = true
	recursive = true
	err = r.RenterBubblePost(modules.RootSiaPath(), force, recursive)
	if err != nil {
		t.Fatal(err)
	}

	// Define expected directory Infos
	//
	// Root will now see all sub directories
	rootDirInfo.AggregateNumSubDirs = 5
	// LastHealthCheckTimes will all be set
	initDirInfo.AggregateLastHealthCheckTime = time.Now()
	initDirInfo.LastHealthCheckTime = time.Now()
	// Home has 1 sub directory
	homeDirInfo := initDirInfo
	homeDirInfo.AggregateNumSubDirs = 1
	homeDirInfo.NumSubDirs = 1
	// Backups has no sub directory
	backupDirInfo := initDirInfo
	// Var has 1 sub directory
	varDirInfo := initDirInfo
	varDirInfo.AggregateNumSubDirs = 1
	varDirInfo.NumSubDirs = 1
	// User has no sub directory
	userDirInfo := initDirInfo
	// Skynet has no sub directory
	skynetDirInfo := initDirInfo

	// Check the filesystem
	tests = []struct {
		siaPath  modules.SiaPath
		expected modules.DirectoryInfo
	}{
		{modules.RootSiaPath(), rootDirInfo},
		{modules.HomeFolder, homeDirInfo},
		{modules.UserFolder, userDirInfo},
		{modules.BackupFolder, backupDirInfo},
		{modules.VarFolder, varDirInfo},
		{modules.SkynetFolder, skynetDirInfo},
	}
	for _, test := range tests {
		// Check the expected DirectoryInfo in a loop to allow for bubble to execute
		err = build.Retry(100, 100*time.Millisecond, func() error {
			rd, err := r.RenterDirRootGet(test.siaPath)
			if err != nil {
				return err
			}
			return checkDirInfo(rd.Directories[0], test.expected)
		})
		if err != nil {
			t.Errorf("Unexpected Dir Info '%v'\n%v", test.siaPath, err)
		}
	}

	// Call bubble on root recursively without force, this should result in only
	// the root directory being updated.
	checkTime := time.Now()
	force = false
	recursive = true
	err = r.RenterBubblePost(modules.RootSiaPath(), force, recursive)
	if err != nil {
		t.Fatal(err)
	}
	for _, test := range tests {
		// Check the expected DirectoryInfo in a loop to allow for bubble to execute
		err = build.Retry(100, 100*time.Millisecond, func() error {
			rd, err := r.RenterDirRootGet(test.siaPath)
			if err != nil {
				return err
			}
			dir := rd.Directories[0]

			// Check LastHealthCheckTimes
			var badALHCT, badLHCT bool
			if test.siaPath.IsRoot() {
				// Root should have a lastHealthCheckTime after checkTime but an
				// AggregateLastHealthCheckTime after checkTime
				badALHCT = dir.AggregateLastHealthCheckTime.After(checkTime)
				badLHCT = dir.LastHealthCheckTime.Before(checkTime)
			} else {
				// All other directories should have both lastHealthCheckTimes before checkTime
				badALHCT = dir.AggregateLastHealthCheckTime.After(checkTime)
				badLHCT = dir.LastHealthCheckTime.After(checkTime)
			}
			if badALHCT || badLHCT {
				return fmt.Errorf("badALHCT %v badLHCT %v", badALHCT, badLHCT)
			}
			return nil
		})
		if err != nil {
			t.Errorf("Unexpected Dir Info '%v'\n%v", test.siaPath, err)
		}
	}
}<|MERGE_RESOLUTION|>--- conflicted
+++ resolved
@@ -5346,11 +5346,7 @@
 	// Since it doesn't have a local file it will appear as unrecoverable if the
 	// hosts are taken down.
 	data := fastrand.Bytes(100)
-<<<<<<< HEAD
-	_, _, _, rf3, err := r.UploadSkyfileCustom("skyfile", data, "", 2, false, false)
-=======
-	_, _, _, rf3, err := r.UploadSkyfileCustom("skyfile", data, "", 2, false, nil)
->>>>>>> 45102615
+	_, _, _, rf3, err := r.UploadSkyfileCustom("skyfile", data, "", 2, false, false, nil)
 	if err != nil {
 		t.Fatal(err)
 	}
