package renter

import (
	"encoding/json"
	"fmt"
	"io/ioutil"
	"math"
	"net/url"
	"os"
	"path/filepath"
	"reflect"
	"sort"
	"strconv"
	"strings"
	"sync"
	"testing"
	"time"

	"gitlab.com/NebulousLabs/errors"
	"gitlab.com/NebulousLabs/fastrand"

	"gitlab.com/NebulousLabs/Sia/build"
	"gitlab.com/NebulousLabs/Sia/crypto"
	"gitlab.com/NebulousLabs/Sia/modules"
	"gitlab.com/NebulousLabs/Sia/modules/host/contractmanager"
	"gitlab.com/NebulousLabs/Sia/modules/renter"
	"gitlab.com/NebulousLabs/Sia/modules/renter/contractor"
	"gitlab.com/NebulousLabs/Sia/modules/renter/proto"
	"gitlab.com/NebulousLabs/Sia/node"
	"gitlab.com/NebulousLabs/Sia/node/api"
	"gitlab.com/NebulousLabs/Sia/persist"
	"gitlab.com/NebulousLabs/Sia/siatest"
	"gitlab.com/NebulousLabs/Sia/siatest/dependencies"
	"gitlab.com/NebulousLabs/Sia/types"
)

// test is a helper struct for running subtests when tests can use the same test
// group
type test struct {
	name string
	test func(*testing.T, *siatest.TestGroup)
}

// runRenterTests is a helper function to run the subtests when tests can use
// the same test group
func runRenterTests(t *testing.T, gp siatest.GroupParams, tests []test) error {
	tg, err := siatest.NewGroupFromTemplate(renterTestDir(t.Name()), gp)
	if err != nil {
		return errors.AddContext(err, "failed to create group")
	}
	defer func() {
		if err := tg.Close(); err != nil {
			t.Fatal(err)
		}
	}()
	// Run subtests
	for _, test := range tests {
		t.Run(test.name, func(t *testing.T) {
			test.test(t, tg)
		})
	}
	return nil
}

// TestRenterOne executes a number of subtests using the same TestGroup to save
// time on initialization
func TestRenterOne(t *testing.T) {
	if testing.Short() {
		t.SkipNow()
	}
	t.Parallel()

	// Create a group for the subtests
	groupParams := siatest.GroupParams{
		Hosts:   5,
		Renters: 1,
		Miners:  1,
	}

	// Specify subtests to run
	subTests := []test{
		{"TestDownloadMultipleLargeSectors", testDownloadMultipleLargeSectors},
		{"TestLocalRepair", testLocalRepair},
		{"TestClearDownloadHistory", testClearDownloadHistory},
		{"TestDownloadAfterRenew", testDownloadAfterRenew},
		{"TestDirectories", testDirectories},
	}

	// Run tests
	if err := runRenterTests(t, groupParams, subTests); err != nil {
		t.Fatal(err)
	}
}

// TestRenterTwo executes a number of subtests using the same TestGroup to
// save time on initialization
func TestRenterTwo(t *testing.T) {
	if testing.Short() {
		t.SkipNow()
	}
	t.Parallel()

	// Create a group for the subtests
	groupParams := siatest.GroupParams{
		Hosts:   5,
		Renters: 1,
		Miners:  1,
	}

	// Specify subtests to run
	subTests := []test{
		{"TestReceivedFieldEqualsFileSize", testReceivedFieldEqualsFileSize},
		{"TestRemoteRepair", testRemoteRepair},
		{"TestSingleFileGet", testSingleFileGet},
		{"TestSiaFileTimestamps", testSiafileTimestamps},
		{"TestZeroByteFile", testZeroByteFile},
		{"TestUploadWithAndWithoutForceParameter", testUploadWithAndWithoutForceParameter},
	}

	// Run tests
	if err := runRenterTests(t, groupParams, subTests); err != nil {
		t.Fatal(err)
	}
}

// testSiafileTimestamps tests if timestamps are set correctly when creating,
// uploading, downloading and modifying a file.
func testSiafileTimestamps(t *testing.T, tg *siatest.TestGroup) {
	if len(tg.Hosts()) < 2 {
		t.Fatal("This test requires at least 2 hosts")
	}
	// Grab the renter.
	r := tg.Renters()[0]

	// Get the current time.
	beforeUploadTime := time.Now()

	// Upload a new file.
	_, rf, err := r.UploadNewFileBlocking(100+siatest.Fuzz(), 1, 1, false)
	if err != nil {
		t.Fatal(err)
	}

	// Get the time again.
	afterUploadTime := time.Now()

	// Get the timestamps using the API.
	fi, err := r.File(rf)
	if err != nil {
		t.Fatal(err)
	}

	// The timestamps should all be between beforeUploadTime and
	// afterUploadTime.
	if fi.CreateTime.Before(beforeUploadTime) || fi.CreateTime.After(afterUploadTime) {
		t.Fatal("CreateTime was not within the correct interval")
	}
	if fi.AccessTime.Before(beforeUploadTime) || fi.AccessTime.After(afterUploadTime) {
		t.Fatal("AccessTime was not within the correct interval")
	}
	if fi.ChangeTime.Before(beforeUploadTime) || fi.ChangeTime.After(afterUploadTime) {
		t.Fatal("ChangeTime was not within the correct interval")
	}
	if fi.ModificationTime.Before(beforeUploadTime) || fi.ModificationTime.After(afterUploadTime) {
		t.Fatal("ModificationTime was not within the correct interval")
	}

	// After uploading a file the AccessTime, ChangeTime and ModificationTime should be
	// the same.
	if fi.AccessTime != fi.ChangeTime || fi.ChangeTime != fi.ModificationTime {
		t.Fatal("AccessTime, ChangeTime and ModificationTime are not the same")
	}

	// The CreateTime should precede the other timestamps.
	if fi.CreateTime.After(fi.AccessTime) {
		t.Fatal("CreateTime should before other timestamps")
	}

	// Get the time before starting the download.
	beforeDownloadTime := time.Now()

	// Download the file.
	_, _, err = r.DownloadByStream(rf)
	if err != nil {
		t.Fatal(err)
	}

	// Get the time after the download is done.
	afterDownloadTime := time.Now()

	// Get the timestamps using the API.
	fi2, err := r.File(rf)
	if err != nil {
		t.Fatal(err)
	}

	// Only the AccessTime should have changed.
	if fi2.AccessTime.Before(beforeDownloadTime) || fi2.AccessTime.After(afterDownloadTime) {
		t.Fatal("AccessTime was not within the correct interval")
	}
	if fi.CreateTime != fi2.CreateTime {
		t.Fatal("CreateTime changed after download")
	}
	if fi.ChangeTime != fi2.ChangeTime {
		t.Fatal("ChangeTime changed after download")
	}
	if fi.ModificationTime != fi2.ModificationTime {
		t.Fatal("ModificationTime changed after download")
	}

	// TODO Once we can change the localPath using the API, check that it only
	// changes the ChangeTime to do so.

	// Get the time before renaming.
	beforeRenameTime := time.Now()

	newSiaPath, err := modules.NewSiaPath("newsiapath")
	if err != nil {
		t.Fatal(err)
	}
	// Rename the file and check that only the ChangeTime changed.
	rf, err = r.Rename(rf, newSiaPath)
	if err != nil {
		t.Fatal(err)
	}

	// Get the time after renaming.
	afterRenameTime := time.Now()

	// Get the timestamps using the API.
	fi3, err := r.File(rf)
	if err != nil {
		t.Fatal(err)
	}

	// Only the ChangeTime should have changed.
	if fi3.ChangeTime.Before(beforeRenameTime) || fi3.ChangeTime.After(afterRenameTime) {
		t.Fatal("ChangeTime was not within the correct interval")
	}
	if fi2.CreateTime != fi3.CreateTime {
		t.Fatal("CreateTime changed after download")
	}
	if fi2.AccessTime != fi3.AccessTime {
		t.Fatal("AccessTime changed after download")
	}
	if fi2.ModificationTime != fi3.ModificationTime {
		t.Fatal("ModificationTime changed after download")
	}
}

// TestRenterThree executes a number of subtests using the same TestGroup to
// save time on initialization
func TestRenterThree(t *testing.T) {
	if testing.Short() {
		t.SkipNow()
	}
	t.Parallel()

	// Create a group for the subtests
	groupParams := siatest.GroupParams{
		Hosts:   5,
		Renters: 1,
		Miners:  1,
	}

	// Specify subtests to run
	subTests := []test{
		{"TestAllowanceDefaultSet", testAllowanceDefaultSet},
		{"TestFileAvailableAndRecoverable", testFileAvailableAndRecoverable},
		{"TestSetFileStuck", testSetFileStuck},
		{"TestCancelAsyncDownload", testCancelAsyncDownload},
		{"TestUploadDownload", testUploadDownload}, // Needs to be last as it impacts hosts
	}

	// Run tests
	if err := runRenterTests(t, groupParams, subTests); err != nil {
		t.Fatal(err)
	}
}

// TestRenterFour executes a number of subtests using the same TestGroup to
// save time on initialization
func TestRenterFour(t *testing.T) {
	if testing.Short() {
		t.SkipNow()
	}
	t.Parallel()

	// Create a group for the subtests
	groupParams := siatest.GroupParams{
		Hosts:   5,
		Renters: 1,
		Miners:  1,
	}

	// Specify subtests to run
	subTests := []test{
		{"TestValidateSiaPath", testValidateSiaPath},
		{"TestNextPeriod", testNextPeriod},
		{"TestPauseAndResumeRepairAndUploads", testPauseAndResumeRepairAndUploads},
		{"TestDownloadServedFromDisk", testDownloadServedFromDisk},
		{"TestDirMode", testDirMode},
		{"TestEscapeSiaPath", testEscapeSiaPath}, // Runs last because it uploads many files
	}

	// Run tests
	if err := runRenterTests(t, groupParams, subTests); err != nil {
		t.Fatal(err)
	}
}

// testAllowanceDefaultSet tests that a renter's allowance is correctly set to
// the defaults after creating it and therefore confirming that the API
// endpoint and siatest package both work.
func testAllowanceDefaultSet(t *testing.T, tg *siatest.TestGroup) {
	if len(tg.Renters()) == 0 {
		t.Fatal("Test requires at least 1 renter")
	}
	// Get allowance.
	r := tg.Renters()[0]
	rg, err := r.RenterGet()
	if err != nil {
		t.Fatal(err)
	}
	// Make sure that the allowance was set correctly.
	if !reflect.DeepEqual(rg.Settings.Allowance, siatest.DefaultAllowance) {
		expected, _ := json.Marshal(siatest.DefaultAllowance)
		was, _ := json.Marshal(rg.Settings.Allowance)
		t.Log("Expected", string(expected))
		t.Log("Was", string(was))
		t.Fatal("Renter's allowance doesn't match siatest.DefaultAllowance")
	}
}

// testReceivedFieldEqualsFileSize tests that the bug that caused finished
// downloads to stall in the UI and siac is gone.
func testReceivedFieldEqualsFileSize(t *testing.T, tg *siatest.TestGroup) {
	// Make sure the test has enough hosts.
	if len(tg.Hosts()) < 4 {
		t.Fatal("testReceivedFieldEqualsFileSize requires at least 4 hosts")
	}
	// Grab the first of the group's renters
	r := tg.Renters()[0]

	// Clear the download history to make sure it's empty before we start the test.
	err := r.RenterClearAllDownloadsPost()
	if err != nil {
		t.Fatal(err)
	}

	// Upload a file.
	dataPieces := uint64(3)
	parityPieces := uint64(1)
	fileSize := int(modules.SectorSize)
	lf, rf, err := r.UploadNewFileBlocking(fileSize, dataPieces, parityPieces, false)
	if err != nil {
		t.Fatal("Failed to upload a file for testing: ", err)
	}

	// This code sums up the 'received' variable in a similar way the renter
	// does it. We use it to find a fetchLen for which received != fetchLen due
	// to the implicit rounding of the unsigned integers.
	var fetchLen uint64
	for fetchLen = uint64(100); ; fetchLen++ {
		received := uint64(0)
		for piecesCompleted := uint64(1); piecesCompleted <= dataPieces; piecesCompleted++ {
			received += fetchLen / dataPieces
		}
		if received != fetchLen {
			break
		}
	}

	// Download fetchLen bytes of the file.
	_, _, err = r.DownloadToDiskPartial(rf, lf, false, 0, fetchLen)
	if err != nil {
		t.Fatal(err)
	}

	// Get the download.
	rdg, err := r.RenterDownloadsGet()
	if err != nil {
		t.Fatal(err)
	}
	d := rdg.Downloads[0]

	// Make sure that 'Received' matches the amount of data we fetched.
	if !d.Completed {
		t.Error("Download should be completed but wasn't")
	}
	if d.Received != fetchLen {
		t.Errorf("Received was %v but should be %v", d.Received, fetchLen)
	}
}

// testClearDownloadHistory makes sure that the download history is
// properly cleared when called through the API
func testClearDownloadHistory(t *testing.T, tg *siatest.TestGroup) {
	// Grab the first of the group's renters
	r := tg.Renters()[0]

	rdg, err := r.RenterDownloadsGet()
	if err != nil {
		t.Fatal("Could not get download history:", err)
	}
	numDownloads := 10
	if len(rdg.Downloads) < numDownloads {
		remainingDownloads := numDownloads - len(rdg.Downloads)
		rf, err := r.RenterFilesGet(false)
		if err != nil {
			t.Fatal(err)
		}
		// Check if the renter has any files
		// Upload a file if none
		if len(rf.Files) == 0 {
			dataPieces := uint64(1)
			parityPieces := uint64(1)
			fileSize := 100 + siatest.Fuzz()
			_, _, err := r.UploadNewFileBlocking(fileSize, dataPieces, parityPieces, false)
			if err != nil {
				t.Fatal("Failed to upload a file for testing: ", err)
			}
			rf, err = r.RenterFilesGet(false)
			if err != nil {
				t.Fatal(err)
			}
		}
		// Download files to build download history
		dest := filepath.Join(siatest.SiaTestingDir, strconv.Itoa(fastrand.Intn(math.MaxInt32)))
		for i := 0; i < remainingDownloads; i++ {
			_, err = r.RenterDownloadGet(rf.Files[0].SiaPath, dest, 0, rf.Files[0].Filesize, false, false)
			if err != nil {
				t.Fatal("Could not Download file:", err)
			}
		}
		rdg, err = r.RenterDownloadsGet()
		if err != nil {
			t.Fatal("Could not get download history:", err)
		}
		// Confirm download history is not empty
		if len(rdg.Downloads) != numDownloads {
			t.Fatalf("Not all downloads added to download history: only %v downloads added, expected %v", len(rdg.Downloads), numDownloads)
		}
	}
	numDownloads = len(rdg.Downloads)

	// Check removing one download from history
	// Remove First Download
	timestamp := rdg.Downloads[0].StartTime
	err = r.RenterClearDownloadsRangePost(timestamp, timestamp)
	if err != nil {
		t.Fatal("Error in API endpoint to remove download from history:", err)
	}
	numDownloads--
	rdg, err = r.RenterDownloadsGet()
	if err != nil {
		t.Fatal("Could not get download history:", err)
	}
	if len(rdg.Downloads) != numDownloads {
		t.Fatalf("Download history not reduced: history has %v downloads, expected %v", len(rdg.Downloads), numDownloads)
	}
	i := sort.Search(len(rdg.Downloads), func(i int) bool { return rdg.Downloads[i].StartTime.Equal(timestamp) })
	if i < len(rdg.Downloads) {
		t.Fatal("Specified download not removed from history")
	}
	// Remove Last Download
	timestamp = rdg.Downloads[len(rdg.Downloads)-1].StartTime
	err = r.RenterClearDownloadsRangePost(timestamp, timestamp)
	if err != nil {
		t.Fatal("Error in API endpoint to remove download from history:", err)
	}
	numDownloads--
	rdg, err = r.RenterDownloadsGet()
	if err != nil {
		t.Fatal("Could not get download history:", err)
	}
	if len(rdg.Downloads) != numDownloads {
		t.Fatalf("Download history not reduced: history has %v downloads, expected %v", len(rdg.Downloads), numDownloads)
	}
	i = sort.Search(len(rdg.Downloads), func(i int) bool { return rdg.Downloads[i].StartTime.Equal(timestamp) })
	if i < len(rdg.Downloads) {
		t.Fatal("Specified download not removed from history")
	}

	// Check Clear Before
	timestamp = rdg.Downloads[len(rdg.Downloads)-2].StartTime
	err = r.RenterClearDownloadsBeforePost(timestamp)
	if err != nil {
		t.Fatal("Error in API endpoint to clear download history before timestamp:", err)
	}
	rdg, err = r.RenterDownloadsGet()
	if err != nil {
		t.Fatal("Could not get download history:", err)
	}
	i = sort.Search(len(rdg.Downloads), func(i int) bool { return rdg.Downloads[i].StartTime.Before(timestamp) })
	if i < len(rdg.Downloads) {
		t.Fatal("Download found that was before given time")
	}

	// Check Clear After
	timestamp = rdg.Downloads[1].StartTime
	err = r.RenterClearDownloadsAfterPost(timestamp)
	if err != nil {
		t.Fatal("Error in API endpoint to clear download history after timestamp:", err)
	}
	rdg, err = r.RenterDownloadsGet()
	if err != nil {
		t.Fatal("Could not get download history:", err)
	}
	i = sort.Search(len(rdg.Downloads), func(i int) bool { return rdg.Downloads[i].StartTime.After(timestamp) })
	if i < len(rdg.Downloads) {
		t.Fatal("Download found that was after given time")
	}

	// Check clear range
	before := rdg.Downloads[1].StartTime
	after := rdg.Downloads[len(rdg.Downloads)-1].StartTime
	err = r.RenterClearDownloadsRangePost(after, before)
	if err != nil {
		t.Fatal("Error in API endpoint to remove range of downloads from history:", err)
	}
	rdg, err = r.RenterDownloadsGet()
	if err != nil {
		t.Fatal("Could not get download history:", err)
	}
	i = sort.Search(len(rdg.Downloads), func(i int) bool {
		return rdg.Downloads[i].StartTime.Before(before) && rdg.Downloads[i].StartTime.After(after)
	})
	if i < len(rdg.Downloads) {
		t.Fatal("Not all downloads from range removed from history")
	}

	// Check clearing download history
	err = r.RenterClearAllDownloadsPost()
	if err != nil {
		t.Fatal("Error in API endpoint to clear download history:", err)
	}
	rdg, err = r.RenterDownloadsGet()
	if err != nil {
		t.Fatal("Could not get download history:", err)
	}
	if len(rdg.Downloads) != 0 {
		t.Fatalf("Download history not cleared: history has %v downloads, expected 0", len(rdg.Downloads))
	}
}

// testDirectories checks the functionality of directories in the Renter
func testDirectories(t *testing.T, tg *siatest.TestGroup) {
	// Grab Renter
	r := tg.Renters()[0]

	// Test Directory endpoint for creating empty directory
	rd, err := r.UploadNewDirectory()
	if err != nil {
		t.Fatal(err)
	}

	// Check directory
	rgd, err := r.RenterDirGet(rd.SiaPath())
	if err != nil {
		t.Fatal(err)
	}
	// Directory should return 0 FileInfos and 1 DirectoryInfo with would belong
	// to the directory itself
	if len(rgd.Directories) != 1 {
		t.Fatal("Expected 1 DirectoryInfo to be returned but got:", len(rgd.Directories))
	}
	if rgd.Directories[0].SiaPath != rd.SiaPath() {
		t.Fatalf("SiaPaths do not match %v and %v", rgd.Directories[0].SiaPath, rd.SiaPath())
	}
	if len(rgd.Files) != 0 {
		t.Fatal("Expected no files in directory but found:", len(rgd.Files))
	}

	// Check uploading file to new subdirectory
	// Create local file
	size := 100 + siatest.Fuzz()
	fd := r.FilesDir()
	ld, err := fd.CreateDir("subDir1/subDir2/subDir3-" + persist.RandomSuffix())
	if err != nil {
		t.Fatal(err)
	}
	lf, err := ld.NewFile(size)
	if err != nil {
		t.Fatal(err)
	}

	// Upload file
	dataPieces := uint64(1)
	parityPieces := uint64(1)
	rf, err := r.UploadBlocking(lf, dataPieces, parityPieces, false)
	if err != nil {
		t.Fatal(err)
	}

	// Check directory that file was uploaded to
	siaPath, err := rf.SiaPath().Dir()
	if err != nil {
		t.Fatal(err)
	}
	rgd, err = r.RenterDirGet(siaPath)
	if err != nil {
		t.Fatal(err)
	}
	// Directory should have 1 file and 0 sub directories
	if len(rgd.Directories) != 1 {
		t.Fatal("Expected 1 DirectoryInfo to be returned but got:", len(rgd.Directories))
	}
	if len(rgd.Files) != 1 {
		t.Fatal("Expected 1 file in directory but found:", len(rgd.Files))
	}

	// Check parent directory
	siaPath, err = siaPath.Dir()
	if err != nil {
		t.Fatal(err)
	}
	rgd, err = r.RenterDirGet(siaPath)
	if err != nil {
		t.Fatal(err)
	}
	// Directory should have 0 files and 1 sub directory
	if len(rgd.Directories) != 2 {
		t.Fatal("Expected 2 DirectoryInfos to be returned but got:", len(rgd.Directories))
	}
	if len(rgd.Files) != 0 {
		t.Fatal("Expected 0 files in directory but found:", len(rgd.Files))
	}

	// Test renaming subdirectory
	subDir1, err := modules.NewSiaPath("subDir1")
	if err != nil {
		t.Fatal(err)
	}
	newSiaPath := modules.RandomSiaPath()
	if err = r.RenterDirRenamePost(subDir1, newSiaPath); err != nil {
		t.Fatal(err)
	}
	// Renamed directory should have 0 files and 1 sub directory.
	rgd, err = r.RenterDirGet(newSiaPath)
	if err != nil {
		t.Fatal(err)
	}
	if len(rgd.Files) != 0 {
		t.Fatalf("Renamed dir should have 0 files but had %v", len(rgd.Files))
	}
	if len(rgd.Directories) != 2 {
		t.Fatalf("Renamed dir should have 1 sub directory but had %v",
			len(rgd.Directories)-1)
	}
	// Subdir of renamed dir should have 0 files and 1 sub directory.
	rgd, err = r.RenterDirGet(rgd.Directories[1].SiaPath)
	if err != nil {
		t.Fatal(err)
	}
	if len(rgd.Files) != 0 {
		t.Fatalf("Renamed dir should have 0 files but had %v", len(rgd.Files))
	}
	if len(rgd.Directories) != 2 {
		t.Fatalf("Renamed dir should have 1 sub directory but had %v",
			len(rgd.Directories)-1)
	}
	// SubSubdir of renamed dir should have 1 file and 0 sub directories.
	rgd, err = r.RenterDirGet(rgd.Directories[1].SiaPath)
	if err != nil {
		t.Fatal(err)
	}
	if len(rgd.Files) != 1 {
		t.Fatalf("Renamed dir should have 1 file but had %v", len(rgd.Files))
	}
	if len(rgd.Directories) != 1 {
		t.Fatalf("Renamed dir should have 0 sub directories but had %v",
			len(rgd.Directories)-1)
	}
	// Try downloading the renamed file.
	if _, _, err := r.RenterDownloadHTTPResponseGet(rgd.Files[0].SiaPath, 0, uint64(size), true); err != nil {
		t.Fatal(err)
	}

	// Check that the old siadir was deleted from disk
	_, err = os.Stat(subDir1.SiaDirSysPath(r.RenterFilesDir()))
	if !os.IsNotExist(err) {
		t.Fatal("Expected IsNotExist err, but got err:", err)
	}

	// Test deleting directory
	if err = r.RenterDirDeletePost(rd.SiaPath()); err != nil {
		t.Fatal(err)
	}

	// Check that siadir was deleted from disk
	_, err = os.Stat(rd.SiaPath().SiaDirSysPath(r.RenterFilesDir()))
	if !os.IsNotExist(err) {
		t.Fatal("Expected IsNotExist err, but got err:", err)
	}
}

// testDownloadAfterRenew makes sure that we can still download a file
// after the contract period has ended.
func testDownloadAfterRenew(t *testing.T, tg *siatest.TestGroup) {
	// Grab the first of the group's renters
	renter := tg.Renters()[0]
	// Upload file, creating a piece for each host in the group
	dataPieces := uint64(1)
	parityPieces := uint64(len(tg.Hosts())) - dataPieces
	fileSize := 100 + siatest.Fuzz()
	_, remoteFile, err := renter.UploadNewFileBlocking(fileSize, dataPieces, parityPieces, false)
	if err != nil {
		t.Fatal("Failed to upload a file for testing: ", err)
	}
	// Mine enough blocks for the next period to start. This means the
	// contracts should be renewed and the data should still be available for
	// download.
	miner := tg.Miners()[0]
	for i := types.BlockHeight(0); i < siatest.DefaultAllowance.Period; i++ {
		if err := miner.MineBlock(); err != nil {
			t.Fatal(err)
		}
	}
	// Download the file synchronously directly into memory.
	_, _, err = renter.DownloadByStream(remoteFile)
	if err != nil {
		t.Fatal(err)
	}
}

// testDownloadMultipleLargeSectors downloads multiple large files (>5 Sectors)
// in parallel and makes sure that the downloads are blocking each other.
func testDownloadMultipleLargeSectors(t *testing.T, tg *siatest.TestGroup) {
	// parallelDownloads is the number of downloads that are run in parallel.
	parallelDownloads := 10
	// fileSize is the size of the downloaded file.
	fileSize := siatest.Fuzz()
	if build.VLONG {
		fileSize += int(50 * modules.SectorSize)
	} else {
		fileSize += int(10 * modules.SectorSize)
	}
	// set download limits and reset them after test.
	// uniqueRemoteFiles is the number of files that will be uploaded to the
	// network. Downloads will choose the remote file to download randomly.
	uniqueRemoteFiles := 5
	// Create a custom renter with a dependency and remove it again after the test
	// is done.
	renterParams := node.Renter(filepath.Join(renterTestDir(t.Name()), "renter"))
	renterParams.RenterDeps = &dependencies.DependencyPostponeWritePiecesRecovery{}
	nodes, err := tg.AddNodes(renterParams)
	if err != nil {
		t.Fatal(err)
	}
	renter := nodes[0]
	defer tg.RemoveNode(renter)

	// Upload files
	dataPieces := uint64(len(tg.Hosts())) - 1
	parityPieces := uint64(1)
	remoteFiles := make([]*siatest.RemoteFile, 0, uniqueRemoteFiles)
	for i := 0; i < uniqueRemoteFiles; i++ {
		_, remoteFile, err := renter.UploadNewFileBlocking(fileSize, dataPieces, parityPieces, false)
		if err != nil {
			t.Fatal("Failed to upload a file for testing: ", err)
		}
		remoteFiles = append(remoteFiles, remoteFile)
	}

	// set download limits and reset them after test.
	if err := renter.RenterRateLimitPost(int64(fileSize)*2, 0); err != nil {
		t.Fatal("failed to set renter bandwidth limit", err)
	}
	defer func() {
		if err := renter.RenterRateLimitPost(0, 0); err != nil {
			t.Error("failed to reset renter bandwidth limit", err)
		}
	}()

	// Randomly download using download to file and download to stream methods.
	wg := new(sync.WaitGroup)
	for i := 0; i < parallelDownloads; i++ {
		wg.Add(1)
		go func() {
			var err error
			var rf = remoteFiles[fastrand.Intn(len(remoteFiles))]
			if fastrand.Intn(2) == 0 {
				_, _, err = renter.DownloadByStream(rf)
			} else {
				_, _, err = renter.DownloadToDisk(rf, false)
			}
			if err != nil {
				t.Error("Download failed:", err)
			}
			wg.Done()
		}()
	}
	wg.Wait()
}

// testLocalRepair tests if a renter correctly repairs a file from disk
// after a host goes offline.
func testLocalRepair(t *testing.T, tg *siatest.TestGroup) {
	// Grab the first of the group's renters
	renterNode := tg.Renters()[0]

	// Check that we have enough hosts for this test.
	if len(tg.Hosts()) < 2 {
		t.Fatal("This test requires at least 2 hosts")
	}

	// Set fileSize and redundancy for upload
	fileSize := int(modules.SectorSize)
	dataPieces := uint64(2)
	parityPieces := uint64(len(tg.Hosts())) - dataPieces

	// Upload file
	_, remoteFile, err := renterNode.UploadNewFileBlocking(fileSize, dataPieces, parityPieces, false)
	if err != nil {
		t.Fatal(err)
	}

	// Take down hosts until enough are missing that the chunks get marked as
	// stuck after repairs.
	var hostsRemoved uint64
	for hostsRemoved = 0; float64(hostsRemoved)/float64(parityPieces) < renter.AlertSiafileLowRedundancyThreshold; hostsRemoved++ {
		if err := tg.RemoveNode(tg.Hosts()[0]); err != nil {
			t.Fatal("Failed to shutdown host", err)
		}
	}
	expectedRedundancy := float64(dataPieces+parityPieces-hostsRemoved) / float64(dataPieces)
	if err := renterNode.WaitForDecreasingRedundancy(remoteFile, expectedRedundancy); err != nil {
		t.Fatal("Redundancy isn't decreasing", err)
	}
	// We should still be able to download
	if _, _, err := renterNode.DownloadByStream(remoteFile); err != nil {
		t.Fatal("Failed to download file", err)
	}
	// Check that the alert for low redundancy was set.
	err = build.Retry(100, 100*time.Millisecond, func() error {
		dag, err := renterNode.DaemonAlertsGet()
		if err != nil {
			return errors.AddContext(err, "Failed to get alerts")
		}
		f, err := renterNode.File(remoteFile)
		if err != nil {
			return err
		}
		var found bool
		for _, alert := range dag.Alerts {
			expectedCause := fmt.Sprintf("Siafile '%v' has a health of %v", remoteFile.SiaPath().String(), f.MaxHealth)
			if alert.Msg == renter.AlertMSGSiafileLowRedundancy &&
				alert.Cause == expectedCause {
				found = true
			}
		}
		if !found {
			return fmt.Errorf("Correct alert wasn't registered (#alerts: %v)", len(dag.Alerts))
		}
		return nil
	})
	if err != nil {
		t.Fatal(err)
	}
	// Bring up hosts to replace the ones that went offline.
	for hostsRemoved > 0 {
		hostsRemoved--
		_, err = tg.AddNodes(node.HostTemplate)
		if err != nil {
			t.Fatal("Failed to create a new host", err)
		}
	}
	if err := renterNode.WaitForUploadHealth(remoteFile); err != nil {
		t.Fatal("File wasn't repaired", err)
	}
	// Check to see if a chunk got repaired and marked as unstuck
	err = renterNode.WaitForStuckChunksToRepair()
	if err != nil {
		t.Fatal(err)
	}
	// We should be able to download
	if _, _, err := renterNode.DownloadByStream(remoteFile); err != nil {
		t.Fatal("Failed to download file", err)
	}
}

// testRemoteRepair tests if a renter correctly repairs a file by
// downloading it after a host goes offline.
func testRemoteRepair(t *testing.T, tg *siatest.TestGroup) {
	// Grab the first of the group's renters
	r := tg.Renters()[0]

	// Check that we have enough hosts for this test.
	if len(tg.Hosts()) < 2 {
		t.Fatal("This test requires at least 2 hosts")
	}

	// Choose a filesize for the upload. To hit a wide range of cases,
	// siatest.Fuzz is used.
	fuzz := siatest.Fuzz()
	fileSize := int(modules.SectorSize) + fuzz
	// One out of three times, add an extra sector.
	if siatest.Fuzz() == 0 {
		fileSize += int(modules.SectorSize)
	}
	// One out of three times, add a random amount of extra data.
	if siatest.Fuzz() == 0 {
		fileSize += fastrand.Intn(int(modules.SectorSize))
	}
	t.Log("testRemoteRepair fileSize choice:", fileSize)

	// Set fileSize and redundancy for upload
	dataPieces := uint64(1)
	parityPieces := uint64(len(tg.Hosts())) - dataPieces

	// Upload file
	localFile, remoteFile, err := r.UploadNewFileBlocking(fileSize, dataPieces, parityPieces, false)
	if err != nil {
		t.Fatal(err)
	}
	// Get the file info of the fully uploaded file. Tha way we can compare the
	// redundancies later.
	_, err = r.File(remoteFile)
	if err != nil {
		t.Fatal("failed to get file info", err)
	}

	// Delete the file locally.
	if err := localFile.Delete(); err != nil {
		t.Fatal("failed to delete local file", err)
	}

	// Take down all of the parity hosts and check if redundancy decreases.
	for i := uint64(0); i < parityPieces; i++ {
		if err := tg.RemoveNode(tg.Hosts()[0]); err != nil {
			t.Fatal("Failed to shutdown host", err)
		}
	}
	expectedRedundancy := float64(dataPieces+parityPieces-1) / float64(dataPieces)
	if err := r.WaitForDecreasingRedundancy(remoteFile, expectedRedundancy); err != nil {
		t.Fatal("Redundancy isn't decreasing", err)
	}
	// We should still be able to download
	if _, _, err := r.DownloadByStream(remoteFile); err != nil {
		t.Error("Failed to download file", err)
	}
	// Bring up new parity hosts and check if redundancy increments again.
	_, err = tg.AddNodeN(node.HostTemplate, int(parityPieces))
	if err != nil {
		t.Fatal("Failed to create a new host", err)
	}
	// Wait for the file to be healthy.
	if err := r.WaitForUploadHealth(remoteFile); err != nil {
		t.Fatal("File wasn't repaired", err)
	}
	// Check to see if a chunk got repaired and marked as unstuck
	err = r.WaitForStuckChunksToRepair()
	if err != nil {
		t.Fatal(err)
	}
	// We should be able to download
	_, _, err = r.DownloadByStream(remoteFile)
	if err != nil {
		t.Error("Failed to download file", err)
	}
}

// testSingleFileGet is a subtest that uses an existing TestGroup to test if
// using the single file API endpoint works
func testSingleFileGet(t *testing.T, tg *siatest.TestGroup) {
	if len(tg.Hosts()) < 2 {
		t.Fatal("This test requires at least 2 hosts")
	}
	// Grab the first of the group's renters
	renter := tg.Renters()[0]
	// Upload file, creating a piece for each host in the group
	dataPieces := uint64(2)
	parityPieces := uint64(len(tg.Hosts())) - dataPieces
	fileSize := 100 + siatest.Fuzz()
	_, _, err := renter.UploadNewFileBlocking(fileSize, dataPieces, parityPieces, false)
	if err != nil {
		t.Fatal("Failed to upload a file for testing: ", err)
	}

	// Get all files from Renter
	files, err := renter.Files(false)
	if err != nil {
		t.Fatal("Failed to get renter files: ", err)
	}

	// Loop over files and compare against single file endpoint
	for i := range files {
		// Get Single File
		rf, err := renter.RenterFileGet(files[i].SiaPath)
		if err != nil {
			t.Fatal(err)
		}
		// Compare File result and Files Results, check the fields which are
		// expected to be stable between accesses of the file.
		if files[i].Available != rf.File.Available {
			t.Error("mismatch")
		}
		if files[i].CipherType != rf.File.CipherType {
			t.Error("mismatch")
		}
		if files[i].CreateTime != rf.File.CreateTime {
			t.Error("mismatch")
		}
		if files[i].Filesize != rf.File.Filesize {
			t.Error("mismatch")
		}
		if files[i].LocalPath != rf.File.LocalPath {
			t.Error("mismatch")
		}
		if files[i].FileMode != rf.File.FileMode {
			t.Error("mismatch")
		}
		if files[i].NumStuckChunks != rf.File.NumStuckChunks {
			t.Error("mismatch")
		}
		if files[i].OnDisk != rf.File.OnDisk {
			t.Error("mismatch")
		}
		if files[i].Recoverable != rf.File.Recoverable {
			t.Error("mismatch")
		}
		if files[i].Renewing != rf.File.Renewing {
			t.Error("mismatch")
		}
		if files[i].SiaPath != rf.File.SiaPath {
			t.Error("mismatch")
		}
		if files[i].Stuck != rf.File.Stuck {
			t.Error("mismatch")
		}
	}
}

// testCancelAsyncDownload tests that cancelling an async download aborts the
// download and sets the correct fields.
func testCancelAsyncDownload(t *testing.T, tg *siatest.TestGroup) {
	// Grab the first of the group's renters
	renter := tg.Renters()[0]
	// Upload file, creating a piece for each host in the group
	dataPieces := uint64(1)
	parityPieces := uint64(len(tg.Hosts())) - dataPieces
	fileSize := 10 * modules.SectorSize
	_, remoteFile, err := renter.UploadNewFileBlocking(int(fileSize), dataPieces, parityPieces, false)
	if err != nil {
		t.Fatal("Failed to upload a file for testing: ", err)
	}
	// Set a ratelimit that only allows for downloading a sector every second.
	if err := renter.RenterRateLimitPost(int64(modules.SectorSize), 0); err != nil {
		t.Fatal(err)
	}
	defer func() {
		if err := renter.RenterRateLimitPost(0, 0); err != nil {
			t.Fatal(err)
		}
	}()
	// Download the file asynchronously.
	dst := filepath.Join(renter.FilesDir().Path(), "canceled_download.dat")
	cancelID, err := renter.RenterDownloadGet(remoteFile.SiaPath(), dst, 0, fileSize, true, true)
	if err != nil {
		t.Fatal(err)
	}
	// Sometimes wait a second to not always cancel the download right
	// away.
	time.Sleep(time.Second * time.Duration(fastrand.Intn(2)))
	// Cancel the download.
	if err := renter.RenterCancelDownloadPost(cancelID); err != nil {
		t.Fatal(err)
	}
	// Get the download info.
	rdg, err := renter.RenterDownloadsGet()
	if err != nil {
		t.Fatal(err)
	}
	var di *api.DownloadInfo
	for _, d := range rdg.Downloads {
		if remoteFile.SiaPath() == d.SiaPath && dst == d.Destination {
			di = &d
			break
		}
	}
	if di == nil {
		t.Fatal("couldn't find download")
	}
	// Make sure the download was cancelled.
	if !di.Completed {
		t.Fatal("download is not marked as completed")
	}
	if di.Received >= fileSize {
		t.Fatal("the download finished successfully")
	}
	if di.Error != modules.ErrDownloadCancelled.Error() {
		t.Fatal("error message doesn't match ErrDownloadCancelled")
	}
}

// testUploadDownload is a subtest that uses an existing TestGroup to test if
// uploading and downloading a file works
func testUploadDownload(t *testing.T, tg *siatest.TestGroup) {
	// Grab the first of the group's renters
	renter := tg.Renters()[0]
	// Upload file, creating a piece for each host in the group
	dataPieces := uint64(1)
	parityPieces := uint64(len(tg.Hosts())) - dataPieces
	fileSize := fastrand.Intn(2*int(modules.SectorSize)) + siatest.Fuzz() + 2 // between 1 and 2*SectorSize + 3 bytes
	localFile, remoteFile, err := renter.UploadNewFileBlocking(fileSize, dataPieces, parityPieces, false)
	if err != nil {
		t.Fatal("Failed to upload a file for testing: ", err)
	}
	// Download the file synchronously directly into memory
	_, _, err = renter.DownloadByStream(remoteFile)
	if err != nil {
		t.Fatal(err)
	}
	// Download the file synchronously to a file on disk
	_, _, err = renter.DownloadToDisk(remoteFile, false)
	if err != nil {
		t.Fatal(err)
	}
	// Download the file asynchronously and wait for the download to finish.
	_, localFile, err = renter.DownloadToDisk(remoteFile, true)
	if err != nil {
		t.Error(err)
	}
	if err := renter.WaitForDownload(localFile, remoteFile); err != nil {
		t.Error(err)
	}
	// Stream the file.
	_, err = renter.Stream(remoteFile)
	if err != nil {
		t.Fatal(err)
	}
	// Stream the file partially a few times. At least 1 byte is streamed.
	for i := 0; i < 5; i++ {
		from := fastrand.Intn(fileSize - 1)             // [0..fileSize-2]
		to := from + 1 + fastrand.Intn(fileSize-from-1) // [from+1..fileSize-1]
		_, err = renter.StreamPartial(remoteFile, localFile, uint64(from), uint64(to))
		if err != nil {
			t.Fatal(err)
		}
	}
}

// testUploadWithAndWithoutForceParameter is a subtest that uses an existing TestGroup to test if
// uploading an existing file is successful when setting 'force' to 'true' and 'force' set to 'false'
func testUploadWithAndWithoutForceParameter(t *testing.T, tg *siatest.TestGroup) {
	if len(tg.Hosts()) < 2 {
		t.Fatal("This test requires at least 2 hosts")
	}
	// Grab the first of the group's renters
	renter := tg.Renters()[0]

	// Upload a file, then try to overwrite the file with the force flag set.
	dataPieces := uint64(1)
	parityPieces := uint64(len(tg.Hosts())) - dataPieces
	fileSize := 100 + siatest.Fuzz()
	localFile, _, err := renter.UploadNewFileBlocking(fileSize, dataPieces, parityPieces, false)
	if err != nil {
		t.Fatal("Failed to upload a file for testing: ", err)
	}
	_, err = renter.UploadBlocking(localFile, dataPieces, parityPieces, true)
	if err != nil {
		t.Fatal("Failed to force overwrite a file when specifying 'force=true': ", err)
	}

	// Upload file, then try to overwrite the file without the force flag set.
	dataPieces = uint64(1)
	parityPieces = uint64(len(tg.Hosts())) - dataPieces
	fileSize = 100 + siatest.Fuzz()
	localFile, _, err = renter.UploadNewFileBlocking(fileSize, dataPieces, parityPieces, false)
	if err != nil {
		t.Fatal("Failed to upload a file for testing: ", err)
	}
	_, err = renter.UploadBlocking(localFile, dataPieces, parityPieces, false)
	if err == nil {
		t.Fatal("File overwritten without specifying 'force=true'")
	}

	// Try to upload a file with the force flag set.
	dataPieces = uint64(1)
	parityPieces = uint64(len(tg.Hosts())) - dataPieces
	fileSize = 100 + siatest.Fuzz()
	localFile, _, err = renter.UploadNewFileBlocking(fileSize, dataPieces, parityPieces, true)
	if err != nil {
		t.Fatal("Failed to upload a file for testing: ", err)
	}
	_, err = renter.UploadBlocking(localFile, dataPieces, parityPieces, false)
	if err == nil {
		t.Fatal("File overwritten without specifying 'force=true'")
	}

	// Try to upload a file with the force flag set.
	dataPieces = uint64(1)
	parityPieces = uint64(len(tg.Hosts())) - dataPieces
	fileSize = 100 + siatest.Fuzz()
	localFile, _, err = renter.UploadNewFileBlocking(fileSize, dataPieces, parityPieces, true)
	if err != nil {
		t.Fatal("Failed to upload a file for testing: ", err)
	}
	_, err = renter.UploadBlocking(localFile, dataPieces, parityPieces, true)
	if err != nil {
		t.Fatal("Failed to force overwrite a file when specifying 'force=true': ", err)
	}
}

// TestRenterInterrupt executes a number of subtests using the same TestGroup to
// save time on initialization
func TestRenterInterrupt(t *testing.T) {
	if !build.VLONG {
		t.SkipNow()
	}
	t.Parallel()

	// Create a group for the subtests
	groupParams := siatest.GroupParams{
		Hosts:  5,
		Miners: 1,
	}

	// Specify sub tests
	subTests := []test{
		{"TestContractInterruptedSaveToDiskAfterDeletion", testContractInterruptedSaveToDiskAfterDeletion},
		{"TestDownloadInterruptedAfterSendingRevision", testDownloadInterruptedAfterSendingRevision},
		{"TestDownloadInterruptedBeforeSendingRevision", testDownloadInterruptedBeforeSendingRevision},
		{"TestUploadInterruptedAfterSendingRevision", testUploadInterruptedAfterSendingRevision},
		{"TestUploadInterruptedBeforeSendingRevision", testUploadInterruptedBeforeSendingRevision},
	}

	// Run tests
	if err := runRenterTests(t, groupParams, subTests); err != nil {
		t.Fatal(err)
	}
}

// testContractInterruptedSaveToDiskAfterDeletion runs testDownloadInterrupted with
// a dependency that interrupts the download after sending the signed revision
// to the host.
func testContractInterruptedSaveToDiskAfterDeletion(t *testing.T, tg *siatest.TestGroup) {
	testContractInterrupted(t, tg, dependencies.NewDependencyInterruptContractSaveToDiskAfterDeletion())
}

// testDownloadInterruptedAfterSendingRevision runs testDownloadInterrupted with
// a dependency that interrupts the download after sending the signed revision
// to the host.
func testDownloadInterruptedAfterSendingRevision(t *testing.T, tg *siatest.TestGroup) {
	testDownloadInterrupted(t, tg, dependencies.NewDependencyInterruptDownloadAfterSendingRevision())
}

// testDownloadInterruptedBeforeSendingRevision runs testDownloadInterrupted
// with a dependency that interrupts the download before sending the signed
// revision to the host.
func testDownloadInterruptedBeforeSendingRevision(t *testing.T, tg *siatest.TestGroup) {
	testDownloadInterrupted(t, tg, dependencies.NewDependencyInterruptDownloadBeforeSendingRevision())
}

// testUploadInterruptedAfterSendingRevision runs testUploadInterrupted with a
// dependency that interrupts the upload after sending the signed revision to
// the host.
func testUploadInterruptedAfterSendingRevision(t *testing.T, tg *siatest.TestGroup) {
	testUploadInterrupted(t, tg, dependencies.NewDependencyInterruptUploadAfterSendingRevision())
}

// testUploadInterruptedBeforeSendingRevision runs testUploadInterrupted with a
// dependency that interrupts the upload before sending the signed revision to
// the host.
func testUploadInterruptedBeforeSendingRevision(t *testing.T, tg *siatest.TestGroup) {
	testUploadInterrupted(t, tg, dependencies.NewDependencyInterruptUploadBeforeSendingRevision())
}

// testContractInterrupted interrupts a download using the provided dependencies.
func testContractInterrupted(t *testing.T, tg *siatest.TestGroup, deps *dependencies.DependencyInterruptOnceOnKeyword) {
	// Add Renter
	testDir := renterTestDir(t.Name())
	renterTemplate := node.Renter(testDir + "/renter")
	renterTemplate.ContractorDeps = deps
	renterTemplate.Allowance = siatest.DefaultAllowance
	renterTemplate.Allowance.Period = 100
	renterTemplate.Allowance.RenewWindow = 75
	nodes, err := tg.AddNodes(renterTemplate)
	if err != nil {
		t.Fatal(err)
	}
	renter := nodes[0]

	// Call fail on the dependency every 10 ms.
	cancel := make(chan struct{})
	wg := new(sync.WaitGroup)
	wg.Add(1)
	go func() {
		for {
			// Cause the contract renewal to fail
			deps.Fail()
			select {
			case <-cancel:
				wg.Done()
				return
			case <-time.After(10 * time.Millisecond):
			}
		}
	}()

	// Renew contracts.
	if err = siatest.RenewContractsByRenewWindow(renter, tg); err != nil {
		t.Fatal(err)
	}

	// Disrupt statement should prevent contracts from being renewed properly.
	// This means that both old and new contracts will be staticContracts which
	// are exported through the API via RenterContracts.Contracts
	err = build.Retry(50, 100*time.Millisecond, func() error {
		rc, err := renter.RenterContractsGet()
		if err != nil {
			return err
		}
		if len(rc.Contracts) != len(tg.Hosts())*2 {
			return fmt.Errorf("Incorrect number of staticContracts: have %v expected %v", len(rc.Contracts), len(tg.Hosts())*2)
		}
		return nil
	})
	if err != nil {
		renter.PrintDebugInfo(t, true, false, true)
		t.Fatal(err)
	}

	// By mining blocks to trigger threadContractMaintenance,
	// managedCheckForDuplicates should move renewed contracts from
	// staticContracts to oldContracts even though disrupt statement is still
	// interrupting renew code.
	m := tg.Miners()[0]
	if err = m.MineBlock(); err != nil {
		t.Fatal(err)
	}
	if err = tg.Sync(); err != nil {
		t.Fatal(err)
	}
	err = build.Retry(70, 100*time.Millisecond, func() error {
		rc, err := renter.RenterInactiveContractsGet()
		if err != nil {
			return err
		}
		if len(rc.InactiveContracts) != len(tg.Hosts()) {
			return fmt.Errorf("Incorrect number of inactive contracts: have %v expected %v", len(rc.InactiveContracts), len(tg.Hosts()))
		}
		if len(rc.ActiveContracts) != len(tg.Hosts()) {
			return fmt.Errorf("Incorrect number of active contracts: have %v expected %v", len(rc.ActiveContracts), len(tg.Hosts()))
		}
		if len(rc.Contracts) != len(tg.Hosts()) {
			return fmt.Errorf("Incorrect number of staticContracts: have %v expected %v", len(rc.Contracts), len(tg.Hosts()))
		}
		if err = m.MineBlock(); err != nil {
			return err
		}
		return nil
	})
	if err != nil {
		renter.PrintDebugInfo(t, true, false, true)
		t.Fatal(err)
	}

	// Stop calling fail on the dependency.
	close(cancel)
	wg.Wait()
	deps.Disable()
}

// testDownloadInterrupted interrupts a download using the provided dependencies.
func testDownloadInterrupted(t *testing.T, tg *siatest.TestGroup, deps *dependencies.DependencyInterruptOnceOnKeyword) {
	// Add Renter
	testDir := renterTestDir(t.Name())
	renterTemplate := node.Renter(testDir + "/renter")
	renterTemplate.ContractSetDeps = deps
	nodes, err := tg.AddNodes(renterTemplate)
	if err != nil {
		t.Fatal(err)
	}

	// Set the bandwidth limit to 1 chunk per second.
	renter := nodes[0]
	ct := crypto.TypeDefaultRenter
	dataPieces := uint64(len(tg.Hosts())) - 1
	parityPieces := uint64(1)
	chunkSize := siatest.ChunkSize(dataPieces, ct)
	_, remoteFile, err := renter.UploadNewFileBlocking(int(chunkSize), dataPieces, parityPieces, false)
	if err != nil {
		t.Fatal(err)
	}
	if err := renter.RenterRateLimitPost(int64(chunkSize), int64(chunkSize)); err != nil {
		t.Fatal(err)
	}
	defer func() {
		if err := renter.RenterRateLimitPost(0, 0); err != nil {
			t.Fatal(err)
		}
	}()

	// Call fail on the dependency every 10 ms.
	cancel := make(chan struct{})
	wg := new(sync.WaitGroup)
	wg.Add(1)
	go func() {
		for {
			// Cause the next download to fail.
			deps.Fail()
			select {
			case <-cancel:
				wg.Done()
				return
			case <-time.After(10 * time.Millisecond):
			}
		}
	}()
	// Try downloading the file 5 times.
	for i := 0; i < 5; i++ {
		if _, _, err := renter.DownloadByStream(remoteFile); err == nil {
			t.Fatal("Download shouldn't succeed since it was interrupted")
		}
	}
	// Stop calling fail on the dependency.
	close(cancel)
	wg.Wait()
	deps.Disable()
	// Download the file once more successfully
	if _, _, err := renter.DownloadByStream(remoteFile); err != nil {
		t.Fatal("Failed to download the file", err)
	}
}

// testUploadInterrupted let's the upload fail using the provided dependencies
// and makes sure that this doesn't corrupt the contract.
func testUploadInterrupted(t *testing.T, tg *siatest.TestGroup, deps *dependencies.DependencyInterruptOnceOnKeyword) {
	// Add Renter
	testDir := renterTestDir(t.Name())
	renterTemplate := node.Renter(testDir + "/renter")
	renterTemplate.ContractSetDeps = deps
	nodes, err := tg.AddNodes(renterTemplate)
	if err != nil {
		t.Fatal(err)
	}

	// Set the bandwidth limit to 1 chunk per second.
	ct := crypto.TypeDefaultRenter
	renter := nodes[0]
	dataPieces := uint64(len(tg.Hosts())) - 1
	parityPieces := uint64(1)
	chunkSize := siatest.ChunkSize(dataPieces, ct)
	if err := renter.RenterRateLimitPost(int64(chunkSize), int64(chunkSize)); err != nil {
		t.Fatal(err)
	}
	defer func() {
		if err := renter.RenterRateLimitPost(0, 0); err != nil {
			t.Fatal(err)
		}
	}()

	// Call fail on the dependency every two seconds to allow some uploads to
	// finish.
	cancel := make(chan struct{})
	done := make(chan struct{})
	wg := new(sync.WaitGroup)
	wg.Add(1)
	go func() {
		defer close(done)
		// Loop until cancel was closed or we reach 5 iterations. Otherwise we
		// might end up blocking the upload for too long.
		for i := 0; i < 10; i++ {
			// Cause the next upload to fail.
			deps.Fail()
			select {
			case <-cancel:
				wg.Done()
				return
			case <-time.After(100 * time.Millisecond):
			}
		}
		wg.Done()
	}()

	// Upload a file that's 1 chunk large.
	_, remoteFile, err := renter.UploadNewFileBlocking(int(chunkSize), dataPieces, parityPieces, false)
	if err != nil {
		t.Fatal(err)
	}
	// Make sure that the upload does not finish before the interrupting go
	// routine is finished
	select {
	case <-done:
	default:
		t.Fatal("Upload finished before interrupt signal is done")
	}
	// Stop calling fail on the dependency.
	close(cancel)
	wg.Wait()
	deps.Disable()
	// Download the file.
	if _, _, err := renter.DownloadByStream(remoteFile); err != nil {
		t.Fatal("Failed to download the file", err)
	}
}

// TestRenterAddNodes runs a subset of tests that require adding their own renter
func TestRenterAddNodes(t *testing.T) {
	if testing.Short() {
		t.SkipNow()
	}
	t.Parallel()

	// Create a group for testing
	groupParams := siatest.GroupParams{
		Hosts:   5,
		Renters: 1,
		Miners:  1,
	}

	// Specify subtests to run
	subTests := []test{
		{"TestRedundancyReporting", testRedundancyReporting}, // Put first because it pulls the original tg renter
		{"TestUploadReady", testUploadReady},
		{"TestOverspendAllowance", testOverspendAllowance},
		{"TestRenterAllowanceCancel", testRenterAllowanceCancel},
	}

	// Run tests
	if err := runRenterTests(t, groupParams, subTests); err != nil {
		t.Fatal(err)
	}
}

// TestRenterAddNodes2 runs a subset of tests that require adding their own
// renter. TestRenterPostCancelAllowance was split into its own test to improve
// reliability - it was flaking previously.
func TestRenterAddNodes2(t *testing.T) {
	if testing.Short() {
		t.SkipNow()
	}
	t.Parallel()

	// Create a group for testing
	groupParams := siatest.GroupParams{
		Hosts:   5,
		Renters: 1,
		Miners:  1,
	}

	// Specify subtests to run
	subTests := []test{
		{"TestRenterPostCancelAllowance", testRenterPostCancelAllowance},
	}

	// Run tests
	if err := runRenterTests(t, groupParams, subTests); err != nil {
		t.Fatal(err)
	}
}

// testRedundancyReporting verifies that redundancy reporting is accurate if
// contracts become offline.
func testRedundancyReporting(t *testing.T, tg *siatest.TestGroup) {
	// Upload a file.
	dataPieces := uint64(1)
	parityPieces := uint64(len(tg.Hosts()) - 1)

	renter := tg.Renters()[0]
	_, rf, err := renter.UploadNewFileBlocking(100, dataPieces, parityPieces, false)
	if err != nil {
		t.Fatal(err)
	}

	// Stop a host.
	host := tg.Hosts()[0]
	if err := tg.StopNode(host); err != nil {
		t.Fatal(err)
	}

	// Mine a block to trigger contract maintenance.
	miner := tg.Miners()[0]
	if err := miner.MineBlock(); err != nil {
		t.Fatal(err)
	}

	// Redundancy should decrease.
	expectedRedundancy := float64(dataPieces+parityPieces-1) / float64(dataPieces)
	if err := renter.WaitForDecreasingRedundancy(rf, expectedRedundancy); err != nil {
		t.Fatal("Redundancy isn't decreasing", err)
	}

	// Restart the host.
	if err := tg.StartNode(host); err != nil {
		t.Fatal(err)
	}

	// Wait until the host shows up as active again.
	pk, err := host.HostPublicKey()
	if err != nil {
		t.Fatal(err)
	}
	err = build.Retry(60, time.Second, func() error {
		hdag, err := renter.HostDbActiveGet()
		if err != nil {
			return err
		}
		for _, h := range hdag.Hosts {
			if reflect.DeepEqual(h.PublicKey, pk) {
				return nil
			}
		}
		// If host is not active, announce it again and mine a block.
		if err := host.HostAnnouncePost(); err != nil {
			return (err)
		}
		miner := tg.Miners()[0]
		if err := miner.MineBlock(); err != nil {
			return (err)
		}
		if err := tg.Sync(); err != nil {
			return (err)
		}
		hg, err := host.HostGet()
		if err != nil {
			return err
		}
		return fmt.Errorf("host with address %v not active", hg.InternalSettings.NetAddress)
	})
	if err != nil {
		t.Fatal(err)
	}

	if err := miner.MineBlock(); err != nil {
		t.Fatal(err)
	}

	// File should be repaired.
	if err := renter.WaitForUploadHealth(rf); err != nil {
		t.Fatal("File is not being repaired", err)
	}
}

// TestRenewFailing checks if a contract gets marked as !goodForRenew after
// failing multiple times in a row.
func TestRenewFailing(t *testing.T) {
	if testing.Short() {
		t.SkipNow()
	}
	t.Parallel()

	// Create a group for testing
	groupParams := siatest.GroupParams{
		Hosts:   5,
		Renters: 1,
		Miners:  1,
	}
	testDir := renterTestDir(t.Name())
	tg, err := siatest.NewGroupFromTemplate(testDir, groupParams)
	if err != nil {
		t.Fatal("Failed to create group:", err)
	}
	defer func() {
		if err := tg.Close(); err != nil {
			t.Fatal(err)
		}
	}()
	renter := tg.Renters()[0]

	// All the contracts of the renter should be goodForRenew. So there should
	// be no inactive contracts, only active contracts
	rcg, err := renter.RenterInactiveContractsGet()
	if err != nil {
		t.Fatal(err)
	}
	if len(rcg.ActiveContracts) != len(tg.Hosts()) {
		for i, c := range rcg.ActiveContracts {
			fmt.Println(i, c.HostPublicKey)
		}
		t.Fatalf("renter had %v contracts but should have %v",
			len(rcg.ActiveContracts), len(tg.Hosts()))
	}
	if len(rcg.InactiveContracts) != 0 {
		t.Fatal("Renter should have 0 inactive contracts but has", len(rcg.InactiveContracts))
	}

	// Create a map of the hosts in the group.
	hostMap := make(map[string]*siatest.TestNode)
	for _, host := range tg.Hosts() {
		pk, err := host.HostPublicKey()
		if err != nil {
			t.Fatal(err)
		}
		hostMap[pk.String()] = host
	}
	// Lock the wallet of one of the used hosts to make the renew fail.
	var lockedHostPK types.SiaPublicKey
	for _, c := range rcg.ActiveContracts {
		if host, used := hostMap[c.HostPublicKey.String()]; used {
			lockedHostPK = c.HostPublicKey
			if err := host.WalletLockPost(); err != nil {
				t.Fatal(err)
			}
			break
		}
	}
	// Wait until the contract is supposed to be renewed.
	cg, err := renter.ConsensusGet()
	if err != nil {
		t.Fatal(err)
	}
	rg, err := renter.RenterGet()
	if err != nil {
		t.Fatal(err)
	}
	miner := tg.Miners()[0]
	blockHeight := cg.Height
	for blockHeight < rcg.ActiveContracts[0].EndHeight-rg.Settings.Allowance.RenewWindow {
		if err := miner.MineBlock(); err != nil {
			t.Fatal(err)
		}
		blockHeight++
	}

	// there should be no expired contracts, only active contracts.
	rcg, err = renter.RenterAllContractsGet()
	if err != nil {
		t.Fatal(err)
	}
	if len(rcg.ActiveContracts) != len(tg.Hosts()) {
		for i, c := range rcg.ActiveContracts {
			fmt.Println(i, c.HostPublicKey)
		}
		t.Fatalf("renter had %v contracts but should have %v",
			len(rcg.ActiveContracts), len(tg.Hosts()))
	}
	if len(rcg.ExpiredContracts) != 0 {
		t.Fatal("Renter should have 0 expired contracts but has", len(rcg.ExpiredContracts))
	}

	// We should be within the renew window now. We keep mining blocks until the
	// host with the locked wallet has been replaced. This should happen before
	// we reach the endHeight of the contracts. This means we should have number
	// of hosts - 1 active contracts, number of hosts - 1 renewed contracts, and
	// one passive contract which will be the host that has the locked wallet
	err = build.Retry(int(rcg.ActiveContracts[0].EndHeight-blockHeight), 1*time.Second, func() error {
		if err := miner.MineBlock(); err != nil {
			return err
		}

		// contract should be !goodForRenew now.
		rc, err := renter.RenterAllContractsGet()
		if err != nil {
			return err
		}
		if len(rc.ActiveContracts) != len(tg.Hosts())-1 {
			return fmt.Errorf("Expected %v active contracts, got %v", len(tg.Hosts())-1, len(rc.ActiveContracts))
		}
		if len(rc.ExpiredContracts) != len(tg.Hosts())-1 {
			return fmt.Errorf("Expected %v expired contracts, got %v", len(tg.Hosts())-1, len(rc.ExpiredContracts))
		}

		// If the host is the host in the passive contract, then the test has
		// passed.
<<<<<<< HEAD
		if len(rc.PassiveContracts) != 1 {
			return fmt.Errorf("Expected %v passive contracts, got %v", 1, len(rc.PassiveContracts))
		}
		if rc.PassiveContracts[0].HostPublicKey.String() != lockedHostPK.String() {
			return errors.New("Passive contract host not the locked host")
=======
		if !rc.DisabledContracts[0].HostPublicKey.Equals(lockedHostPK) {
			return errors.New("Disbled contract host not the locked host")
>>>>>>> 2562f73c
		}
		return nil
	})
	if err != nil {
		renter.PrintDebugInfo(t, true, true, true)
		t.Fatal(err)
	}
}

// testRenterAllowanceCancel tests that setting an empty allowance causes
// uploads, downloads, and renewals to cease as well as tests that resetting the
// allowance after the allowance was cancelled will trigger the correct contract
// formation.
func testRenterAllowanceCancel(t *testing.T, tg *siatest.TestGroup) {
	renterParams := node.Renter(filepath.Join(renterTestDir(t.Name()), "renter"))
	nodes, err := tg.AddNodes(renterParams)
	if err != nil {
		t.Fatal(err)
	}
	renter := nodes[0]

	// Test Resetting allowance
	// Cancel the allowance
	if err := renter.RenterAllowanceCancelPost(); err != nil {
		t.Fatal(err)
	}

	// Give it some time to mark the contracts as !goodForUpload and
	// !goodForRenew.
	err = build.Retry(200, 100*time.Millisecond, func() error {
		rc, err := renter.RenterInactiveContractsGet()
		if err != nil {
			return err
		}
		// Should now only have inactive contracts.
		if len(rc.ActiveContracts) != 0 {
			return fmt.Errorf("expected 0 active contracts, got %v", len(rc.ActiveContracts))
		}
		if len(rc.InactiveContracts) != len(tg.Hosts()) {
			return fmt.Errorf("expected %v inactive contracts, got %v", len(tg.Hosts()), len(rc.InactiveContracts))
		}
		for _, c := range rc.InactiveContracts {
			if c.GoodForUpload {
				return errors.New("contract shouldn't be goodForUpload")
			}
			if c.GoodForRenew {
				return errors.New("contract shouldn't be goodForRenew")
			}
		}
		return nil
	})
	if err != nil {
		t.Fatal(err)
	}

	// Set the allowance again.
	if err := renter.RenterPostAllowance(siatest.DefaultAllowance); err != nil {
		t.Fatal(err)
	}

	// Mine a block to start the threadedContractMaintenance.
	if err := tg.Miners()[0].MineBlock(); err != nil {
		t.Fatal(err)
	}

	// Give it some time to mark the contracts as goodForUpload and
	// goodForRenew again.
	err = build.Retry(200, 100*time.Millisecond, func() error {
		rc, err := renter.RenterInactiveContractsGet()
		if err != nil {
			return err
		}
		// Should now only have active contracts.
		if len(rc.ActiveContracts) != len(tg.Hosts()) {
			return fmt.Errorf("expected %v active contracts, got %v", len(tg.Hosts()), len(rc.ActiveContracts))
		}
		if len(rc.InactiveContracts) != 0 {
			return fmt.Errorf("expected 0 inactive contracts, got %v", len(rc.InactiveContracts))
		}
		for _, c := range rc.ActiveContracts {
			if !c.GoodForUpload {
				return errors.New("contract should be goodForUpload")
			}
			if !c.GoodForRenew {
				return errors.New("contract should be goodForRenew")
			}
		}
		return nil
	})
	if err != nil {
		t.Fatal(err)
	}

	// Test Canceling allowance
	// Upload a file.
	dataPieces := uint64(1)
	parityPieces := uint64(len(tg.Hosts()) - 1)
	_, rf, err := renter.UploadNewFileBlocking(100, dataPieces, parityPieces, false)
	if err != nil {
		t.Fatal(err)
	}

	// Cancel the allowance
	if err := renter.RenterAllowanceCancelPost(); err != nil {
		t.Fatal(err)
	}

	// Give it some time to mark the contracts as !goodForUpload and
	// !goodForRenew.
	err = build.Retry(200, 100*time.Millisecond, func() error {
		rc, err := renter.RenterInactiveContractsGet()
		if err != nil {
			return err
		}
		// Should now have 2 inactive contracts.
		if len(rc.ActiveContracts) != 0 {
			return fmt.Errorf("expected 0 active contracts, got %v", len(rc.ActiveContracts))
		}
		if len(rc.InactiveContracts) != len(tg.Hosts()) {
			return fmt.Errorf("expected %v inactive contracts, got %v", len(tg.Hosts()), len(rc.InactiveContracts))
		}
		for _, c := range rc.InactiveContracts {
			if c.GoodForUpload {
				return errors.New("contract shouldn't be goodForUpload")
			}
			if c.GoodForRenew {
				return errors.New("contract shouldn't be goodForRenew")
			}
		}
		return nil
	})
	if err != nil {
		t.Fatal(err)
	}

	// Try downloading the file; should succeed.
	if _, _, err := renter.DownloadByStream(rf); err != nil {
		t.Fatal("downloading file failed", err)
	}

	// Wait for a few seconds to make sure that the upload heap is rebuilt.
	// The rebuilt interval is 3 seconds. Sleep for 5 to be safe.
	time.Sleep(5 * time.Second)

	// Try to upload a file after the allowance was cancelled. Should succeed.
	_, rf2, err := renter.UploadNewFile(100, dataPieces, parityPieces, false)
	if err != nil {
		t.Fatal(err)
	}

	// Give it some time to upload.
	time.Sleep(time.Second)

	// Redundancy should still be 0.
	renterFiles, err := renter.RenterFilesGet(false)
	if err != nil {
		t.Fatal("Failed to get files")
	}
	if len(renterFiles.Files) != 2 {
		t.Fatal("There should be exactly 2 tracked files")
	}
	fileInfo, err := renter.File(rf2)
	if err != nil {
		t.Fatal(err)
	}
	if fileInfo.UploadProgress > 0 || fileInfo.UploadedBytes > 0 || fileInfo.Redundancy > 0 {
		t.Fatal("Uploading a file after canceling the allowance should fail")
	}

	// Mine enough blocks for the period to pass and the contracts to expire.
	miner := tg.Miners()[0]
	contractLength := siatest.DefaultAllowance.Period + siatest.DefaultAllowance.RenewWindow
	for i := types.BlockHeight(0); i <= contractLength; i++ {
		if err := miner.MineBlock(); err != nil {
			t.Fatal(err)
		}
	}

	// All contracts should be expired.
	i := 0
	err = build.Retry(200, 100*time.Millisecond, func() error {
		// Mine a block ever 10 iterations
		if i%10 == 0 {
			err = miner.MineBlock()
			if err != nil {
				return err
			}
		}
		i++
		return siatest.CheckExpectedNumberOfContracts(renter, 0, 0, 0, 0, len(tg.Hosts()), 0)
	})
	if err != nil {
		renter.PrintDebugInfo(t, true, true, true)
		t.Fatal(err)
	}

	// Try downloading the file; should fail.
	if _, _, err := renter.DownloadByStream(rf2); err == nil {
		t.Fatal("downloading file succeeded even though it shouldnt", err)
	}

	// The uploaded files should have 0x redundancy now.
	err = build.Retry(200, 100*time.Millisecond, func() error {
		rf, err := renter.RenterFilesGet(false)
		if err != nil {
			return errors.New("Failed to get files")
		}
		if len(rf.Files) != 2 {
			return fmt.Errorf("Expected 2 files got %v", len(rf.Files))
		}
		if rf.Files[0].Redundancy != 0 {
			return fmt.Errorf("Expected redundancy of file 0 to be 0 got %v", rf.Files[0].Redundancy)
		}
		if rf.Files[1].Redundancy != 0 {
			return fmt.Errorf("Expected redundancy of file 1 to be 0 got %v", rf.Files[1].Redundancy)
		}
		return nil
	})
	if err != nil {
		renter.PrintDebugInfo(t, true, true, true)
		t.Fatal(err)
	}
}

// testUploadReady tests that the RenterUploadReady endpoint returns as expected
func testUploadReady(t *testing.T, tg *siatest.TestGroup) {
	// Add a renter that skips setting the allowance
	renterParams := node.Renter(filepath.Join(renterTestDir(t.Name()), "renter"))
	renterParams.SkipSetAllowance = true
	nodes, err := tg.AddNodes(renterParams)
	if err != nil {
		t.Fatal(err)
	}
	renter := nodes[0]

	// Renter should not be ready for upload
	rur, err := renter.RenterUploadReadyDefaultGet()
	if err != nil {
		t.Fatal(err)
	}
	if rur.Ready {
		t.Fatal("Renter should not be ready for upload")
	}

	// Check submitting only 1 variable set
	_, err = renter.RenterUploadReadyGet(1, 0)
	if err == nil {
		t.Fatal("Err should have been returned for only setting datapieces")
	}
	_, err = renter.RenterUploadReadyGet(0, 1)
	if err == nil {
		t.Fatal("Err should have been returned for only setting paritypieces")
	}

	// Set the allowance
	if err := renter.RenterPostAllowance(siatest.DefaultAllowance); err != nil {
		t.Fatal(err)
	}

	// Mine a block to start the threadedContractMaintenance.
	if err := tg.Miners()[0].MineBlock(); err != nil {
		t.Fatal(err)
	}

	// Confirm there are enough contracts
	err = build.Retry(100, 100*time.Millisecond, func() error {
		rc, err := renter.RenterContractsGet()
		if err != nil {
			return err
		}
		if len(rc.ActiveContracts) != len(tg.Hosts()) {
			return fmt.Errorf("Not enough contracts, have %v expected %v", len(rc.ActiveContracts), len(tg.Hosts()))
		}
		return nil
	})
	if err != nil {
		t.Fatal(err)
	}

	// Renter should be ready for upload
	rur, err = renter.RenterUploadReadyDefaultGet()
	if err != nil {
		t.Fatal(err)
	}
	if !rur.Ready {
		t.Fatal("Renter is not ready for upload", rur)
	}

	// Renter should not be viewed as ready if data and parity pieces are larger
	// than defaults
	rur, err = renter.RenterUploadReadyGet(15, 35)
	if err != nil {
		t.Fatal(err)
	}
	if rur.Ready {
		t.Fatal("Expected renter to not be ready for upload", rur)
	}
}

// testOverspendAllowance tests that setting a small allowance and trying to
// form contracts will not result in overspending the allowance
func testOverspendAllowance(t *testing.T, tg *siatest.TestGroup) {
	renterParams := node.Renter(filepath.Join(renterTestDir(t.Name()), "renter"))
	renterParams.SkipSetAllowance = true
	nodes, err := tg.AddNodes(renterParams)
	if err != nil {
		t.Fatal(err)
	}
	renter := nodes[0]

	// Set the allowance with only 4SC
	allowance := siatest.DefaultAllowance
	allowance.Funds = types.SiacoinPrecision.Mul64(4)
	if err := renter.RenterPostAllowance(allowance); err != nil {
		t.Fatal(err)
	}

	// Mine a block to start the threadedContractMaintenance.
	if err := tg.Miners()[0].MineBlock(); err != nil {
		t.Fatal(err)
	}

	// Try and form multiple sets of contracts by canceling any contracts that
	// form
	count := 0
	times := 0
	err = build.Retry(200, 100*time.Millisecond, func() error {
		// Mine Blocks every 5 iterations to ensure that contracts are
		// continually trying to be created
		count++
		if count%5 == 0 {
			if err := tg.Miners()[0].MineBlock(); err != nil {
				return err
			}
		}
		// Get contracts
		rc, err := renter.RenterContractsGet()
		if err != nil {
			return err
		}
		// Check if any contracts have formed
		if len(rc.ActiveContracts) == 0 {
			times++
			// Return if there have been 20 consecutive iterations with no new
			// contracts
			if times > 20 {
				return nil
			}
			return errors.New("no contracts to cancel")
		}
		times = 0
		// Cancel any active contracts
		for _, contract := range rc.ActiveContracts {
			err = renter.RenterContractCancelPost(contract.ID)
			if err != nil {
				return err
			}
		}
		return errors.New("contracts still forming")
	})
	if err != nil {
		t.Fatal(err)
	}
	// Confirm that contracts were formed
	rc, err := renter.RenterInactiveContractsGet()
	if err != nil {
		t.Fatal(err)
	}
	if len(rc.ActiveContracts) == 0 && len(rc.InactiveContracts) == 0 {
		t.Fatal("No Contracts formed")
	}

	// Confirm that the total allocated did not exceed the allowance funds
	rg, err := renter.RenterGet()
	if err != nil {
		t.Fatal(err)
	}
	funds := rg.Settings.Allowance.Funds
	allocated := rg.FinancialMetrics.TotalAllocated
	if funds.Cmp(allocated) < 0 {
		t.Fatalf("%v allocated exceeds allowance of %v", allocated, funds)
	}
}

// TestRenterLosingHosts tests that hosts will be replaced if they go offline
// and downloads will succeed with hosts going offline until the redundancy
// drops below 1
func TestRenterLosingHosts(t *testing.T) {
	if testing.Short() {
		t.SkipNow()
	}
	t.Parallel()

	// Create a testgroup without a renter so renter can be added with custom
	// allowance
	groupParams := siatest.GroupParams{
		Hosts:  4,
		Miners: 1,
	}
	testDir := renterTestDir(t.Name())
	tg, err := siatest.NewGroupFromTemplate(testDir, groupParams)
	if err != nil {
		t.Fatal("Failed to create group:", err)
	}
	defer tg.Close()

	// Add renter to the group
	renterParams := node.Renter(filepath.Join(testDir, "renter"))
	renterParams.Allowance = siatest.DefaultAllowance
	renterParams.Allowance.Hosts = 3
	nodes, err := tg.AddNodes(renterParams)
	if err != nil {
		t.Fatal("Failed to add renter:", err)
	}
	r := nodes[0]

	// Remember hosts with whom there are contracts
	rc, err := r.RenterContractsGet()
	if err != nil {
		t.Fatal(err)
	}
	contractHosts := make(map[string]struct{})
	for _, c := range rc.ActiveContracts {
		if _, ok := contractHosts[c.HostPublicKey.String()]; ok {
			continue
		}
		contractHosts[c.HostPublicKey.String()] = struct{}{}
	}

	// Upload a file
	_, rf, err := r.UploadNewFileBlocking(100, 2, 1, false)
	if err != nil {
		t.Fatal(err)
	}

	// File should be at redundancy of 1.5
	file, err := r.RenterFileGet(rf.SiaPath())
	if err != nil {
		t.Fatal(err)
	}
	if file.File.Redundancy != 1.5 {
		t.Fatal("Expected filed redundancy to be 1.5 but was", file.File.Redundancy)
	}

	// Verify we can download the file
	_, _, err = r.DownloadToDisk(rf, false)
	if err != nil {
		t.Fatal(err)
	}

	// Stop one of the hosts that the renter has a contract with
	var pk types.SiaPublicKey
	for _, h := range tg.Hosts() {
		pk, err = h.HostPublicKey()
		if err != nil {
			t.Fatal(err)
		}
		if _, ok := contractHosts[pk.String()]; !ok {
			continue
		}
		if err = tg.StopNode(h); err != nil {
			t.Fatal(err)
		}
		break
	}

	// Wait for contract to be replaced
	loop := 0
	m := tg.Miners()[0]
	err = build.Retry(100, 100*time.Millisecond, func() error {
		if loop%10 == 0 {
			if err := m.MineBlock(); err != nil {
				return err
			}
		}
		loop++
		rc, err = r.RenterContractsGet()
		if err != nil {
			return err
		}
		if len(rc.ActiveContracts) != int(renterParams.Allowance.Hosts) {
			return fmt.Errorf("Expected %v contracts but got %v", int(renterParams.Allowance.Hosts), len(rc.ActiveContracts))
		}
		for _, c := range rc.ActiveContracts {
			if _, ok := contractHosts[c.HostPublicKey.String()]; !ok {
				contractHosts[c.HostPublicKey.String()] = struct{}{}
				return nil
			}
		}
		return errors.New("Contract not formed with new host")
	})
	if err != nil {
		t.Fatal(err)
	}

	// Remove stopped host for map
	delete(contractHosts, pk.String())

	// Since there is another host, another contract should form and the
	// redundancy should stay at 1.5
	err = build.Retry(100, 100*time.Millisecond, func() error {
		file, err := r.RenterFileGet(rf.SiaPath())
		if err != nil {
			return err
		}
		if file.File.Redundancy != 1.5 {
			return fmt.Errorf("Expected redundancy to be 1.5 but was %v", file.File.Redundancy)
		}
		return nil
	})
	if err != nil {
		t.Fatal(err)
	}

	// Verify that renter can still download file
	_, _, err = r.DownloadToDisk(rf, false)
	if err != nil {
		t.Fatal(err)
	}

	// Stop another one of the hosts that the renter has a contract with
	for _, h := range tg.Hosts() {
		pk, err = h.HostPublicKey()
		if err != nil {
			t.Fatal(err)
		}
		if _, ok := contractHosts[pk.String()]; !ok {
			continue
		}
		if err = tg.StopNode(h); err != nil {
			t.Fatal(err)
		}
		break
	}
	// Remove stopped host for map
	delete(contractHosts, pk.String())

	// Now that the renter has fewer hosts online than needed the redundancy
	// should drop to 1
	err = build.Retry(100, 100*time.Millisecond, func() error {
		file, err := r.RenterFileGet(rf.SiaPath())
		if err != nil {
			return err
		}
		if file.File.Redundancy != 1 {
			return fmt.Errorf("Expected redundancy to be 1 but was %v", file.File.Redundancy)
		}
		return nil
	})
	if err != nil {
		t.Fatal(err)
	}

	// Verify that renter can still download file
	if _, _, err = r.DownloadToDisk(rf, false); err != nil {
		r.PrintDebugInfo(t, true, true, true)
		t.Fatal(err)
	}

	// Stop another one of the hosts that the renter has a contract with
	for _, h := range tg.Hosts() {
		pk, err = h.HostPublicKey()
		if err != nil {
			t.Fatal(err)
		}
		if _, ok := contractHosts[pk.String()]; !ok {
			continue
		}
		if err = tg.StopNode(h); err != nil {
			t.Fatal(err)
		}
		break
	}
	// Remove stopped host for map
	delete(contractHosts, pk.String())

	// Now that the renter only has one host online the redundancy should be 0.5
	err = build.Retry(100, 100*time.Millisecond, func() error {
		files, err := r.RenterFilesGet(false)
		if err != nil {
			return err
		}
		if files.Files[0].Redundancy != 0.5 {
			return fmt.Errorf("Expected redundancy to be 0.5 but was %v", files.Files[0].Redundancy)
		}
		return nil
	})
	if err != nil {
		t.Fatal(err)
	}

	// Verify that the download will now fail because the file is less than a
	// redundancy of 1
	_, _, err = r.DownloadToDisk(rf, false)
	if err == nil {
		t.Fatal("Expected download to fail")
	}
}

// TestRenterFailingStandbyDownload checks a very specific edge case regarding
// standby workers. It uploads a file with a 2/3 redundancy to 4 hosts, causes
// a single piece to be stored on 2 hosts. Then it will take 3 hosts offline,
// Since 4 hosts are in the worker pool but only 2 are needed, Sia will put 2
// of them on standby and try to download from the other 2. Since only 1 worker
// can succeed, Sia should wake up one worker after another until it finally
// realizes that it doesn't have enough workers and the download fails.
func TestRenterFailingStandbyDownload(t *testing.T) {
	if !build.VLONG {
		t.SkipNow()
	}
	t.Parallel()

	// Create a testgroup without a renter so renter can be added with custom
	// allowance
	groupParams := siatest.GroupParams{
		Hosts:  4,
		Miners: 1,
	}
	testDir := renterTestDir(t.Name())
	tg, err := siatest.NewGroupFromTemplate(testDir, groupParams)
	if err != nil {
		t.Fatal("Failed to create group:", err)
	}
	defer tg.Close()

	// Add renter to the group
	renterParams := node.Renter(filepath.Join(testDir, "renter"))
	renterParams.Allowance = siatest.DefaultAllowance
	renterParams.Allowance.Hosts = 3
	nodes, err := tg.AddNodes(renterParams)
	if err != nil {
		t.Fatal("Failed to add renter:", err)
	}
	r := nodes[0]

	// Remember hosts with whom there are contracts
	rc, err := r.RenterContractsGet()
	if err != nil {
		t.Fatal(err)
	}
	contractHosts := make(map[string]struct{})
	for _, c := range rc.ActiveContracts {
		if _, ok := contractHosts[c.HostPublicKey.String()]; ok {
			continue
		}
		contractHosts[c.HostPublicKey.String()] = struct{}{}
	}

	// Upload a file
	_, rf, err := r.UploadNewFileBlocking(100, 2, 1, false)
	if err != nil {
		t.Fatal(err)
	}

	// File should be at redundancy of 1.5
	files, err := r.RenterFilesGet(false)
	if err != nil {
		t.Fatal(err)
	}
	if files.Files[0].Redundancy != 1.5 {
		t.Fatal("Expected filed redundancy to be 1.5 but was", files.Files[0].Redundancy)
	}

	// Stop one of the hosts that the renter has a contract with
	var pk types.SiaPublicKey
	var stoppedHost *siatest.TestNode
	for _, h := range tg.Hosts() {
		pk, err = h.HostPublicKey()
		if err != nil {
			t.Fatal(err)
		}
		if _, ok := contractHosts[pk.String()]; !ok {
			continue
		}
		if err = tg.StopNode(h); err != nil {
			t.Fatal(err)
		}
		stoppedHost = h
		break
	}

	// Wait for contract to be replaced
	loop := 0
	m := tg.Miners()[0]
	err = build.Retry(100, 100*time.Millisecond, func() error {
		if loop%10 == 0 {
			if err := m.MineBlock(); err != nil {
				return err
			}
		}
		loop++
		rc, err = r.RenterContractsGet()
		if err != nil {
			return err
		}
		if len(rc.ActiveContracts) != int(renterParams.Allowance.Hosts) {
			return fmt.Errorf("Expected %v contracts but got %v", int(renterParams.Allowance.Hosts), len(rc.ActiveContracts))
		}
		for _, c := range rc.ActiveContracts {
			if _, ok := contractHosts[c.HostPublicKey.String()]; !ok {
				return nil
			}
		}
		return errors.New("Contract not formed with new host")
	})
	if err != nil {
		t.Fatal(err)
	}

	// Since there is another host, another contract should form and the
	// redundancy should stay at 1.5
	err = build.Retry(100, 100*time.Millisecond, func() error {
		files, err := r.RenterFilesGet(false)
		if err != nil {
			return err
		}
		if files.Files[0].Redundancy != 1.5 {
			return fmt.Errorf("Expected redundancy to be 1.5 but was %v", files.Files[0].Redundancy)
		}
		return nil
	})
	if err != nil {
		t.Fatal(err)
	}

	// Bring the stopped host back up.
	pk, _ = stoppedHost.HostPublicKey()
	if err := tg.StartNode(stoppedHost); err != nil {
		t.Fatal(err)
	}

	// Announce it again to speed discovery up.
	if err := stoppedHost.HostAnnouncePost(); err != nil {
		t.Fatal(err)
	}

	// Wait until the contract is considered good again.
	loop = 0
	err = build.Retry(600, 500*time.Millisecond, func() error {
		if loop%10 == 0 {
			if err := m.MineBlock(); err != nil {
				return err
			}
		}
		loop++
		rc, err = r.RenterContractsGet()
		if err != nil {
			return err
		}
		if len(rc.ActiveContracts) != int(renterParams.Allowance.Hosts)+1 {
			return fmt.Errorf("Expected %v contracts but got %v", renterParams.Allowance.Hosts+1, len(rc.ActiveContracts))
		}
		return nil
	})
	if err != nil {
		r.PrintDebugInfo(t, true, false, true)
		t.Fatal(err)
	}

	// Stop 3 out of 4 hosts. We didn't add the replacement host to
	// contractHosts so it should contain the original 3 hosts.
	stoppedHosts := 0
	for _, h := range tg.Hosts() {
		pk, err = h.HostPublicKey()
		if err != nil {
			t.Fatal(err)
		}
		if _, ok := contractHosts[pk.String()]; !ok {
			continue
		}
		if err = tg.StopNode(h); err != nil {
			t.Fatal(err)
		}
		stoppedHosts++
	}

	// Check that we stopped the right amount of hosts.
	if stoppedHosts != len(tg.Hosts())-1 {
		t.Fatalf("Expected to stop %v hosts but was %v", stoppedHosts, len(tg.Hosts())-1)
	}

	// Verify that the download will now fail because the file is less than a
	// redundancy of 1
	_, _, err = r.DownloadToDisk(rf, false)
	if err == nil {
		t.Fatal("Expected download to fail")
	}
}

// TestRenterPersistData checks if the RenterSettings are persisted
func TestRenterPersistData(t *testing.T) {
	if testing.Short() {
		t.SkipNow()
	}
	t.Parallel()

	// Get test directory
	testDir := renterTestDir(t.Name())

	// Copying legacy file to test directory
	source := "../../compatibility/renter_v04.json"
	destination := filepath.Join(testDir, "renter", "renter.json")
	if err := copyFile(source, destination); err != nil {
		t.Fatal(err)
	}

	// Create new node from legacy renter.json persistence file
	r, err := siatest.NewNode(node.AllModules(testDir))
	if err != nil {
		t.Fatal(err)
	}
	defer func() {
		if err = r.Close(); err != nil {
			t.Fatal(err)
		}
	}()

	// Set renter allowance to finish renter set up
	// Currently /renter POST endpoint errors if the allowance
	// is not previously set or passed in as an argument
	err = r.RenterPostAllowance(siatest.DefaultAllowance)
	if err != nil {
		t.Fatal(err)
	}

	// Check Settings, should be defaults
	rg, err := r.RenterGet()
	if err != nil {
		t.Fatal(err)
	}
	if rg.Settings.MaxDownloadSpeed != renter.DefaultMaxDownloadSpeed {
		t.Fatalf("MaxDownloadSpeed not set to default of %v, set to %v",
			renter.DefaultMaxDownloadSpeed, rg.Settings.MaxDownloadSpeed)
	}
	if rg.Settings.MaxUploadSpeed != renter.DefaultMaxUploadSpeed {
		t.Fatalf("MaxUploadSpeed not set to default of %v, set to %v",
			renter.DefaultMaxUploadSpeed, rg.Settings.MaxUploadSpeed)
	}

	// Set StreamCacheSize, MaxDownloadSpeed, and MaxUploadSpeed to new values
	cacheSize := uint64(4)
	ds := int64(20)
	us := int64(10)
	if err := r.RenterSetStreamCacheSizePost(cacheSize); err != nil {
		t.Fatalf("%v: Could not set StreamCacheSize to %v", err, cacheSize)
	}
	if err := r.RenterRateLimitPost(ds, us); err != nil {
		t.Fatalf("%v: Could not set RateLimits to %v and %v", err, ds, us)
	}
	defer func() {
		if err := r.RenterRateLimitPost(0, 0); err != nil {
			t.Fatal(err)
		}
	}()

	// Confirm Settings were updated
	rg, err = r.RenterGet()
	if err != nil {
		t.Fatal(err)
	}
	if rg.Settings.MaxDownloadSpeed != ds {
		t.Fatalf("MaxDownloadSpeed not set to %v, set to %v", ds, rg.Settings.MaxDownloadSpeed)
	}
	if rg.Settings.MaxUploadSpeed != us {
		t.Fatalf("MaxUploadSpeed not set to %v, set to %v", us, rg.Settings.MaxUploadSpeed)
	}

	// Restart node
	err = r.RestartNode()
	if err != nil {
		t.Fatal("Failed to restart node:", err)
	}

	// check Settings, settings should be values set through API endpoints
	rg, err = r.RenterGet()
	if err != nil {
		t.Fatal(err)
	}
	if rg.Settings.MaxDownloadSpeed != ds {
		t.Fatalf("MaxDownloadSpeed not persisted as %v, set to %v", ds, rg.Settings.MaxDownloadSpeed)
	}
	if rg.Settings.MaxUploadSpeed != us {
		t.Fatalf("MaxUploadSpeed not persisted as %v, set to %v", us, rg.Settings.MaxUploadSpeed)
	}
}

// testZeroByteFile tests uploading and downloading a 0 and 1 byte file
func testZeroByteFile(t *testing.T, tg *siatest.TestGroup) {
	if len(tg.Hosts()) < 2 {
		t.Fatal("This test requires at least 2 hosts")
	}
	// Grab renter
	r := tg.Renters()[0]

	// Create 0 and 1 byte file
	zeroByteFile := 0
	oneByteFile := 1

	// Test uploading 0 byte file
	dataPieces := uint64(1)
	parityPieces := uint64(len(tg.Hosts())) - dataPieces
	redundancy := float64((dataPieces + parityPieces) / dataPieces)
	_, zeroRF, err := r.UploadNewFile(zeroByteFile, dataPieces, parityPieces, false)
	if err != nil {
		t.Fatal(err)
	}
	// Get zerobyte file
	rf, err := r.File(zeroRF)
	if err != nil {
		t.Fatal(err)
	}
	// Check redundancy and upload progress
	if rf.Redundancy != redundancy {
		t.Fatalf("Expected redundancy to be %v, got %v", redundancy, rf.Redundancy)
	}
	if rf.UploadProgress != 100 {
		t.Fatalf("Expected upload progress to be 100, got %v", rf.UploadProgress)
	}
	// Check health information
	if rf.Health != 0 {
		t.Fatalf("Expected health to be 0, got %v", rf.Health)
	}
	if rf.MaxHealth != 0 {
		t.Fatalf("Expected max health to be 0, got %v", rf.MaxHealth)
	}
	if rf.MaxHealthPercent != 100 {
		t.Fatalf("Expected max health percentage to be 100, got %v", rf.MaxHealthPercent)
	}
	if rf.NumStuckChunks != 0 {
		t.Fatalf("Expected number of stuck chunks to be 0, got %v", rf.NumStuckChunks)
	}
	if rf.Stuck {
		t.Fatalf("Expected file not to be stuck")
	}
	if rf.StuckHealth != 0 {
		t.Fatalf("Expected stuck health to be 0, got %v", rf.StuckHealth)
	}
	// Get the same file using the /renter/files endpoint with 'cached' set to
	// true.
	rfs, err := r.Files(true)
	if err != nil {
		t.Fatal(err)
	}
	var rf2 modules.FileInfo
	var found bool
	for _, file := range rfs {
		if file.SiaPath.Equals(rf.SiaPath) {
			found = true
			rf2 = file
			break
		}
	}
	if !found {
		t.Fatal("couldn't find uploaded file using /renter/files endpoint")
	}
	// Compare the fields again.
	if rf.Redundancy != rf2.Redundancy {
		t.Fatalf("Expected redundancy to be %v, got %v", rf.Redundancy, rf2.Redundancy)
	}
	if rf.UploadProgress != rf2.UploadProgress {
		t.Fatalf("Expected upload progress to be %v, got %v", rf.UploadProgress, rf2.UploadProgress)
	}
	if rf.Health != rf2.Health {
		t.Fatalf("Expected health to be %v, got %v", rf.Health, rf2.Health)
	}
	if rf.MaxHealth != rf2.MaxHealth {
		t.Fatalf("Expected max health to be %v, got %v", rf.MaxHealth, rf2.MaxHealth)
	}
	if rf.MaxHealthPercent != rf2.MaxHealthPercent {
		t.Fatalf("Expected max health percentage to be %v, got %v", rf.MaxHealthPercent, rf2.MaxHealthPercent)
	}
	if rf.NumStuckChunks != rf2.NumStuckChunks {
		t.Fatalf("Expected number of stuck chunks to be %v, got %v", rf.NumStuckChunks, rf2.NumStuckChunks)
	}
	if rf.Stuck != rf2.Stuck {
		t.Fatalf("Expected stuck to be %v, got %v", rf.Stuck, rf2.Stuck)
	}
	if rf.StuckHealth != rf2.StuckHealth {
		t.Fatalf("Expected stuck health to be %v, got %v", rf.StuckHealth, rf2.StuckHealth)
	}

	// Test uploading 1 byte file
	_, oneRF, err := r.UploadNewFileBlocking(oneByteFile, dataPieces, parityPieces, false)
	if err != nil {
		t.Fatal(err)
	}

	// Test downloading 0 byte file
	_, _, err = r.DownloadToDisk(zeroRF, false)
	if err != nil {
		t.Fatal(err)
	}

	// Test downloading 1 byte file
	_, _, err = r.DownloadToDisk(oneRF, false)
	if err != nil {
		t.Fatal(err)
	}
}

// TestRenterFileChangeDuringDownload confirms that a download will continue and
// succeed if the file is renamed or deleted after the download has started
func TestRenterFileChangeDuringDownload(t *testing.T) {
	if !build.VLONG {
		t.SkipNow()
	}
	t.Parallel()

	// Create a testgroup,
	groupParams := siatest.GroupParams{
		Hosts:   2,
		Renters: 1,
		Miners:  1,
	}
	testDir := renterTestDir(t.Name())
	tg, err := siatest.NewGroupFromTemplate(testDir, groupParams)
	if err != nil {
		t.Fatal("Failed to create group: ", err)
	}
	defer func() {
		if err := tg.Close(); err != nil {
			t.Fatal(err)
		}
	}()

	// Grab Renter and upload file
	r := tg.Renters()[0]
	dataPieces := uint64(1)
	parityPieces := uint64(1)
	chunkSize := int64(siatest.ChunkSize(dataPieces, crypto.TypeDefaultRenter))
	fileSize := 3 * int(chunkSize)
	_, rf1, err := r.UploadNewFileBlocking(fileSize, dataPieces, parityPieces, false)
	if err != nil {
		t.Fatal(err)
	}
	_, rf2, err := r.UploadNewFileBlocking(fileSize, dataPieces, parityPieces, false)
	if err != nil {
		t.Fatal(err)
	}
	_, rf3, err := r.UploadNewFileBlocking(fileSize, dataPieces, parityPieces, false)
	if err != nil {
		t.Fatal(err)
	}
	_, rf4, err := r.UploadNewFileBlocking(fileSize, dataPieces, parityPieces, false)
	if err != nil {
		t.Fatal(err)
	}
	_, rf5, err := r.UploadNewFileBlocking(fileSize, dataPieces, parityPieces, false)
	if err != nil {
		t.Fatal(err)
	}

	// Set the bandwidth limit to 1 chunk per second.
	if err := r.RenterRateLimitPost(chunkSize, chunkSize); err != nil {
		t.Fatal(err)
	}
	defer func() {
		if err := r.RenterRateLimitPost(0, 0); err != nil {
			t.Fatal(err)
		}
	}()

	// Create Wait group
	wg := new(sync.WaitGroup)

	// Test Renaming while Downloading and Streaming on 5 files.
	wg.Add(1)
	go renameDuringDownloadAndStream(r, rf1, t, wg, time.Second)
	wg.Add(1)
	go renameDuringDownloadAndStream(r, rf2, t, wg, time.Second)
	wg.Add(1)
	go renameDuringDownloadAndStream(r, rf3, t, wg, time.Second)
	wg.Add(1)
	go renameDuringDownloadAndStream(r, rf4, t, wg, time.Second)
	wg.Add(1)
	go renameDuringDownloadAndStream(r, rf5, t, wg, time.Second)
	wg.Wait()

	// Test Deleting while Downloading and Streaming
	//
	// Download the file
	wg.Add(1)
	go deleteDuringDownloadAndStream(r, rf1, t, wg, time.Second)
	wg.Add(1)
	go deleteDuringDownloadAndStream(r, rf2, t, wg, time.Second)
	wg.Add(1)
	go deleteDuringDownloadAndStream(r, rf3, t, wg, time.Second)
	wg.Add(1)
	go deleteDuringDownloadAndStream(r, rf4, t, wg, time.Second)
	wg.Add(1)
	go deleteDuringDownloadAndStream(r, rf5, t, wg, time.Second)

	wg.Wait()
}

// TestSetFileTrackingPath tests if changing the repairPath of a file works.
func TestSetFileTrackingPath(t *testing.T) {
	if testing.Short() {
		t.SkipNow()
	}

	// Create a group for the subtests
	gp := siatest.GroupParams{
		Hosts:   5,
		Renters: 1,
		Miners:  1,
	}
	tg, err := siatest.NewGroupFromTemplate(renterTestDir(t.Name()), gp)
	if err != nil {
		t.Fatal(err)
	}
	defer func() {
		if err := tg.Close(); err != nil {
			t.Fatal(err)
		}
	}()

	// Grab the first of the group's renters
	renter := tg.Renters()[0]
	// Check that we have enough hosts for this test.
	if len(tg.Hosts()) < 2 {
		t.Fatal("This test requires at least 2 hosts")
	}
	// Set fileSize and redundancy for upload
	fileSize := int(modules.SectorSize)
	dataPieces := uint64(1)
	parityPieces := uint64(len(tg.Hosts())) - dataPieces

	// Upload file
	localFile, remoteFile, err := renter.UploadNewFileBlocking(fileSize, dataPieces, parityPieces, false)
	if err != nil {
		t.Fatal(err)
	}
	// Move the file to a new location.
	if err := localFile.Move(); err != nil {
		t.Fatal(err)
	}
	// Take down all the hosts.
	numHosts := len(tg.Hosts())
	for _, host := range tg.Hosts() {
		if err := tg.RemoveNode(host); err != nil {
			t.Fatal("Failed to shutdown host", err)
		}
	}
	// File should have 0 redundancy now.
	if err := renter.WaitForDecreasingRedundancy(remoteFile, 0); err != nil {
		t.Fatal("Redundancy isn't decreasing", err)
	}
	// Rename the repairPath to match the new location.
	if err := renter.SetFileRepairPath(remoteFile, localFile); err != nil {
		t.Fatal("Failed to change the repair path", err)
	}
	// Create new hosts.
	_, err = tg.AddNodeN(node.HostTemplate, numHosts)
	if err != nil {
		t.Fatal("Failed to create a new host", err)
	}
	// We should reach full health again.
	if err := renter.WaitForUploadHealth(remoteFile); err != nil {
		t.Logf("numHosts: %v", len(tg.Hosts()))
		t.Fatal("File wasn't repaired", err)
	}
	// We should be able to download
	if _, _, err := renter.DownloadByStream(remoteFile); err != nil {
		t.Fatal("Failed to download file", err)
	}
	// Create a new file that is smaller than the first one.
	smallFile, err := renter.FilesDir().NewFile(fileSize - 1)
	if err != nil {
		t.Fatal(err)
	}
	// Try to change the repairPath of the remote file again. This shouldn't
	// work.
	if err := renter.SetFileRepairPath(remoteFile, smallFile); err == nil {
		t.Fatal("Changing repair path to file of different size shouldn't work")
	}
	// Delete the small file and try again. This also shouldn't work.
	if err := smallFile.Delete(); err != nil {
		t.Fatal(err)
	}
	if err := renter.SetFileRepairPath(remoteFile, smallFile); err == nil {
		t.Fatal("Changing repair path to a nonexistent file shouldn't work")
	}
}

// TestRenterFileContractIdentifier checks that the file contract's identifier
// is set correctly when forming a contract and after renewing it.
func TestRenterFileContractIdentifier(t *testing.T) {
	if testing.Short() {
		t.SkipNow()
	}
	t.Parallel()

	// Create a testgroup, creating without renter so the renter's
	// contract transactions can easily be obtained.
	groupParams := siatest.GroupParams{
		Hosts:  2,
		Miners: 1,
	}
	testDir := renterTestDir(t.Name())
	tg, err := siatest.NewGroupFromTemplate(testDir, groupParams)
	if err != nil {
		t.Fatal("Failed to create group: ", err)
	}
	defer func() {
		if err := tg.Close(); err != nil {
			t.Fatal(err)
		}
	}()

	// Add a Renter node
	renterParams := node.Renter(filepath.Join(testDir, "renter"))
	nodes, err := tg.AddNodes(renterParams)
	if err != nil {
		t.Fatal(err)
	}
	r := nodes[0]

	// Get the renter and record the period
	rg, err := r.RenterGet()
	if err != nil {
		t.Fatal(err)
	}
	period := rg.Settings.Allowance.Period

	// Mine blocks until we reach the end of the period
	m := tg.Miners()[0]
	for i := 0; i <= int(period)+5; i++ {
		if err := m.MineBlock(); err != nil {
			t.Fatal(err)
		}
	}

	// Confirm that the contracts got renewed.
	err = build.Retry(100, 100*time.Millisecond, func() error {
		// Mine a block.
		if err := m.MineBlock(); err != nil {
			t.Fatal(err)
		}
		// Get the contracts from the renter.
		rcg, err := r.RenterExpiredContractsGet()
		if err != nil {
			t.Fatal(err)
		}
		// We should have one contract for each host.
		if len(rcg.ActiveContracts) != len(tg.Hosts()) {
			return fmt.Errorf("expected %v active contracts but got %v",
				len(tg.Hosts()), rcg.ActiveContracts)
		}
		// We should have one expired contract for each host.
		if len(rcg.ExpiredContracts) != len(tg.Hosts()) {
			return fmt.Errorf("expected %v expired contracts but got %v",
				len(tg.Hosts()), len(rcg.ExpiredContracts))
		}
		return nil
	})
	if err != nil {
		t.Fatal(err)
	}

	// Confirm that the file contracts are reflected in the wallet transactions
	var fcTxns []modules.ProcessedTransaction
	err = build.Retry(100, 100*time.Millisecond, func() error {
		// Mine a block.
		if err := m.MineBlock(); err != nil {
			t.Fatal(err)
		}
		// Get the transaction which are related to the renter since we started the
		// renter.
		txns, err := r.WalletTransactionsGet(0, ^types.BlockHeight(0))
		if err != nil {
			t.Fatal(err)
		}
		// Filter out transactions without file contracts.
		for _, txn := range txns.ConfirmedTransactions {
			if len(txn.Transaction.FileContracts) > 0 {
				fcTxns = append(fcTxns, txn)
			}
		}
		// There should be twice as many transactions with contracts as there are hosts.
		if len(fcTxns) != 2*len(tg.Hosts()) {
			fcTxns = []modules.ProcessedTransaction{} // reset fcTxns if there was an error
			return fmt.Errorf("Expected %v txns but got %v", 2*len(tg.Hosts()), len(fcTxns))
		}
		return nil
	})
	if err != nil {
		t.Fatal(err)
	}

	// Get the wallet seed of the renter.
	wsg, err := r.WalletSeedsGet()
	if err != nil {
		t.Fatal(err)
	}
	seed, err := modules.StringToSeed(wsg.PrimarySeed, "english")
	if err != nil {
		t.Fatal(err)
	}
	renterSeed := proto.DeriveRenterSeed(seed)
	defer fastrand.Read(renterSeed[:])

	// Check the arbitrary data of each transaction and contract.
	for _, fcTxn := range fcTxns {
		txn := fcTxn.Transaction
		for _, fc := range txn.FileContracts {
			// Check that the arbitrary data has correct length.
			if len(txn.ArbitraryData) != 1 {
				t.Fatal("arbitrary data has wrong length")
			}
			csi := proto.ContractSignedIdentifier{}
			n := copy(csi[:], txn.ArbitraryData[0])
			encryptedHostKey := txn.ArbitraryData[0][n:]
			// Calculate the renter seed given the WindowStart of the contract.
			rs := renterSeed.EphemeralRenterSeed(fc.WindowStart)
			// Check if the identifier is valid.
			spk, valid, err := csi.IsValid(rs, txn, encryptedHostKey)
			if err != nil {
				t.Fatal(err)
			}
			if !valid {
				t.Fatal("identifier is invalid")
			}
			// Check that the host's key is a valid key from the hostb.
			_, err = r.HostDbHostsGet(spk)
			if err != nil {
				t.Fatal("hostKey is invalid", err)
			}
		}
	}
}

// TestUploadAfterDelete tests that rapidly uploading a file to the same
// siapath as a previously deleted file works.
func TestUploadAfterDelete(t *testing.T) {
	if testing.Short() {
		t.SkipNow()
	}
	t.Parallel()

	// Create a testgroup.
	groupParams := siatest.GroupParams{
		Hosts:  2,
		Miners: 1,
	}
	testDir := renterTestDir(t.Name())
	tg, err := siatest.NewGroupFromTemplate(testDir, groupParams)
	if err != nil {
		t.Fatal("Failed to create group: ", err)
	}
	defer func() {
		if err := tg.Close(); err != nil {
			t.Fatal(err)
		}
	}()

	// Add a Renter node
	renterParams := node.Renter(filepath.Join(testDir, "renter"))
	renterParams.RenterDeps = &dependencies.DependencyDisableCloseUploadEntry{}
	nodes, err := tg.AddNodes(renterParams)
	if err != nil {
		t.Fatal(err)
	}
	renter := nodes[0]

	// Upload file, creating a piece for each host in the group
	dataPieces := uint64(1)
	parityPieces := uint64(len(tg.Hosts())) - dataPieces
	fileSize := int(modules.SectorSize)
	localFile, remoteFile, err := renter.UploadNewFileBlocking(fileSize, dataPieces, parityPieces, false)
	if err != nil {
		t.Fatal("Failed to upload a file for testing: ", err)
	}
	// Repeatedly upload and delete a file with the same SiaPath without
	// closing the entry. That shouldn't cause issues.
	for i := 0; i < 5; i++ {
		// Delete the file.
		if err := renter.RenterFileDeletePost(remoteFile.SiaPath()); err != nil {
			t.Fatal(err)
		}
		// Upload the file again right after deleting it.
		if _, err := renter.UploadBlocking(localFile, dataPieces, parityPieces, false); err != nil {
			t.Fatal(err)
		}
	}

	// Create an empty directory on the renter called 'dir.sia'. This triggers
	// an edge case where calling /renter/delete on that directory in an old
	// version of the code would cause the directory to be deleted.
	sp, err := modules.NewSiaPath("dir.sia")
	if err != nil {
		t.Fatal(err)
	}
	err = renter.RenterDirCreatePost(sp)
	if err != nil {
		t.Fatal(err)
	}

	// Call delete file on that new dir.
	err = renter.RenterFileDeletePost(sp)
	if err == nil {
		t.Fatal("calling 'delete file' on empty dir should return an error")
	}
	// Check that the dir still exists.
	_, err = renter.RenterDirGet(sp)
	if err != nil {
		t.Fatal(err)
	}
}

// TestSiafileCompatCodeV137 checks that legacy renters can upgrade from the
// v137 siafile format.
func TestSiafileCompatCodeV137(t *testing.T) {
	if testing.Short() {
		t.SkipNow()
	}
	t.Parallel()

	// Get test directory
	testDir := renterTestDir(t.Name())

	// The siapath stored in the legacy file.
	expectedSiaPath, err := modules.NewSiaPath("sub1/sub2/testfile")
	if err != nil {
		t.Fatal(err)
	}

	// Copying legacy file to test directory
	renterDir := filepath.Join(testDir, "renter")
	source := filepath.Join("..", "..", "compatibility", "siafile_v1.3.7.sia")
	destination := filepath.Join(renterDir, "sub1", "sub2", "testfile.sia")
	if err := copyFile(source, destination); err != nil {
		t.Fatal(err)
	}
	// Copy the legacy settings file to the test directory.
	source2 := "../../compatibility/renter_v137.json"
	destination2 := filepath.Join(renterDir, "renter.json")
	if err := copyFile(source2, destination2); err != nil {
		t.Fatal(err)
	}
	// Copy the legacy contracts into the test directory.
	contractsSource := "../../compatibility/contracts_v137"
	contracts, err := ioutil.ReadDir(contractsSource)
	if err != nil {
		t.Fatal(err)
	}
	for _, fi := range contracts {
		contractDst := filepath.Join(contractsSource, fi.Name())
		err := copyFile(contractDst, filepath.Join(renterDir, "contracts", fi.Name()))
		if err != nil {
			t.Fatal(err)
		}
	}

	// Create new node with legacy sia file.
	r, err := siatest.NewNode(node.AllModules(testDir))
	if err != nil {
		t.Fatal(err)
	}
	defer func() {
		if err = r.Close(); err != nil {
			t.Fatal(err)
		}
	}()
	// Make sure the folder containing the legacy file was deleted.
	if _, err := os.Stat(filepath.Join(renterDir, "sub1")); !os.IsNotExist(err) {
		t.Fatal("Error should be ErrNotExist but was", err)
	}
	// Make sure the siafile is exactly where we would expect it.
	expectedLocation := filepath.Join(renterDir, modules.FileSystemRoot, modules.HomeFolderRoot, modules.UserRoot, "sub1", "sub2", "testfile.sia")
	if _, err := os.Stat(expectedLocation); err != nil {
		t.Fatal(err)
	}
	// Check that exactly 1 siafile exists and that it's the correct one.
	fis, err := r.Files(false)
	if err != nil {
		t.Fatal(err)
	}
	if len(fis) != 1 {
		t.Fatal("Expected 1 file but got", len(fis))
	}
	if fis[0].SiaPath != expectedSiaPath {
		t.Fatalf("Siapath should be '%v' but was '%v'",
			expectedSiaPath, fis[0].SiaPath)
	}
	// Check the other fields of the files in a loop since the cached fields might
	// need some time to update.
	err = build.Retry(100, time.Second, func() error {
		fis, err := r.Files(false)
		if err != nil {
			return err
		}
		sf := fis[0]
		if sf.AccessTime.IsZero() {
			return errors.New("AccessTime wasn't set correctly")
		}
		if sf.ChangeTime.IsZero() {
			return errors.New("ChangeTime wasn't set correctly")
		}
		if sf.CreateTime.IsZero() {
			return errors.New("CreateTime wasn't set correctly")
		}
		if sf.ModificationTime.IsZero() {
			return errors.New("ModificationTime wasn't set correctly")
		}
		if sf.Available {
			return errors.New("File shouldn't be available since we don't know the hosts")
		}
		if sf.CipherType != crypto.TypeTwofish.String() {
			return fmt.Errorf("CipherType should be twofish but was: %v", sf.CipherType)
		}
		if sf.Filesize != 4096 {
			return fmt.Errorf("Filesize should be 4096 but was: %v", sf.Filesize)
		}
		if sf.Expiration != 91 {
			return fmt.Errorf("Expiration should be 91 but was: %v", sf.Expiration)
		}
		if sf.LocalPath != "/tmp/SiaTesting/siatest/TestRenterTwo/gctwr-EKYAZSVOZ6U2T4HZYIAQ/files/4096bytes 16951a61" {
			return errors.New("LocalPath doesn't match")
		}
		if sf.Redundancy != 0 {
			return errors.New("Redundancy should be 0 since we don't know the hosts")
		}
		if sf.UploadProgress != 100 {
			return fmt.Errorf("File was uploaded before so the progress should be 100 but was %v", sf.UploadProgress)
		}
		if sf.UploadedBytes != 40960 {
			return errors.New("Redundancy should be 10/20 so 10x the Filesize = 40960 bytes should be uploaded")
		}
		if sf.OnDisk {
			return errors.New("OnDisk should be false but was true")
		}
		if sf.Recoverable {
			return errors.New("Recoverable should be false but was true")
		}
		if !sf.Renewing {
			return errors.New("Renewing should be true but wasn't")
		}
		return nil
	})
	if err != nil {
		t.Fatal(err)
	}
}

// TestSiafileCompatCodeV140 checks that legacy renters can upgrade from the
// v140 siafile format.
func TestSiafileCompatCodeV140(t *testing.T) {
	if testing.Short() {
		t.SkipNow()
	}
	t.Parallel()

	// Get test directory
	testDir := renterTestDir(t.Name())

	// Copy the legacy settings file to the test directory.
	renterDir := filepath.Join(testDir, "renter")
	source := "../../compatibility/renter_v140.json"
	destination := filepath.Join(renterDir, "renter.json")
	if err := copyFile(source, destination); err != nil {
		t.Fatal(err)
	}

	// Prepare a legacy snapshots and siafiles folder which should be moved by
	// the upgrade code.
	siafilesDir := filepath.Join(renterDir, "siafiles")
	snapshotsDir := filepath.Join(renterDir, "snapshots")
	if err := os.MkdirAll(siafilesDir, 0700); err != nil {
		t.Fatal(err)
	}
	if err := os.MkdirAll(snapshotsDir, 0700); err != nil {
		t.Fatal(err)
	}
	// Add a dummy snapshot and siafile to their corresponding folder.
	dummySiafile := "foo.sia"
	dummySnapshot := "bar.sia"
	var f *os.File
	var err error
	if f, err = os.Create(filepath.Join(siafilesDir, dummySiafile)); err != nil {
		t.Fatal(err)
	}
	f.Close()
	if f, err = os.Create(filepath.Join(snapshotsDir, dummySnapshot)); err != nil {
		t.Fatal(err)
	}
	f.Close()
	// Create new node with legacy sia file.
	r, err := siatest.NewNode(node.AllModules(testDir))
	if err != nil {
		t.Fatal(err)
	}
	if err = r.Close(); err != nil {
		t.Fatal(err)
	}
	// Make sure the folders don't exist anymore.
	if _, err := os.Stat(siafilesDir); !os.IsNotExist(err) {
		t.Fatal("Error should be ErrNotExist but was", err)
	}
	if _, err := os.Stat(snapshotsDir); !os.IsNotExist(err) {
		t.Fatal("Error should be ErrNotExist but was", err)
	}
	// Make sure the files are where we would expect them.
	expectedLocation := filepath.Join(renterDir, modules.FileSystemRoot, modules.HomeFolderRoot, modules.UserRoot, dummySiafile)
	if _, err := os.Stat(expectedLocation); err != nil {
		t.Fatal(err)
	}
	expectedLocation = filepath.Join(renterDir, modules.FileSystemRoot, modules.BackupRoot, dummySnapshot)
	if _, err := os.Stat(expectedLocation); err != nil {
		t.Fatal(err)
	}
}

// testFileAvailableAndRecoverable checks to make sure that the API properly
// reports if a file is available and/or recoverable
func testFileAvailableAndRecoverable(t *testing.T, tg *siatest.TestGroup) {
	// Grab the first of the group's renters
	r := tg.Renters()[0]

	// Check that we have 5 hosts for this test so that the redundancy
	// assumptions work for the test
	if len(tg.Hosts()) != 5 {
		t.Fatal("This test requires 5 hosts")
	}

	// Set fileSize and redundancy for upload
	fileSize := int(modules.SectorSize)
	dataPieces := uint64(4)
	parityPieces := uint64(len(tg.Hosts())) - dataPieces

	// Upload file
	localFile, remoteFile, err := r.UploadNewFileBlocking(fileSize, dataPieces, parityPieces, false)
	if err != nil {
		t.Fatal(err)
	}

	// Get the file info and check if it is available and recoverable. File
	// should be available, recoverable, redundancy >1, and the file should be
	// on disk
	fi, err := r.File(remoteFile)
	if err != nil {
		t.Fatal("failed to get file info", err)
	}
	if fi.Redundancy < 1 {
		t.Fatal("redundancy of file is less than 1:", fi.Redundancy)
	}
	if !fi.OnDisk {
		t.Fatal("file is not on disk")
	}
	if !fi.Available {
		t.Fatal("file is not available")
	}
	if !fi.Recoverable {
		t.Fatal("file is not recoverable")
	}

	// Take down two hosts so that the redundancy drops below 1
	for i := 0; i < 2; i++ {
		if err := tg.RemoveNode(tg.Hosts()[0]); err != nil {
			t.Fatal("Failed to shutdown host", err)
		}
	}
	expectedRedundancy := float64(dataPieces+parityPieces-2) / float64(dataPieces)
	if err := r.WaitForDecreasingRedundancy(remoteFile, expectedRedundancy); err != nil {
		t.Fatal("Redundancy isn't decreasing", err)
	}

	// Get file into, file should not be available because the redundancy is  <1
	// but it should be recoverable because the file is on disk
	fi, err = r.File(remoteFile)
	if err != nil {
		t.Fatal("failed to get file info", err)
	}
	if fi.Redundancy >= 1 {
		t.Fatal("redundancy of file should be less than 1:", fi.Redundancy)
	}
	if !fi.OnDisk {
		t.Fatal("file is not on disk")
	}
	if fi.Available {
		t.Fatal("file should not be available")
	}
	if !fi.Recoverable {
		t.Fatal("file should be recoverable")
	}

	// Delete the file locally.
	if err := localFile.Delete(); err != nil {
		t.Fatal("failed to delete local file", err)
	}

	// Get file into, file should now not be available or recoverable
	fi, err = r.File(remoteFile)
	if err != nil {
		t.Fatal("failed to get file info", err)
	}
	if fi.Redundancy >= 1 {
		t.Fatal("redundancy of file should be less than 1:", fi.Redundancy)
	}
	if fi.OnDisk {
		t.Fatal("file is still on disk")
	}
	if fi.Available {
		t.Fatal("file should not be available")
	}
	if fi.Recoverable {
		t.Fatal("file should not be recoverable")
	}
}

// testSetFileStuck tests that manually setting the 'stuck' field of a file
// works as expected.
func testSetFileStuck(t *testing.T, tg *siatest.TestGroup) {
	// Grab the first of the group's renters
	r := tg.Renters()[0]

	// Check if there are already uploaded file we can use.
	rfg, err := r.RenterFilesGet(false)
	if err != nil {
		t.Fatal(err)
	}
	if len(rfg.Files) == 0 {
		// Set fileSize and redundancy for upload
		dataPieces := uint64(len(tg.Hosts()) - 1)
		parityPieces := uint64(len(tg.Hosts())) - dataPieces
		fileSize := int(dataPieces * modules.SectorSize)

		// Upload file
		_, _, err := r.UploadNewFileBlocking(fileSize, dataPieces, parityPieces, false)
		if err != nil {
			t.Fatal(err)
		}
	}
	// Get a file.
	rfg, err = r.RenterFilesGet(false)
	if err != nil {
		t.Fatal(err)
	}
	f := rfg.Files[0]
	// Set stuck to the opposite value it had before.
	if err := r.RenterSetFileStuckPost(f.SiaPath, !f.Stuck); err != nil {
		t.Fatal(err)
	}
	// Check if it was set correctly.
	fi, err := r.RenterFileGet(f.SiaPath)
	if err != nil {
		t.Fatal(err)
	}
	if fi.File.Stuck == f.Stuck {
		t.Fatalf("Stuck field should be %v but was %v", !f.Stuck, fi.File.Stuck)
	}
	// Set stuck to the original value.
	if err := r.RenterSetFileStuckPost(f.SiaPath, f.Stuck); err != nil {
		t.Fatal(err)
	}
	// Check if it was set correctly.
	fi, err = r.RenterFileGet(f.SiaPath)
	if err != nil {
		t.Fatal(err)
	}
	if fi.File.Stuck != f.Stuck {
		t.Fatalf("Stuck field should be %v but was %v", f.Stuck, fi.File.Stuck)
	}
}

// testEscapeSiaPath tests that SiaPaths are escaped correctly to handle escape
// characters
func testEscapeSiaPath(t *testing.T, tg *siatest.TestGroup) {
	// Grab the first of the group's renters
	r := tg.Renters()[0]

	// Check that we have enough hosts for this test.
	if len(tg.Hosts()) < 2 {
		t.Fatal("This test requires at least 2 hosts")
	}

	// Set fileSize and redundancy for upload
	dataPieces := uint64(1)
	parityPieces := uint64(len(tg.Hosts())) - dataPieces

	// Create Local File
	lf, err := r.FilesDir().NewFile(100)
	if err != nil {
		t.Fatal(err)
	}

	// File names to tests
	names := []string{
		"dollar$sign",
		"and&sign",
		"single`quote",
		"full:colon",
		"semi;colon",
		"hash#tag",
		"percent%sign",
		"at@sign",
		"less<than",
		"greater>than",
		"equal=to",
		"question?mark",
		"open[bracket",
		"close]bracket",
		"open{bracket",
		"close}bracket",
		"carrot^top",
		"pipe|pipe",
		"tilda~tilda",
		"plus+sign",
		"minus-sign",
		"under_score",
		"comma,comma",
		"apostrophy's",
		`quotation"marks`,
	}
	for _, s := range names {
		// Create SiaPath
		siaPath, err := modules.NewSiaPath(s)
		if err != nil {
			t.Fatal(err)
		}

		// Upload file
		_, err = r.Upload(lf, siaPath, dataPieces, parityPieces, false)
		if err != nil {
			t.Fatal(err)
		}

		// Confirm we can get file
		_, err = r.RenterFileGet(siaPath)
		if err != nil {
			t.Fatal(err)
		}
	}
}

// testValidateSiaPath tests the validate siapath endpoint
func testValidateSiaPath(t *testing.T, tg *siatest.TestGroup) {
	// Grab the first of the group's renters
	r := tg.Renters()[0]

	// Create siapaths to test
	var pathTests = []struct {
		path  string
		valid bool
	}{
		{"valid/siapath", true},
		{"\\some\\windows\\path", true}, // clean converts OS separators
		{"../../../directory/traversal", false},
		{"testpath", true},
		{"valid/siapath/../with/directory/traversal", false},
		{"validpath/test", true},
		{"..validpath/..test", true},
		{"./invalid/path", false},
		{".../path", true},
		{"valid./path", true},
		{"valid../path", true},
		{"valid/path./test", true},
		{"valid/path../test", true},
		{"test/path", true},
		{"/leading/slash", false}, // this is not valid through the api because a leading slash is added by the api call so this turns into 2 leading slashes
		{"foo/./bar", false},
		{"", false},
		{"blank/end/", true}, // clean will trim trailing slashes so this is a valid input
		{"double//dash", false},
		{"../", false},
		{"./", false},
		{".", false},
	}
	// Test all siapaths
	for _, pathTest := range pathTests {
		err := r.RenterValidateSiaPathPost(pathTest.path)
		// Verify expected Error
		if err != nil && pathTest.valid {
			t.Fatal("validateSiapath failed on valid path: ", pathTest.path)
		}
		if err == nil && !pathTest.valid {
			t.Fatal("validateSiapath succeeded on invalid path: ", pathTest.path)
		}
	}

	// Create SiaPaths that contain escape characters
	var escapeCharTests = []struct {
		path  string
		valid bool
	}{
		{"dollar$sign", true},
		{"and&sign", true},
		{"single`quote", true},
		{"full:colon", true},
		{"semi;colon", true},
		{"hash#tag", true},
		{"percent%sign", true},
		{"at@sign", true},
		{"less<than", true},
		{"greater>than", true},
		{"equal=to", true},
		{"question?mark", true},
		{"open[bracket", true},
		{"close]bracket", true},
		{"open{bracket", true},
		{"close}bracket", true},
		{"carrot^top", true},
		{"pipe|pipe", true},
		{"tilda~tilda", true},
		{"plus+sign", true},
		{"minus-sign", true},
		{"under_score", true},
		{"comma,comma", true},
		{"apostrophy's", true},
		{`quotation"marks`, true},
	}
	// Test all escape charcter siapaths
	for _, escapeCharTest := range escapeCharTests {
		path := url.PathEscape(escapeCharTest.path)
		err := r.RenterValidateSiaPathPost(path)
		// Verify expected Error
		if err != nil && escapeCharTest.valid {
			t.Fatalf("validateSiapath failed on valid path %v, escaped %v ", escapeCharTest.path, path)
		}
		if err == nil && !escapeCharTest.valid {
			t.Fatalf("validateSiapath succeeded on invalid path %v, escaped %v ", escapeCharTest.path, path)
		}
	}
}

// TestOutOfStorageHandling makes sure that we form a new contract to replace a
// host that has run out of storage while still keeping it around as
// goodForRenew.
func TestOutOfStorageHandling(t *testing.T) {
	if testing.Short() {
		t.SkipNow()
	}
	t.Parallel()

	// Create a group with 1 default host.
	gp := siatest.GroupParams{
		Hosts:  1,
		Miners: 1,
	}
	testDir := renterTestDir(t.Name())
	tg, err := siatest.NewGroupFromTemplate(testDir, gp)
	if err != nil {
		t.Fatal(err)
	}
	defer func() {
		if err := tg.Close(); err != nil {
			t.Fatal(err)
		}
	}()
	// Prepare a host that offers the minimum storage possible.
	hostTemplate := node.Host(filepath.Join(testDir, "host1"))
	hostTemplate.HostStorage = modules.SectorSize * contractmanager.MinimumSectorsPerStorageFolder

	// Prepare a renter that expects to upload 1 Sector of data to 2 hosts at a 2x
	// redundancy. We set the ExpectedStorage lower than the available storage on
	// the host to make sure it's not penalized.
	renterTemplate := node.Renter(filepath.Join(testDir, "renter"))
	dataPieces := uint64(1)
	parityPieces := uint64(1)
	allowance := siatest.DefaultAllowance
	allowance.ExpectedRedundancy = float64(dataPieces+parityPieces) / float64(dataPieces)
	allowance.ExpectedStorage = modules.SectorSize // 4 KiB
	allowance.Hosts = 2
	renterTemplate.Allowance = allowance

	// Add the host and renter to the group.
	nodes, err := tg.AddNodes(hostTemplate)
	if err != nil {
		t.Fatal(err)
	}
	host := nodes[0]
	nodes, err = tg.AddNodes(renterTemplate)
	if err != nil {
		t.Fatal(err)
	}
	renter := nodes[0]

	// Upload a file to fill up the host.
	_, _, err = renter.UploadNewFileBlocking(int(hostTemplate.HostStorage), dataPieces, parityPieces, false)
	if err != nil {
		t.Fatal(err)
	}
	// Make sure the host is full.
	hg, err := host.HostGet()
	if hg.ExternalSettings.RemainingStorage != 0 {
		t.Fatal("Expected remaining storage to be 0 but was", hg.ExternalSettings.RemainingStorage)
	}
	// Start uploading another file in the background to trigger the OOS error.
	_, rf, err := renter.UploadNewFile(int(2*modules.SectorSize), dataPieces, parityPieces, false)
	if err != nil {
		t.Fatal(err)
	}
	// Make sure the host's contract is no longer good for upload but still good
	// for renew.
	err = build.Retry(10, time.Second, func() error {
		if err := tg.Miners()[0].MineBlock(); err != nil {
			t.Fatal(err)
		}
		hpk, err := host.HostPublicKey()
		if err != nil {
			return err
		}
		rcg, err := renter.RenterContractsGet()
		if err != nil {
			return err
		}
		// One contract should be good for uploads and renewal and is therefore
		// active.
		if len(rcg.ActiveContracts) != 1 {
			return fmt.Errorf("Expected 1 active contract but got %v", len(rcg.ActiveContracts))
		}
		// One contract should be good for renewal but not uploading and is therefore
		// passive.
		if len(rcg.PassiveContracts) != 1 {
			return fmt.Errorf("Expected 1 passive contract but got %v", len(rcg.PassiveContracts))
		}
		hostContract := rcg.PassiveContracts[0]
		if !hostContract.HostPublicKey.Equals(hpk) {
			return errors.New("Passive contract doesn't belong to the host")
		}
		return nil
	})
	if err != nil {
		t.Fatal(err)
	}

	// Add a new host for the renter to replace the old one with.
	_, err = tg.AddNodes(node.Host(filepath.Join(testDir, "host2")))
	if err != nil {
		t.Fatal(err)
	}
	// The file should reach full health now.
	if err := renter.WaitForUploadHealth(rf); err != nil {
		t.Fatal(err)
	}
	// There should be 2 active contracts now and 1 passive one.
	rcg, err := renter.RenterContractsGet()
	if err != nil {
		t.Fatal(err)
	}
	if len(rcg.ActiveContracts) != 2 {
		t.Fatal("Expected 2 active contracts but got", len(rcg.ActiveContracts))
	}
	if len(rcg.PassiveContracts) != 1 {
		t.Fatal("Expected 1 passive contract but got", len(rcg.PassiveContracts))
	}
	// After a while we give the host a new chance and it should be active again.
	err = build.Retry(100, 100*time.Millisecond, func() error {
		if err := tg.Miners()[0].MineBlock(); err != nil {
			t.Fatal(err)
		}
		rcg, err = renter.RenterContractsGet()
		if err != nil {
			return err
		}
		if len(rcg.ActiveContracts) != 3 {
			return fmt.Errorf("Expected 3 active contracts but got %v", len(rcg.ActiveContracts))
		}
		return nil
	})
	if err != nil {
		t.Fatal(err)
	}
}

// TestAsyncStartupRace queries some of the modules endpoints during an async
// startup.
func TestAsyncStartupRace(t *testing.T) {
	if testing.Short() {
		t.SkipNow()
	}
	t.Parallel()

	testDir := renterTestDir(t.Name())
	np := node.AllModules(testDir)
	// Disable the async startup part of the modules.
	deps := &dependencies.DependencyDisableAsyncStartup{}
	np.ConsensusSetDeps = deps
	np.ContractorDeps = deps
	np.HostDBDeps = deps
	np.RenterDeps = deps
	// Disable the modules which aren't loaded async anyway.
	np.CreateExplorer = false
	np.CreateHost = false
	np.CreateMiner = false
	node, err := siatest.NewCleanNodeAsync(np)
	if err != nil {
		t.Fatal(err)
	}
	// Call some endpoints a few times.
	var wg sync.WaitGroup
	for i := 0; i < 10; i++ {
		// ConsensusSet
		wg.Add(1)
		go func() {
			defer wg.Done()
			_, err := node.ConsensusGet()
			if err != nil {
				t.Fatal(err)
			}
		}()
		// Contractor
		wg.Add(1)
		go func() {
			defer wg.Done()
			_, err := node.RenterContractsGet()
			if err != nil {
				t.Fatal(err)
			}
		}()
		// HostDB
		wg.Add(1)
		go func() {
			defer wg.Done()
			_, err := node.HostDbAllGet()
			if err != nil {
				t.Fatal(err)
			}
			_, err = node.HostDbGet()
			if err != nil {
				t.Fatal(err)
			}
		}()
		// Renter
		wg.Add(1)
		go func() {
			defer wg.Done()
			_, err := node.RenterGet()
			if err != nil {
				t.Fatal(err)
			}
		}()
		wg.Wait()
	}
}

// testRenterPostCancelAllowance tests setting and cancelling the allowance
// through the /renter POST endpoint
func testRenterPostCancelAllowance(t *testing.T, tg *siatest.TestGroup) {
	// Create renter, skip setting the allowance so that we can properly test
	renterParams := node.Renter(filepath.Join(renterTestDir(t.Name()), "renter"))
	renterParams.SkipSetAllowance = true
	nodes, err := tg.AddNodes(renterParams)
	if err != nil {
		t.Fatal(err)
	}
	renter := nodes[0]

	// Set the allowance, with the two required fields to 0, this should fail
	allowance := siatest.DefaultAllowance
	allowance.Funds = types.ZeroCurrency
	err = renter.RenterPostAllowance(allowance)
	if err == nil {
		t.Fatal("Should have returned an error")
	}
	if !strings.Contains(err.Error(), api.ErrFundsNeedToBeSet.Error()) {
		t.Fatalf("Expected error to contain %v but got %v", api.ErrFundsNeedToBeSet, err)
	}
	allowance.Funds = siatest.DefaultAllowance.Funds
	allowance.Period = types.BlockHeight(0)
	err = renter.RenterPostAllowance(allowance)
	if err == nil {
		t.Fatal("Should have returned an error")
	}
	if !strings.Contains(err.Error(), api.ErrPeriodNeedToBeSet.Error()) {
		t.Fatalf("Expected error to contain %v but got %v", api.ErrPeriodNeedToBeSet, err)
	}

	// Set the allowance with only the required fields, confirm all other fields
	// are set to defaults
	allowance = modules.DefaultAllowance
	values := url.Values{}
	values.Set("funds", allowance.Funds.String())
	values.Set("period", fmt.Sprint(allowance.Period))
	err = renter.RenterPost(values)
	if err != nil {
		t.Fatal(err)
	}
	rg, err := renter.RenterGet()
	if err != nil {
		t.Fatal(err)
	}
	// RenewWindow gets set to half the period if not set by the user, check
	// separately
	renewWindow := rg.Settings.Allowance.RenewWindow
	period := rg.Settings.Allowance.Period
	if renewWindow != period/2 {
		t.Fatalf("Renew window, not set as expected: got %v expected %v", renewWindow, period/2)
	}
	allowance.RenewWindow = renewWindow
	if !reflect.DeepEqual(allowance, rg.Settings.Allowance) {
		t.Log("allownace", allowance)
		t.Log("rg.Settings.Allowance", rg.Settings.Allowance)
		t.Fatal("expected allowances to match")
	}

	// Save for later
	startingAllowance := allowance

	// Confirm contracts form
	expectedContracts := int(allowance.Hosts)
	err = build.Retry(100, 100*time.Millisecond, func() error {
		return siatest.CheckExpectedNumberOfContracts(renter, expectedContracts, 0, 0, 0, 0, 0)
	})
	if err != nil {
		t.Fatal(err)
	}

	// Test zeroing out individual fields of the allowance
	allowance = modules.Allowance{}
	var paramstests = []struct {
		key   string
		value string
		err   error
	}{
		{"period", fmt.Sprint(allowance.Period), api.ErrPeriodNeedToBeSet},
		{"funds", allowance.Funds.String(), api.ErrFundsNeedToBeSet},
		{"hosts", fmt.Sprint(allowance.Hosts), contractor.ErrAllowanceNoHosts},
		{"renewwindow", fmt.Sprint(allowance.RenewWindow), contractor.ErrAllowanceZeroWindow},
		{"expectedstorage", fmt.Sprint(allowance.ExpectedStorage), contractor.ErrAllowanceZeroExpectedStorage},
		{"expectedupload", fmt.Sprint(allowance.ExpectedUpload), contractor.ErrAllowanceZeroExpectedUpload},
		{"expecteddownload", fmt.Sprint(allowance.ExpectedDownload), contractor.ErrAllowanceZeroExpectedDownload},
		{"expectedredundancy", fmt.Sprint(allowance.ExpectedRedundancy), contractor.ErrAllowanceZeroExpectedRedundancy},
	}

	for _, test := range paramstests {
		values = url.Values{}
		values.Set(test.key, test.value)
		err = renter.RenterPost(values)

		if err == nil {
			t.Logf("testing key %v and value %v", test.key, test.value)
			t.Fatalf("Expected error to contain %v but got %v", test.err, err)
		}
		if test.err != nil && !strings.Contains(err.Error(), test.err.Error()) {
			t.Logf("testing key %v and value %v", test.key, test.value)
			t.Fatalf("Expected error to contain %v but got %v", test.err, err)
		}

	}

	// Test setting a non allowance field, this should have no affect on the
	// allowance.
	values = url.Values{}
	values.Set("checkforipviolation", "true")
	err = renter.RenterPost(values)
	if err != nil {
		t.Fatal(err)
	}
	rg, err = renter.RenterGet()
	if err != nil {
		t.Fatal(err)
	}
	if !reflect.DeepEqual(startingAllowance, rg.Settings.Allowance) {
		t.Log("allownace", startingAllowance)
		t.Log("rg.Settings.Allowance", rg.Settings.Allowance)
		t.Fatal("expected allowances to match")
	}

	// Cancel allowance by setting funds and period to zero
	values = url.Values{}
	values.Set("period", fmt.Sprint(allowance.Period))
	values.Set("funds", allowance.Funds.String())
	err = renter.RenterPost(values)
	if err != nil {
		t.Fatal(err)
	}

	// Confirm contracts are disabled
	err = build.Retry(100, 100*time.Millisecond, func() error {
		return siatest.CheckExpectedNumberOfContracts(renter, 0, 0, 0, expectedContracts, 0, 0)
	})
	if err != nil {
		t.Fatal(err)
	}
}

// testNextPeriod confirms that the value for NextPeriod in RenterGET is valid
func testNextPeriod(t *testing.T, tg *siatest.TestGroup) {
	// Grab the renter
	r := tg.Renters()[0]

	// Request RenterGET
	rg, err := r.RenterGet()
	if err != nil {
		t.Fatal(err)
	}
	if reflect.DeepEqual(rg.Settings.Allowance, modules.Allowance{}) {
		t.Fatal("test only is valid if the allowance is set")
	}

	// Check Next Period
	currentPeriod, err := r.RenterCurrentPeriod()
	if err != nil {
		t.Fatal(err)
	}
	settings, err := r.RenterSettings()
	if err != nil {
		t.Fatal(err)
	}
	period := settings.Allowance.Period
	nextPeriod := rg.NextPeriod
	if nextPeriod == 0 {
		t.Fatal("NextPeriod should not be zero for a renter with an allowance and contracts")
	}
	if nextPeriod != currentPeriod+period {
		t.Fatalf("expected next period to be %v but got %v", currentPeriod+period, nextPeriod)
	}
}

// testPauseAndResumeRepairAndUploads tests that the Renter's API endpoint to
// pause and resume the repair and uploads works as intended
func testPauseAndResumeRepairAndUploads(t *testing.T, tg *siatest.TestGroup) {
	// Grab Renter
	r := tg.Renters()[0]
	numHost := len(tg.Hosts())
	hostToAdd := 2

	// Confirm that starting out the Renter's uploads are not paused
	rg, err := r.RenterGet()
	if err != nil {
		t.Fatal(err)
	}
	if rg.Settings.UploadsStatus.Paused {
		t.Fatal("Renter's uploads are paused at the beginning of the test")
	}
	if !rg.Settings.UploadsStatus.PauseEndTime.Equal(time.Time{}) {
		t.Fatalf("Pause end time should be null if the uploads are not paused but was %v", rg.Settings.UploadsStatus.PauseEndTime)
	}

	// Pause Repairs And Uploads with a high duration to ensure that the uploads
	// and repairs don't start before we want them to
	err = r.RenterUploadsPausePost(time.Hour)
	if err != nil {
		t.Fatal(err)
	}

	// Confirm the Renter's uploads are now paused
	rg, err = r.RenterGet()
	if err != nil {
		t.Fatal(err)
	}
	if !rg.Settings.UploadsStatus.Paused {
		t.Fatal("Renter's uploads are not paused but should be")
	}
	if rg.Settings.UploadsStatus.PauseEndTime.Equal(time.Time{}) {
		t.Fatal("Pause end time should not be null if the uploads are paused")
	}

	// Try and Upload a file, the upload post should succeed but the upload
	// progress of the file should never increase because the uploads are
	// paused
	_, rf, err := r.UploadNewFile(100, 1, uint64(numHost+hostToAdd-1), false)
	if err != nil {
		t.Fatal(err)
	}
	for i := 0; i < 5; i++ {
		file, err := r.File(rf)
		if err != nil {
			t.Fatal(err)
		}
		if file.UploadProgress != 0 {
			t.Fatal("UploadProgress is increasing, expected it to stay at 0:", file.UploadProgress)
		}
		time.Sleep(500 * time.Millisecond)
	}

	// Resume Repair
	err = r.RenterUploadsResumePost()
	if err != nil {
		t.Fatal(err)
	}

	// Confirm the Renter's uploads are no longer paused
	rg, err = r.RenterGet()
	if err != nil {
		t.Fatal(err)
	}
	if rg.Settings.UploadsStatus.Paused {
		t.Fatal("Renter's uploads are still paused")
	}
	if !rg.Settings.UploadsStatus.PauseEndTime.Equal(time.Time{}) {
		t.Fatalf("Pause end time should be null if the uploads are not paused but was %v", rg.Settings.UploadsStatus.PauseEndTime)
	}

	// Confirm Upload resumes and gets to the expected redundancy. There aren't
	// enough hosts yet to get to the fullRedundancy
	fullRedundancy := float64(numHost + hostToAdd)
	expectedRedundancy := float64(numHost)
	err = build.Retry(100, 250*time.Millisecond, func() error {
		file, err := r.File(rf)
		if err != nil {
			return err
		}
		if file.Redundancy < expectedRedundancy {
			return fmt.Errorf("redundancy should be %v but was %v", expectedRedundancy, file.Redundancy)
		}
		return nil
	})
	if err != nil {
		t.Fatal(err)
	}

	// Pause the repairs and uploads again
	err = r.RenterUploadsPausePost(time.Hour)
	if err != nil {
		t.Fatal(err)
	}

	// Confirm the Renter's uploads are now paused
	rg, err = r.RenterGet()
	if err != nil {
		t.Fatal(err)
	}
	if !rg.Settings.UploadsStatus.Paused {
		t.Fatal("Renter's uploads are not paused but should be")
	}
	if rg.Settings.UploadsStatus.PauseEndTime.Equal(time.Time{}) {
		t.Fatal("Pause end time should not be null if the uploads are paused")
	}

	// Update renter's allowance to require making contracts with the new hosts
	allowance := rg.Settings.Allowance
	allowance.Hosts = uint64(numHost + hostToAdd)
	err = r.RenterPostAllowance(allowance)
	if err != nil {
		t.Fatal(err)
	}

	// Add hosts so upload can get to full redundancy
	_, err = tg.AddNodeN(node.HostTemplate, hostToAdd)
	if err != nil {
		t.Fatal(err)
	}

	// Confirm upload still hasn't reach full redundancy because repairs are
	// paused
	for i := 0; i < 5; i++ {
		file, err := r.File(rf)
		if err != nil {
			t.Fatal(err)
		}
		if file.Redundancy == fullRedundancy {
			t.Fatalf("File Redundancy %v has reached full redundancy %v but shouldn't have", file.Redundancy, fullRedundancy)
		}
		time.Sleep(500 * time.Millisecond)
	}

	// Resume Repair and Upload by calling pause again with a very should time
	// duration so the repairs and uploads restart on their own
	err = r.RenterUploadsPausePost(time.Millisecond)
	if err != nil {
		t.Fatal(err)
	}

	// Confirm file gets to full Redundancy
	err = build.Retry(100, 100*time.Millisecond, func() error {
		file, err := r.File(rf)
		if err != nil {
			return err
		}
		if file.Redundancy < fullRedundancy {
			return fmt.Errorf("redundancy should be %v but was %v", fullRedundancy, file.Redundancy)
		}
		return nil
	})
	if err != nil {
		t.Fatal(err)
	}

	// Confirm the Renter's uploads are no longer paused
	rg, err = r.RenterGet()
	if err != nil {
		t.Fatal(err)
	}
	if rg.Settings.UploadsStatus.Paused {
		t.Fatal("Renter's uploads are still paused")
	}
	if !rg.Settings.UploadsStatus.PauseEndTime.Equal(time.Time{}) {
		t.Fatalf("Pause end time should be null if the uploads are not paused but was %v", rg.Settings.UploadsStatus.PauseEndTime)
	}
}

// testDownloadServedFromDisk tests whether downloads will actually be served
// from disk.
func testDownloadServedFromDisk(t *testing.T, tg *siatest.TestGroup) {
	// Make sure a renter is available for testing.
	if len(tg.Renters()) == 0 {
		renterParams := node.Renter(filepath.Join(renterTestDir(t.Name()), "renter"))
		_, err := tg.AddNodes(renterParams)
		if err != nil {
			t.Fatal(err)
		}
	}
	r := tg.Renters()[0]
	// Upload a file. Choose more datapieces than hosts available to prevent the
	// file from reaching 1x redundancy. That way it will only be downloadable
	// from disk.
	_, rf, err := r.UploadNewFile(int(1000), uint64(len(tg.Hosts())+1), 1, false)
	if err != nil {
		t.Fatal(err)
	}
	// Download it in all ways possible. The download will only succeed if
	// served from disk.
	_, _, err = r.DownloadByStreamWithDiskFetch(rf, false)
	if err != nil {
		t.Fatal(err)
	}
	_, _, err = r.DownloadToDiskWithDiskFetch(rf, false, false)
	if err != nil {
		t.Fatal(err)
	}
	_, err = r.StreamWithDiskFetch(rf, false)
	if err != nil {
		t.Fatal(err)
	}
}

// testDirMode is a subtest that makes sure that various ways of creating a dir
// all set the correct permissions.
func testDirMode(t *testing.T, tg *siatest.TestGroup) {
	// Grab the first of the group's renters
	renter := tg.Renters()[0]
	// Upload file, creating a piece for each host in the group
	dataPieces := uint64(1)
	parityPieces := uint64(len(tg.Hosts())) - dataPieces
	fileSize := fastrand.Intn(2*int(modules.SectorSize)) + siatest.Fuzz() + 2 // between 1 and 2*SectorSize + 3 bytes

	dirSP, err := modules.NewSiaPath("dir")
	if err != nil {
		t.Fatal(err)
	}
	dir, err := renter.FilesDir().CreateDir(dirSP.String())
	if err != nil {
		t.Fatal(err)
	}
	lf, err := dir.NewFile(fileSize)
	if err != nil {
		t.Fatal(err)
	}
	_, err = renter.UploadBlocking(lf, dataPieces, parityPieces, false)
	if err != nil {
		t.Fatal("Failed to upload a file for testing: ", err)
	}
	// The fileupload should have created a dir. That dir should have the same
	// permissions as the file.
	rd, err := renter.RenterDirGet(dirSP)
	if err != nil {
		t.Fatal(err)
	}
	di := rd.Directories[0]
	fi, err := lf.Stat()
	if err != nil {
		t.Fatal(err)
	}
	if di.DirMode != fi.Mode() {
		t.Fatalf("Expected folder permissions to be %v but was %v", fi.Mode(), di.DirMode)
	}
	// Test creating dir using endpoint.
	dir2SP := modules.RandomSiaPath()
	if err := renter.RenterDirCreatePost(dir2SP); err != nil {
		t.Fatal(err)
	}
	rd, err = renter.RenterDirGet(dir2SP)
	if err != nil {
		t.Fatal(err)
	}
	di = rd.Directories[0]
	// The created dir should have the default permissions.
	if di.DirMode != modules.DefaultDirPerm {
		t.Fatalf("Expected folder permissions to be %v but was %v", modules.DefaultDirPerm, di.DirMode)
	}
	dir3SP := modules.RandomSiaPath()
	mode := os.FileMode(0777)
	if err := renter.RenterDirCreateWithModePost(dir3SP, mode); err != nil {
		t.Fatal(err)
	}
	rd, err = renter.RenterDirGet(dir3SP)
	if err != nil {
		t.Fatal(err)
	}
	di = rd.Directories[0]
	// The created dir should have the specified permissions.
	if di.DirMode != mode {
		t.Fatalf("Expected folder permissions to be %v but was %v", mode, di.DirMode)
	}
}<|MERGE_RESOLUTION|>--- conflicted
+++ resolved
@@ -1755,16 +1755,11 @@
 
 		// If the host is the host in the passive contract, then the test has
 		// passed.
-<<<<<<< HEAD
 		if len(rc.PassiveContracts) != 1 {
 			return fmt.Errorf("Expected %v passive contracts, got %v", 1, len(rc.PassiveContracts))
 		}
 		if rc.PassiveContracts[0].HostPublicKey.String() != lockedHostPK.String() {
 			return errors.New("Passive contract host not the locked host")
-=======
-		if !rc.DisabledContracts[0].HostPublicKey.Equals(lockedHostPK) {
-			return errors.New("Disbled contract host not the locked host")
->>>>>>> 2562f73c
 		}
 		return nil
 	})
