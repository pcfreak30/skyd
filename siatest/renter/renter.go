package renter

import (
	"io"
	"os"
	"path/filepath"
	"sync"
	"testing"
	"time"

	"gitlab.com/NebulousLabs/Sia/modules"
	"gitlab.com/NebulousLabs/Sia/siatest"
)

// copyFile is a helper function to copy a file to a destination.
func copyFile(fromPath, toPath string) error {
	err := os.MkdirAll(filepath.Dir(toPath), 0700)
	if err != nil {
		return err
	}
	from, err := os.Open(fromPath)
	if err != nil {
		return err
	}
	to, err := os.OpenFile(toPath, os.O_RDWR|os.O_CREATE, 0700)
	if err != nil {
		return err
	}
	_, err = io.Copy(to, from)
	if err != nil {
		return err
	}
	if err = from.Close(); err != nil {
		return err
	}
	if err = to.Close(); err != nil {
		return err
	}
	return nil
}

// deleteDuringDownloadAndStream will download and stream a file in parallel, it
// will then sleep to ensure the download and stream have downloaded some data,
// then it will delete the file
func deleteDuringDownloadAndStream(r *siatest.TestNode, rf *siatest.RemoteFile, t *testing.T, wg *sync.WaitGroup, sleep time.Duration) {
	defer wg.Done()
	wgDelete := new(sync.WaitGroup)
	// Download the file
	wgDelete.Add(1)
	go func() {
		defer wgDelete.Done()
		_, _, err := r.DownloadToDisk(rf, false)
		if err != nil {
			t.Fatal(err)
		}
	}()
	// Stream the File
	wgDelete.Add(1)
	go func() {
		defer wgDelete.Done()
		_, err := r.Stream(rf)
		if err != nil {
			t.Fatal(err)
		}
	}()
	// Delete the file
	wgDelete.Add(1)
	go func() {
		defer wgDelete.Done()
		// Wait to ensure download and stream have started
		time.Sleep(sleep)
		err := r.RenterDeletePost(rf.SiaPath())
		if err != nil {
			t.Error(err)
		}
	}()

	// Wait for the method's go routines to finish
	wgDelete.Wait()

}

// renameDuringDownloadAndStream will download and stream a file in parallel, it
// will then sleep to ensure the download and stream have downloaded some data,
// then it will rename the file
func renameDuringDownloadAndStream(r *siatest.TestNode, rf *siatest.RemoteFile, t *testing.T, wg *sync.WaitGroup, sleep time.Duration) {
	defer wg.Done()
	wgRename := new(sync.WaitGroup)
	// Download the file
	wgRename.Add(1)
	go func() {
		defer wgRename.Done()
		_, _, err := r.DownloadToDisk(rf, false)
		if err != nil {
			t.Fatal(err)
		}
	}()
	// Stream the File
	wgRename.Add(1)
	go func() {
		defer wgRename.Done()
		_, err := r.Stream(rf)
		if err != nil {
			t.Fatal(err)
		}
	}()
	// Rename the file
	wgRename.Add(1)
	go func() {
		defer wgRename.Done()
		// Wait to ensure download and stream have started
		time.Sleep(sleep)
		var err error
		rf, err = r.Rename(rf, modules.RandomSiaPath())
		if err != nil {
			t.Fatal(err)
		}
	}()

	// Wait for the method's go routines to finish
	wgRename.Wait()
<<<<<<< HEAD
}

// renewContractByRenewWindow mines blocks to force contract renewal
func renewContractsByRenewWindow(renter *siatest.TestNode, tg *siatest.TestGroup) error {
	rg, err := renter.RenterGet()
	if err != nil {
		return err
	}
	m := tg.Miners()[0]
	for i := 0; i <= int(rg.Settings.Allowance.Period); i++ {
		if err = m.MineBlock(); err != nil {
			return err
		}
	}

	// Waiting for nodes to sync
	if err = tg.Sync(); err != nil {
		return err
	}
	return nil
}

// drainContractsByUploading uploads files until the contracts renew due to
// running out of funds
func drainContractsByUploading(renter *siatest.TestNode, tg *siatest.TestGroup, maxPercentageRemaining float64) (startingUploadSpend types.Currency, err error) {
	// Renew contracts by running out of funds
	// Set upload price to max price
	maxStoragePrice := types.SiacoinPrecision.Mul64(3e6).Div(modules.BlockBytesPerMonthTerabyte)
	maxUploadPrice := maxStoragePrice.Mul64(100 * uint64(types.BlocksPerMonth))
	hosts := tg.Hosts()
	for _, h := range hosts {
		err := h.HostModifySettingPost(client.HostParamMinUploadBandwidthPrice, maxUploadPrice)
		if err != nil {
			return types.ZeroCurrency, errors.AddContext(err, "could not set Host Upload Price")
		}
	}

	// Waiting for nodes to sync
	m := tg.Miners()[0]
	if err := m.MineBlock(); err != nil {
		return types.ZeroCurrency, errors.AddContext(err, "error mining block")
	}
	if err := tg.Sync(); err != nil {
		return types.ZeroCurrency, err
	}

	// Set upload parameters.
	dataPieces := uint64(1)
	parityPieces := uint64(1)
	chunkSize := siatest.ChunkSize(dataPieces, crypto.TypeDefaultRenter)

	// Upload once to show upload spending
	_, _, err = renter.UploadNewFileBlocking(int(chunkSize), dataPieces, parityPieces, false)
	if err != nil {
		return types.ZeroCurrency, errors.AddContext(err, "failed to upload first file in renewContractsBySpending")
	}

	// Get current upload spend, previously contracts had zero upload spend
	rc, err := renter.RenterContractsGet()
	if err != nil {
		return types.ZeroCurrency, errors.AddContext(err, "could not get renter active contracts")
	}
	startingUploadSpend = rc.ActiveContracts[0].UploadSpending

	// Upload files to force contract renewal due to running out of funds
LOOP:
	for {
		// To protect against contracts not renewing during uploads
		for _, c := range rc.ActiveContracts {
			percentRemaining, _ := big.NewRat(0, 1).SetFrac(c.RenterFunds.Big(), c.TotalCost.Big()).Float64()
			if percentRemaining < maxPercentageRemaining {
				break LOOP
			}
		}
		_, _, err = renter.UploadNewFileBlocking(int(chunkSize), dataPieces, parityPieces, false)
		if err != nil {
			pr, _ := big.NewRat(0, 1).SetFrac(rc.ActiveContracts[0].RenterFunds.Big(), rc.ActiveContracts[0].TotalCost.Big()).Float64()
			s := fmt.Sprintf("failed to upload file in renewContractsBySpending loop, percentRemaining: %v", pr)
			return types.ZeroCurrency, errors.AddContext(err, s)
		}

		rc, err = renter.RenterContractsGet()
		if err != nil {
			return types.ZeroCurrency, errors.AddContext(err, "could not get renter active contracts")
		}
	}
	if err = m.MineBlock(); err != nil {
		return startingUploadSpend, err
	}
	if err := tg.Sync(); err != nil {
		return types.ZeroCurrency, err
	}
	return startingUploadSpend, nil
=======
>>>>>>> 6e7c51df
}<|MERGE_RESOLUTION|>--- conflicted
+++ resolved
@@ -119,100 +119,4 @@
 
 	// Wait for the method's go routines to finish
 	wgRename.Wait()
-<<<<<<< HEAD
-}
-
-// renewContractByRenewWindow mines blocks to force contract renewal
-func renewContractsByRenewWindow(renter *siatest.TestNode, tg *siatest.TestGroup) error {
-	rg, err := renter.RenterGet()
-	if err != nil {
-		return err
-	}
-	m := tg.Miners()[0]
-	for i := 0; i <= int(rg.Settings.Allowance.Period); i++ {
-		if err = m.MineBlock(); err != nil {
-			return err
-		}
-	}
-
-	// Waiting for nodes to sync
-	if err = tg.Sync(); err != nil {
-		return err
-	}
-	return nil
-}
-
-// drainContractsByUploading uploads files until the contracts renew due to
-// running out of funds
-func drainContractsByUploading(renter *siatest.TestNode, tg *siatest.TestGroup, maxPercentageRemaining float64) (startingUploadSpend types.Currency, err error) {
-	// Renew contracts by running out of funds
-	// Set upload price to max price
-	maxStoragePrice := types.SiacoinPrecision.Mul64(3e6).Div(modules.BlockBytesPerMonthTerabyte)
-	maxUploadPrice := maxStoragePrice.Mul64(100 * uint64(types.BlocksPerMonth))
-	hosts := tg.Hosts()
-	for _, h := range hosts {
-		err := h.HostModifySettingPost(client.HostParamMinUploadBandwidthPrice, maxUploadPrice)
-		if err != nil {
-			return types.ZeroCurrency, errors.AddContext(err, "could not set Host Upload Price")
-		}
-	}
-
-	// Waiting for nodes to sync
-	m := tg.Miners()[0]
-	if err := m.MineBlock(); err != nil {
-		return types.ZeroCurrency, errors.AddContext(err, "error mining block")
-	}
-	if err := tg.Sync(); err != nil {
-		return types.ZeroCurrency, err
-	}
-
-	// Set upload parameters.
-	dataPieces := uint64(1)
-	parityPieces := uint64(1)
-	chunkSize := siatest.ChunkSize(dataPieces, crypto.TypeDefaultRenter)
-
-	// Upload once to show upload spending
-	_, _, err = renter.UploadNewFileBlocking(int(chunkSize), dataPieces, parityPieces, false)
-	if err != nil {
-		return types.ZeroCurrency, errors.AddContext(err, "failed to upload first file in renewContractsBySpending")
-	}
-
-	// Get current upload spend, previously contracts had zero upload spend
-	rc, err := renter.RenterContractsGet()
-	if err != nil {
-		return types.ZeroCurrency, errors.AddContext(err, "could not get renter active contracts")
-	}
-	startingUploadSpend = rc.ActiveContracts[0].UploadSpending
-
-	// Upload files to force contract renewal due to running out of funds
-LOOP:
-	for {
-		// To protect against contracts not renewing during uploads
-		for _, c := range rc.ActiveContracts {
-			percentRemaining, _ := big.NewRat(0, 1).SetFrac(c.RenterFunds.Big(), c.TotalCost.Big()).Float64()
-			if percentRemaining < maxPercentageRemaining {
-				break LOOP
-			}
-		}
-		_, _, err = renter.UploadNewFileBlocking(int(chunkSize), dataPieces, parityPieces, false)
-		if err != nil {
-			pr, _ := big.NewRat(0, 1).SetFrac(rc.ActiveContracts[0].RenterFunds.Big(), rc.ActiveContracts[0].TotalCost.Big()).Float64()
-			s := fmt.Sprintf("failed to upload file in renewContractsBySpending loop, percentRemaining: %v", pr)
-			return types.ZeroCurrency, errors.AddContext(err, s)
-		}
-
-		rc, err = renter.RenterContractsGet()
-		if err != nil {
-			return types.ZeroCurrency, errors.AddContext(err, "could not get renter active contracts")
-		}
-	}
-	if err = m.MineBlock(); err != nil {
-		return startingUploadSpend, err
-	}
-	if err := tg.Sync(); err != nil {
-		return types.ZeroCurrency, err
-	}
-	return startingUploadSpend, nil
-=======
->>>>>>> 6e7c51df
 }