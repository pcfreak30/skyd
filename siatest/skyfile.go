package siatest

import (
	"bytes"
	"mime/multipart"

	"gitlab.com/NebulousLabs/Sia/crypto"
	"gitlab.com/NebulousLabs/Sia/modules"
	"gitlab.com/NebulousLabs/Sia/node/api"
	"gitlab.com/NebulousLabs/Sia/skykey"
	"gitlab.com/NebulousLabs/errors"
	"gitlab.com/NebulousLabs/fastrand"
)

// TestFile is a small helper struct that identifies a file to be uploaded. The
// upload helpers take a slice of these files to ensure order is maintained.
type TestFile struct {
	Name         string
	Data         []byte
	Monetization []modules.Monetizer
}

// UploadNewSkyfileWithDataBlocking attempts to upload a skyfile with given
// data. After it has successfully performed the upload, it will verify the file
// can be downloaded using its Skylink. Returns the skylink, the parameters used
// for the upload and potentially an error.
func (tn *TestNode) UploadNewSkyfileWithDataBlocking(filename string, filedata []byte, force bool) (skylink string, sup modules.SkyfileUploadParameters, sshp api.SkynetSkyfileHandlerPOST, err error) {
	return tn.UploadNewEncryptedSkyfileBlocking(filename, filedata, "", force)
}

// UploadNewEncryptedSkyfileBlocking attempts to upload a skyfile. After it has
// successfully performed the upload, it will verify the file can be downloaded
// using its Skylink. Returns the skylink, the parameters used for the upload
// and potentially an error.
func (tn *TestNode) UploadNewEncryptedSkyfileBlocking(filename string, filedata []byte, skykeyName string, force bool) (skylink string, sup modules.SkyfileUploadParameters, sshp api.SkynetSkyfileHandlerPOST, err error) {
<<<<<<< HEAD
	return tn.UploadSkyfileBlockingCustom(filename, filedata, skykeyName, 2, force, false)
=======
	return tn.UploadSkyfileBlockingCustom(filename, filedata, skykeyName, 2, force, nil)
}

// UploadNewSkyfileMonetizedBlocking attempts to upload a skyfile with given
// data and monetization. After it has successfully performed the upload, it
// will verify the file can be downloaded using its Skylink. Returns the
// skylink, the parameters used for the upload and potentially an error.
func (tn *TestNode) UploadNewSkyfileMonetizedBlocking(filename string, filedata []byte, force bool, monetization []modules.Monetizer) (skylink string, sup modules.SkyfileUploadParameters, sshp api.SkynetSkyfileHandlerPOST, err error) {
	return tn.UploadSkyfileBlockingCustom(filename, filedata, "", 2, force, monetization)
>>>>>>> 45102615
}

// UploadSkyfileCustom attempts to upload a skyfile. Returns the skylink, the
// parameters used for the upload and potentially an error.
<<<<<<< HEAD
func (tn *TestNode) UploadSkyfileCustom(filename string, filedata []byte, skykeyName string, baseChunkRedundancy uint8, force, batch bool) (skylink string, sup modules.SkyfileUploadParameters, sshp api.SkynetSkyfileHandlerPOST, rf *RemoteFile, err error) {
=======
func (tn *TestNode) UploadSkyfileCustom(filename string, filedata []byte, skykeyName string, baseChunkRedundancy uint8, force bool, monetization []modules.Monetizer) (skylink string, sup modules.SkyfileUploadParameters, sshp api.SkynetSkyfileHandlerPOST, rf *RemoteFile, err error) {
>>>>>>> 45102615
	// create the siapath
	skyfilePath, err := modules.NewSiaPath(filename)
	if err != nil {
		err = errors.AddContext(err, "Failed to create siapath")
		return
	}

	// wrap the data in a reader
	reader := bytes.NewReader(filedata)
	sup = modules.SkyfileUploadParameters{
		SiaPath:             skyfilePath,
		BaseChunkRedundancy: baseChunkRedundancy,
		Filename:            filename,
		Mode:                modules.DefaultFilePerm,
		Monetization:        monetization,
		Reader:              reader,
		Force:               force,
		Root:                false,
		SkykeyName:          skykeyName,
		Batch:               batch,
	}

	// upload a skyfile
	skylink, sshp, err = tn.SkynetSkyfilePost(sup)
	if err != nil {
		err = errors.AddContext(err, "Failed to upload skyfile")
		return
	}

	if !sup.Root {
		skyfilePath, err = modules.SkynetFolder.Join(skyfilePath.String())
		if err != nil {
			err = errors.AddContext(err, "Failed to rebase skyfile path")
			return
		}
	}
	// Return the Remote File for callers to block for upload progress
	rf = &RemoteFile{
		checksum: crypto.HashBytes(filedata),
		siaPath:  skyfilePath,
		root:     true,
	}
	return
}

// UploadSkyfileBlockingCustom attempts to upload a skyfile. After it has
// successfully performed the upload, it will verify the file can be downloaded
// using its Skylink. Returns the skylink, the parameters used for the upload
// and potentially an error.
<<<<<<< HEAD
func (tn *TestNode) UploadSkyfileBlockingCustom(filename string, filedata []byte, skykeyName string, baseChunkRedundancy uint8, force, batch bool) (skylink string, sup modules.SkyfileUploadParameters, sshp api.SkynetSkyfileHandlerPOST, err error) {
	// Upload the file
	var rf *RemoteFile
	skylink, sup, sshp, rf, err = tn.UploadSkyfileCustom(filename, filedata, skykeyName, baseChunkRedundancy, force, batch)
=======
func (tn *TestNode) UploadSkyfileBlockingCustom(filename string, filedata []byte, skykeyName string, baseChunkRedundancy uint8, force bool, monetizers []modules.Monetizer) (skylink string, sup modules.SkyfileUploadParameters, sshp api.SkynetSkyfileHandlerPOST, err error) {
	// Upload the file
	var rf *RemoteFile
	skylink, sup, sshp, rf, err = tn.UploadSkyfileCustom(filename, filedata, skykeyName, baseChunkRedundancy, force, monetizers)
>>>>>>> 45102615
	if err != nil {
		err = errors.AddContext(err, "Skyfile upload failed")
		return
	}

	// Wait until upload reached the specified progress
	if err = tn.WaitForUploadProgress(rf, 1); err != nil {
		err = errors.AddContext(err, "Skyfile upload failed, progress did not reach a value of 1")
		return
	}

	// wait until upload reaches a certain health
	if err = tn.WaitForUploadHealth(rf); err != nil {
		err = errors.AddContext(err, "Skyfile upload failed, health did not reach the repair threshold")
		return
	}

	return
}

// UploadNewSkyfileBlocking attempts to upload a skyfile of given size. After it
// has successfully performed the upload, it will verify the file can be
// downloaded using its Skylink. Returns the skylink, the parameters used for
// the upload and potentially an error.
func (tn *TestNode) UploadNewSkyfileBlocking(filename string, filesize uint64, force bool) (skylink string, sup modules.SkyfileUploadParameters, sshp api.SkynetSkyfileHandlerPOST, err error) {
	data := fastrand.Bytes(int(filesize))
	return tn.UploadNewSkyfileWithDataBlocking(filename, data, force)
}

// UploadNewMultipartSkyfileBlocking uploads a multipart skyfile that
// contains several files. After it has successfully performed the upload, it
// will verify the file can be downloaded using its Skylink. Returns the
// skylink, the parameters used for the upload and potentially an error.
// The `files` argument is a map of filepath->fileContent.
func (tn *TestNode) UploadNewMultipartSkyfileBlocking(filename string, files []TestFile, defaultPath string, disableDefaultPath bool, force bool) (skylink string, sup modules.SkyfileMultipartUploadParameters, sshp api.SkynetSkyfileHandlerPOST, err error) {
	return tn.UploadNewMultipartSkyfileEncryptedBlocking(filename, files, defaultPath, disableDefaultPath, force, nil, "", skykey.SkykeyID{})
}

// UploadNewMultipartSkyfileMonetizedBlocking uploads a multipart skyfile that
// contains several files. After it has successfully performed the upload, it
// will verify the file can be downloaded using its Skylink. Returns the
// skylink, the parameters used for the upload and potentially an error. The
// `files` argument is a map of filepath->fileContent.
func (tn *TestNode) UploadNewMultipartSkyfileMonetizedBlocking(filename string, files []TestFile, defaultPath string, disableDefaultPath bool, force bool, monetizers []modules.Monetizer) (skylink string, sup modules.SkyfileMultipartUploadParameters, sshp api.SkynetSkyfileHandlerPOST, err error) {
	return tn.UploadNewMultipartSkyfileEncryptedBlocking(filename, files, defaultPath, disableDefaultPath, force, monetizers, "", skykey.SkykeyID{})
}

// UploadNewMultipartSkyfileEncryptedBlocking uploads a multipart skyfile that
// contains several files. After it has successfully performed the upload, it
// will verify if the file can be downloaded using its Skylink. Returns the
// skylink, the parameters used for the upload and potentially an error.  The
// `files` argument is a map of filepath->fileContent.
func (tn *TestNode) UploadNewMultipartSkyfileEncryptedBlocking(filename string, files []TestFile, defaultPath string, disableDefaultPath bool, force bool, monetization []modules.Monetizer, skykeyName string, skykeyID skykey.SkykeyID) (skylink string, sup modules.SkyfileMultipartUploadParameters, sshp api.SkynetSkyfileHandlerPOST, err error) {
	// create the siapath
	skyfilePath, err := modules.NewSiaPath(filename)
	if err != nil {
		err = errors.AddContext(err, "Failed to create siapath")
		return
	}

	body := new(bytes.Buffer)
	writer := multipart.NewWriter(body)

	// add the files
	var offset uint64
	for _, tf := range files {
		_, err = modules.AddMultipartFileWithMonetization(writer, tf.Data, "files[]", tf.Name, modules.DefaultFilePerm, &offset, tf.Monetization)
		if err != nil {
			panic(err)
		}
	}

	if err = writer.Close(); err != nil {
		return
	}
	reader := bytes.NewReader(body.Bytes())

	sup = modules.SkyfileMultipartUploadParameters{
		SiaPath:             skyfilePath,
		BaseChunkRedundancy: 2,
		Reader:              reader,
		Force:               force,
		Root:                false,
		ContentType:         writer.FormDataContentType(),
		Filename:            filename,
		DefaultPath:         defaultPath,
		DisableDefaultPath:  disableDefaultPath,
		Monetization:        monetization,
	}

	// upload a skyfile
	skylink, sshp, err = tn.SkynetSkyfileMultiPartEncryptedPost(sup, skykeyName, skykeyID)
	if err != nil {
		err = errors.AddContext(err, "Failed to upload skyfile")
		return
	}

	if !sup.Root {
		skyfilePath, err = modules.SkynetFolder.Join(skyfilePath.String())
		if err != nil {
			err = errors.AddContext(err, "Failed to rebase skyfile path")
			return
		}
	}
	rf := &RemoteFile{
		checksum: crypto.HashBytes(body.Bytes()),
		siaPath:  skyfilePath,
		root:     true,
	}

	// Wait until upload reached the specified progress
	if err = tn.WaitForUploadProgress(rf, 1); err != nil {
		err = errors.AddContext(err, "Skyfile upload failed, progress did not reach a value of 1")
		return
	}

	// wait until upload reaches a certain health
	if err = tn.WaitForUploadHealth(rf); err != nil {
		err = errors.AddContext(err, "Skyfile upload failed, health did not reach the repair threshold")
		return
	}

	return
}<|MERGE_RESOLUTION|>--- conflicted
+++ resolved
@@ -33,10 +33,7 @@
 // using its Skylink. Returns the skylink, the parameters used for the upload
 // and potentially an error.
 func (tn *TestNode) UploadNewEncryptedSkyfileBlocking(filename string, filedata []byte, skykeyName string, force bool) (skylink string, sup modules.SkyfileUploadParameters, sshp api.SkynetSkyfileHandlerPOST, err error) {
-<<<<<<< HEAD
-	return tn.UploadSkyfileBlockingCustom(filename, filedata, skykeyName, 2, force, false)
-=======
-	return tn.UploadSkyfileBlockingCustom(filename, filedata, skykeyName, 2, force, nil)
+	return tn.UploadSkyfileBlockingCustom(filename, filedata, skykeyName, 2, force, false, nil)
 }
 
 // UploadNewSkyfileMonetizedBlocking attempts to upload a skyfile with given
@@ -44,17 +41,12 @@
 // will verify the file can be downloaded using its Skylink. Returns the
 // skylink, the parameters used for the upload and potentially an error.
 func (tn *TestNode) UploadNewSkyfileMonetizedBlocking(filename string, filedata []byte, force bool, monetization []modules.Monetizer) (skylink string, sup modules.SkyfileUploadParameters, sshp api.SkynetSkyfileHandlerPOST, err error) {
-	return tn.UploadSkyfileBlockingCustom(filename, filedata, "", 2, force, monetization)
->>>>>>> 45102615
+	return tn.UploadSkyfileBlockingCustom(filename, filedata, "", 2, force, false, monetization)
 }
 
 // UploadSkyfileCustom attempts to upload a skyfile. Returns the skylink, the
 // parameters used for the upload and potentially an error.
-<<<<<<< HEAD
-func (tn *TestNode) UploadSkyfileCustom(filename string, filedata []byte, skykeyName string, baseChunkRedundancy uint8, force, batch bool) (skylink string, sup modules.SkyfileUploadParameters, sshp api.SkynetSkyfileHandlerPOST, rf *RemoteFile, err error) {
-=======
-func (tn *TestNode) UploadSkyfileCustom(filename string, filedata []byte, skykeyName string, baseChunkRedundancy uint8, force bool, monetization []modules.Monetizer) (skylink string, sup modules.SkyfileUploadParameters, sshp api.SkynetSkyfileHandlerPOST, rf *RemoteFile, err error) {
->>>>>>> 45102615
+func (tn *TestNode) UploadSkyfileCustom(filename string, filedata []byte, skykeyName string, baseChunkRedundancy uint8, force, batch bool, monetization []modules.Monetizer) (skylink string, sup modules.SkyfileUploadParameters, sshp api.SkynetSkyfileHandlerPOST, rf *RemoteFile, err error) {
 	// create the siapath
 	skyfilePath, err := modules.NewSiaPath(filename)
 	if err != nil {
@@ -104,17 +96,10 @@
 // successfully performed the upload, it will verify the file can be downloaded
 // using its Skylink. Returns the skylink, the parameters used for the upload
 // and potentially an error.
-<<<<<<< HEAD
-func (tn *TestNode) UploadSkyfileBlockingCustom(filename string, filedata []byte, skykeyName string, baseChunkRedundancy uint8, force, batch bool) (skylink string, sup modules.SkyfileUploadParameters, sshp api.SkynetSkyfileHandlerPOST, err error) {
+func (tn *TestNode) UploadSkyfileBlockingCustom(filename string, filedata []byte, skykeyName string, baseChunkRedundancy uint8, force, batch bool, monetizers []modules.Monetizer) (skylink string, sup modules.SkyfileUploadParameters, sshp api.SkynetSkyfileHandlerPOST, err error) {
 	// Upload the file
 	var rf *RemoteFile
-	skylink, sup, sshp, rf, err = tn.UploadSkyfileCustom(filename, filedata, skykeyName, baseChunkRedundancy, force, batch)
-=======
-func (tn *TestNode) UploadSkyfileBlockingCustom(filename string, filedata []byte, skykeyName string, baseChunkRedundancy uint8, force bool, monetizers []modules.Monetizer) (skylink string, sup modules.SkyfileUploadParameters, sshp api.SkynetSkyfileHandlerPOST, err error) {
-	// Upload the file
-	var rf *RemoteFile
-	skylink, sup, sshp, rf, err = tn.UploadSkyfileCustom(filename, filedata, skykeyName, baseChunkRedundancy, force, monetizers)
->>>>>>> 45102615
+	skylink, sup, sshp, rf, err = tn.UploadSkyfileCustom(filename, filedata, skykeyName, baseChunkRedundancy, force, batch, monetizers)
 	if err != nil {
 		err = errors.AddContext(err, "Skyfile upload failed")
 		return
