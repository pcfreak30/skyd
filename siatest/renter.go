--- conflicted
+++ resolved
@@ -58,7 +58,6 @@
 	return
 }
 
-<<<<<<< HEAD
 // Rename renames a remoteFile and returns the new file.
 func (tn *TestNode) Rename(rf *RemoteFile, newPath string) (*RemoteFile, error) {
 	err := tn.RenterRenamePost(rf.siaPath, newPath)
@@ -67,12 +66,12 @@
 	}
 	rf.siaPath = newPath
 	return rf, nil
-=======
+}
+
 // SetFileRepairPath changes the repair path of a remote file to the provided
 // local file's path.
 func (tn *TestNode) SetFileRepairPath(rf *RemoteFile, lf *LocalFile) error {
 	return tn.RenterSetRepairPathPost(rf.siaPath, lf.path)
->>>>>>> 66152735
 }
 
 // Stream uses the streaming endpoint to download a file.
