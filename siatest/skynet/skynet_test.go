--- conflicted
+++ resolved
@@ -5885,7 +5885,6 @@
 	}
 }
 
-<<<<<<< HEAD
 // testHostsForRegistryUpdate is a basic smoke test for /skynet/registry/hosts.
 func testHostsForRegistryUpdate(t *testing.T, tg *siatest.TestGroup) {
 	r := tg.Renters()[0]
@@ -5915,7 +5914,9 @@
 		if !ok {
 			t.Fatal("wrong host")
 		}
-=======
+	}
+}
+
 // TestRegistryReadRepair tests if reading a registry entry repairs the entry on
 // the network.
 func TestRegistryReadRepair(t *testing.T) {
@@ -6004,6 +6005,5 @@
 	})
 	if err != nil {
 		t.Fatal(err)
->>>>>>> a2e6f534
 	}
 }