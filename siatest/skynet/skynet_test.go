--- conflicted
+++ resolved
@@ -5885,7 +5885,6 @@
 	}
 }
 
-<<<<<<< HEAD
 // testUpdateRegistryMulti tests the endpoint for updating multiple host with
 // different entries.
 func testUpdateRegistryMulti(t *testing.T, tg *siatest.TestGroup) {
@@ -5927,7 +5926,19 @@
 		srvs[hostKey.String()] = entry
 	}
 	err = r.RegistryUpdateMulti(srvs)
-=======
+	if err != nil {
+		t.Fatal(err)
+	}
+
+	// Check the health. We should find the entry on every host but one and
+	// one host should be considered a primary entry.
+	reh, err := r.RegistryEntryHealth(spk, dataKey)
+	if err != nil {
+		t.Fatal(err)
+	}
+	fmt.Println(siatest.PrintJSON(reh))
+}
+
 // TestRegistryReadRepair tests if reading a registry entry repairs the entry on
 // the network.
 func TestRegistryReadRepair(t *testing.T) {
@@ -5973,24 +5984,15 @@
 
 	// Update the regisry.
 	err = r.RegistryUpdate(spk, dataKey, srv.Revision, srv.Signature, skylink)
->>>>>>> 58f8ba0f
-	if err != nil {
-		t.Fatal(err)
-	}
-
-<<<<<<< HEAD
-	// Check the health. We should find the entry on every host but one and
-	// one host should be considered a primary entry.
-=======
+	if err != nil {
+		t.Fatal(err)
+	}
+
 	// Check the health of the entry.
->>>>>>> 58f8ba0f
 	reh, err := r.RegistryEntryHealth(spk, dataKey)
 	if err != nil {
 		t.Fatal(err)
 	}
-<<<<<<< HEAD
-	fmt.Println(siatest.PrintJSON(reh))
-=======
 	if reh.NumBestEntries != uint64(renter.MinUpdateRegistrySuccesses) {
 		t.Fatal("wrong number of entries", reh.NumBestEntries, renter.MinUpdateRegistrySuccesses)
 	}
@@ -6026,5 +6028,4 @@
 	if err != nil {
 		t.Fatal(err)
 	}
->>>>>>> 58f8ba0f
 }