package skynet

import (
	"bytes"
	"encoding/hex"
	"fmt"
	"net/http"
	"net/url"
	"os"
	"strings"
	"sync"
	"testing"
	"time"

	"github.com/eventials/go-tus"
	"gitlab.com/NebulousLabs/errors"
	"gitlab.com/NebulousLabs/fastrand"
	"gitlab.com/SkynetLabs/skyd/build"
	"gitlab.com/SkynetLabs/skyd/node"
	"gitlab.com/SkynetLabs/skyd/node/api/client"
	"gitlab.com/SkynetLabs/skyd/siatest"
	"gitlab.com/SkynetLabs/skyd/siatest/dependencies"
	"gitlab.com/SkynetLabs/skyd/skymodules"
	"gitlab.com/SkynetLabs/skyd/skymodules/renter"
	"go.sia.tech/siad/crypto"
	"go.sia.tech/siad/modules"
)

// TestSkynetTUSUploader runs all skynetTUSUploader related tests.
func TestSkynetTUSUploader(t *testing.T) {
	if testing.Short() {
		t.SkipNow()
	}
	t.Parallel()

	// Prepare a testgroup.
	groupParams := siatest.GroupParams{
		Hosts:   3,
		Miners:  1,
		Renters: 1,
	}
	groupDir := skynetTestDir(t.Name())
	tg, err := siatest.NewGroupFromTemplate(groupDir, groupParams)
	if err != nil {
		t.Fatal(err)
	}
	defer func() {
		if err := tg.Close(); err != nil {
			t.Fatal(err)
		}
	}()

	// Run tests.
<<<<<<< HEAD
	t.Run("PruneIdle", func(t *testing.T) { // run first to avoid ndf
		testTUSUploaderPruneIdle(t, tg.Renters()[0])
=======
	t.Run("PruneIdle", func(t *testing.T) {
		testTUSUploaderPruneIdle(t, tg.Renters()[0]) // first to avoid ndf
>>>>>>> 08a3bba3
	})
	t.Run("Basic", func(t *testing.T) {
		testTUSUploaderBasic(t, tg.Renters()[0])
	})
	t.Run("Options", func(t *testing.T) {
		testOptionsHandler(t, tg.Renters()[0])
	})
	t.Run("Concat", func(t *testing.T) {
		testTUSUploaderConcat(t, tg.Renters()[0])
	})
	t.Run("TooLarge", func(t *testing.T) {
		testTUSUploaderTooLarge(t, tg.Renters()[0])
	})
	t.Run("UnstableConnection", func(t *testing.T) {
		testTUSUploaderUnstableConnection(t, tg)
	})
	t.Run("DroppedConnection", func(t *testing.T) {
		testTUSUploaderConnectionDropped(t, tg)
	})
}

// testTUSUploadBasic tests uploading multiple files using the TUS protocol and
// verifies that pruning doesn't delete completed .sia files.
func testTUSUploaderBasic(t *testing.T, r *siatest.TestNode) {
	// Get the number of files before the test.
	dir, err := r.RenterDirRootGet(skymodules.SkynetFolder)
	if err != nil {
		t.Fatal(err)
	}
	nFilesBefore := dir.Directories[0].AggregateNumFiles

	// Declare the chunkSize.
	chunkSize := 2 * int64(skymodules.ChunkSize(crypto.TypePlain, uint64(skymodules.RenterDefaultDataPieces)))

	// Declare a test helper that uploads a file and downloads it.
	uploadTest := func(fileSize int64, baseSectorRedundancy, fanoutHealth float64) error {
		uploadedData := fastrand.Bytes(int(fileSize))
		fileName := hex.EncodeToString(fastrand.Bytes(10))
		fileType := hex.EncodeToString(fastrand.Bytes(10))
		skylink, err := r.SkynetTUSUploadFromBytes(uploadedData, chunkSize, fileName, fileType)
		if err != nil {
			return err
		}
		var sl skymodules.Skylink
		err = sl.LoadString(skylink)
		if err != nil {
			return err
		}

		// Wait for the upload to reach full health.
		err = build.Retry(100, 100*time.Millisecond, func() error {
			shg, err := r.SkylinkHealthGET(sl)
			if err != nil {
				return err
			}
			if shg.BaseSectorRedundancy != uint64(baseSectorRedundancy) || shg.FanoutEffectiveRedundancy != fanoutHealth {
				return fmt.Errorf("wrong health %v %v", shg.BaseSectorRedundancy, shg.FanoutEffectiveRedundancy)
			}
			return nil
		})
		if err != nil {
			return err
		}

		// Download the uploaded data and compare it to the uploaded data.
		downloadedData, err := r.SkynetSkylinkGet(skylink)
		if err != nil {
			return err
		}
		_, sm, err := r.SkynetMetadataGet(skylink)
		if err != nil {
			return err
		}
		if !bytes.Equal(uploadedData, downloadedData) {
			return errors.New("data doesn't match")
		}
		if sm.Length != uint64(len(uploadedData)) {
			return errors.New("wrong length in metadata")
		}
		if sm.Filename != fileName {
			t.Fatalf("Invalid filename %v != %v", sm.Filename, fileName)
		}
		if len(sm.Subfiles) != 1 {
			t.Fatal("expected one subfile but got", len(sm.Subfiles))
		}
		ssm, exists := sm.Subfiles[fileName]
		if !exists {
			t.Fatal("subfile missing")
		}
		if ssm.Filename != sm.Filename {
			t.Fatal("filename mismatch")
		}
		if ssm.Len != sm.Length {
			t.Fatal("length mismatch")
		}
		if ssm.Offset != 0 {
			t.Fatal("offset should be zero")
		}
		if ssm.ContentType != fileType {
			t.Fatalf("wrong content-type %v != %v", ssm.ContentType, fileType)
		}
		return nil
	}

	// Upload a large file.
	if err := uploadTest(chunkSize*5+chunkSize/2, 2, 3); err != nil {
		t.Fatal(err)
	}

	// Upload a byte that's smaller than a sector but still a large file.
	if err := uploadTest(int64(modules.SectorSize)-1, 2, 3); err != nil {
		t.Fatal(err)
	}

	// Upload a small file.
	if err := uploadTest(1, 2, 0); err != nil {
		t.Fatal(err)
	}

	// Upload empty file.
	if err := uploadTest(0, 2, 0); err != nil {
		t.Fatal(err)
	}

	// Set the max size to 1 chunkSize.
	err = os.Setenv("TUS_MAXSIZE", fmt.Sprint(chunkSize))
	if err != nil {
		t.Fatal(err)
	}

	// Restart the renter for the change to take effect.
	err = r.RestartNode()
	if err != nil {
		t.Fatal(err)
	}

	// Upload file that is too large.
	if err := uploadTest(2*chunkSize, 0, 0); err == nil || !strings.Contains(err.Error(), "upload body is to large") {
		t.Fatal(err)
	}

	// Reset size.
	err = os.Unsetenv("TUS_MAXSIZE")
	if err != nil {
		t.Fatal(err)
	}

	// Restart the renter again.
	err = r.RestartNode()
	if err != nil {
		t.Fatal(err)
	}

	// Wait for two full pruning intervals to make sure pruning ran at least
	// once.
	time.Sleep(2 * renter.PruneTUSUploadTimeout)

	// Check that the number of files increased by 6. One for the small and zero
	// uploads and 2 for each of the large ones.
	dir, err = r.RenterDirRootGet(skymodules.SkynetFolder)
	if err != nil {
		t.Fatal(err)
	}
	nFiles := dir.Directories[0].AggregateNumFiles
	if nFiles-nFilesBefore != 6 {
		t.Fatal("expected 6 new files but got", nFiles-nFilesBefore)
	}
}

// testTUSUploaderTooLarge tests the user specified max size of the TUS
// endpoints.
func testTUSUploaderTooLarge(t *testing.T, r *siatest.TestNode) {
	// Declare the chunkSize and data.
	chunkSize := 2 * int64(skymodules.ChunkSize(crypto.TypePlain, uint64(skymodules.RenterDefaultDataPieces)))
	data := fastrand.Bytes(int(chunkSize))

	// Upload with a max size that equals the uploaded data. This should work.
	_, err := r.SkynetTUSUploadFromBytesWithMaxSize(data, chunkSize, "success", "", int64(len(data)))
	if err != nil {
		t.Fatal(err)
	}

	// Upload with a max size that is 1 byte smaller than the file's size. This should fail.
	_, err = r.SkynetTUSUploadFromBytesWithMaxSize(data, chunkSize, "failure", "", int64(len(data))-1)
	if err == nil {
		t.Fatal(err)
	}
}

// testOptionsHandler makes sure that the tus endpoints set the expected header
// when requesting them with the OPTIONS request type.
func testOptionsHandler(t *testing.T, r *siatest.TestNode) {
	testEndpoint := func(url string) {
		req, err := http.NewRequest("OPTIONS", url, nil)
		if err != nil {
			t.Fatal(err)
		}
		resp, err := http.DefaultClient.Do(req)
		if err != nil {
			t.Fatal(err)
		}
		if err := resp.Body.Close(); err != nil {
			t.Fatal(err)
		}
		extensionHeader, ok := resp.Header["Tus-Extension"]
		if !ok {
			t.Fatal("missing header")
		}
		extensions := strings.Split(extensionHeader[0], ",")
		if len(extensions) != 3 {
			t.Fatal("wrong number of extensions", len(extensions), extensions)
		}
		if extensions[0] != "creation" {
			t.Fatal("extension 'creation' should be enabled", extensions[0])
		}
		if extensions[1] != "creation-with-upload" {
			t.Fatal("extension 'creation-with-upload' should be enabled", extensions[1])
		}
		if extensions[2] != "concatenation" {
			t.Fatal("extension 'concatenation' should be enabled", extensions[2])
		}
		if _, ok := resp.Header["Tus-Resumable"]; !ok {
			t.Fatal("missing header")
		}
		if _, ok := resp.Header["Tus-Version"]; !ok {
			t.Fatal("missing header")
		}
	}

	// Test /skynet/tus
	testEndpoint(fmt.Sprintf("http://%s/skynet/tus", r.APIAddress()))

	// Create an uploader to get an upload id.
	chunkSize := 2 * int64(skymodules.ChunkSize(crypto.TypePlain, uint64(skymodules.RenterDefaultDataPieces)))
	fileSize := chunkSize*5 + chunkSize/2 // 5 1/2 chunks.
	uploadedData := fastrand.Bytes(int(fileSize))
	tc, upload, err := r.SkynetTUSNewUploadFromBytes(uploadedData, chunkSize)
	if err != nil {
		t.Fatal(err)
	}
	uploader, err := tc.CreateUpload(upload)
	if err != nil {
		t.Fatal(err)
	}

	// Test /skynet/tus/:id
	testEndpoint(uploader.Url())
}

// testTUSUploaderPruneIdle checks that incomplete uploads get pruned after a
// while and have their .sia files deleted from disk.
func testTUSUploaderPruneIdle(t *testing.T, r *siatest.TestNode) {
	// Get the number of files before the test.
	dir, err := r.RenterDirRootGet(skymodules.SkynetFolder)
	if err != nil {
		t.Fatal(err)
	}
	nFilesBefore := dir.Directories[0].AggregateNumFiles
	if nFilesBefore != 0 {
		t.Fatal("test should start with 0 files")
	}

	// upload a 100 byte file in chunks of 10 bytes.
	chunkSize := 2 * int64(skymodules.ChunkSize(crypto.TypePlain, uint64(skymodules.RenterDefaultDataPieces)))
	fileSize := chunkSize*5 + chunkSize/2 // 5 1/2 chunks.
	uploadedData := fastrand.Bytes(int(fileSize))

	// Get a tus client and upload.
	tc, upload, err := r.SkynetTUSNewUploadFromBytes(uploadedData, chunkSize)
	if err != nil {
		t.Fatal(err)
	}

	// Start upload.
	uploader, err := tc.CreateUpload(upload)
	if err != nil {
		t.Fatal(err)
	}

	// Upload a single chunk.
	err = uploader.UploadChunck()
	if err != nil {
		t.Fatal(err)
	}

	// Wait for two full pruning intervals to make sure pruning ran at least
	// once.
	time.Sleep(2 * renter.PruneTUSUploadTimeout)

	// Upload another chunk.
	err = uploader.UploadChunck()
	if err == nil || !strings.Contains(err.Error(), "404") {
		t.Fatal(err)
	}

	// Try to resume upload.
	uploader, err = tc.ResumeUpload(upload)
	if err == nil || !errors.Contains(err, tus.ErrUploadNotFound) {
		t.Fatal(err)
	}

	// Check that the number of files didn't increase since the new files were
	// purged.
	err = build.Retry(100, 100*time.Millisecond, func() error {
		dir, err = r.RenterDirRootGet(skymodules.SkynetFolder)
		if err != nil {
			return err
		}
		nFiles := dir.Directories[0].AggregateNumFiles
		if nFiles != 0 {
			return fmt.Errorf("expected 0 new files but got %v", nFiles)
		}
		return nil
	})
	if err != nil {
		t.Fatal(err)
	}
}

// testTUSUploaderUnstableConnection tests uploading with a TUS uploader where
// every chunk upload fails halfway through.
func testTUSUploaderUnstableConnection(t *testing.T, tg *siatest.TestGroup) {
	// Add a custom renter with dependency.
	rp := node.RenterTemplate
	rp.RenterDeps = &dependencies.DependencyUnstableTUSUpload{}
	nodes, err := tg.AddNodes(rp)
	if err != nil {
		t.Fatal(err)
	}
	r := nodes[0]
	defer func() {
		if err := tg.RemoveNode(r); err != nil {
			t.Fatal(err)
		}
	}()

	// Get a tus client.
	chunkSize := 2 * int64(skymodules.ChunkSize(crypto.TypePlain, uint64(skymodules.RenterDefaultDataPieces)))

	// Upload some chunks.
	uploadedData := fastrand.Bytes(int(chunkSize * 10))
	tc, upload, err := r.SkynetTUSNewUploadFromBytes(uploadedData, chunkSize)

	// Create uploader.
	uploader, err := tc.CreateUpload(upload)
	if err != nil {
		t.Fatal(err)
	}

	// Upload all the chunks. Whenever we encounter an error we resume the
	// upload until we run out of retries.
	remainingChunks := len(uploadedData) / int(chunkSize)
	remainingTries := 5 * remainingChunks
	for remainingChunks > 0 {
		err = uploader.UploadChunck()
		if err == nil {
			remainingChunks--
			continue // continue
		}
		// Decrement remaining tries.
		if remainingTries == 0 {
			t.Fatal("out of retries")
		}
		remainingTries--
		// Resume upload.
		uploader, err = tc.ResumeUpload(upload)
		if err != nil {
			t.Fatal(err)
		}
	}

	// Fetch skylink after upload is done.
	skylink, err := client.SkylinkFromTUSURL(tc, uploader.Url())
	if err != nil {
		t.Fatal(err)
	}

	// Download the uploaded data and compare it to the uploaded data.
	downloadedData, err := r.SkynetSkylinkGet(skylink)
	if err != nil {
		t.Fatal(err)
	}
	if !bytes.Equal(uploadedData, downloadedData) {
		t.Fatal("data doesn't match")
	}
}

// testTUSUploaderConnectionDropped tests dropping the connection between
// chunks.
func testTUSUploaderConnectionDropped(t *testing.T, tg *siatest.TestGroup) {
	// Add a custom renter with dependency.
	rp := node.RenterTemplate
	deps := dependencies.NewDependencyTUSConnectionDrop()
	rp.RenterDeps = deps
	nodes, err := tg.AddNodes(rp)
	if err != nil {
		t.Fatal(err)
	}
	r := nodes[0]
	defer func() {
		if err := tg.RemoveNode(r); err != nil {
			t.Fatal(err)
		}
	}()

	// Get a tus client.
	chunkSize := int64(skymodules.ChunkSize(crypto.TypePlain, uint64(skymodules.RenterDefaultDataPieces)))

	// Create upload for a file that is 1.5 chunks large.
	uploadedData := fastrand.Bytes(int(3 * chunkSize / 2))
	tc, upload, err := r.SkynetTUSNewUploadFromBytes(uploadedData, chunkSize)

	// Create uploader and upload the first chunk.
	uploader, err := tc.CreateUpload(upload)
	if err != nil {
		t.Fatal(err)
	}
	err = uploader.UploadChunck()
	if err != nil {
		t.Fatal(err)
	}

	// Trigger the failure on the dependency and try to upload the remaining
	// data. That should fail.
	deps.Fail()
	err = uploader.Upload()
	if err == nil {
		t.Fatal("should fail")
	}

	// Pick up upload from where we left off. The offset should be at 1 chunk since
	// we only managed to upload 1 chunk successfully.
	uploader, err = tc.ResumeUpload(upload)
	if err != nil {
		t.Fatal(err)
	}
	if upload.Offset() != chunkSize {
		t.Fatal("wrong offset")
	}
	// Upload remaining data. Should work now.
	err = uploader.Upload()
	if err != nil {
		t.Fatal(err)
	}

	// Fetch skylink after upload is done.
	skylink, err := client.SkylinkFromTUSURL(tc, uploader.Url())
	if err != nil {
		t.Fatal(err)
	}

	// Download the uploaded data and compare it to the uploaded data.
	downloadedData, err := r.SkynetSkylinkGet(skylink)
	if err != nil {
		t.Fatal(err)
	}
	if !bytes.Equal(uploadedData, downloadedData) {
		t.Fatal("data doesn't match")
	}
}

// testTUSUploaderConcat tests the concatenation capabilities of tus uploads.
func testTUSUploaderConcat(t *testing.T, r *siatest.TestNode) {
	tusEndpoint := "/skynet/tus"

	// Get the number of files at the beginning of the test.
	dir, err := r.RenterDirRootGet(skymodules.SkynetFolder)
	if err != nil {
		t.Fatal(err)
	}
	nFiles := dir.Directories[0].AggregateNumFiles

	// request is a helper function to send a http request, check for an
	// error and return the response header.
	request := func(req *http.Request) (http.Header, error) {
		resp, err := http.DefaultClient.Do(req)
		if err != nil {
			return nil, err
		}
		defer resp.Body.Close()

		if resp.StatusCode <= 200 || resp.StatusCode > 299 {
			return nil, fmt.Errorf("error status code: %v", resp.StatusCode)
		}
		return resp.Header, nil
	}

	// upload is a helper function to create a new upload of a certain size.
	upload := func(size uint64) (string, error) {
		req, err := r.NewRequest("POST", tusEndpoint, bytes.NewReader(nil))
		if err != nil {
			t.Fatal(err)
		}
		req.Header.Set("Tus-Resumable", "1.0.0")
		req.Header.Set("SkynetMaxUploadSize", fmt.Sprint(10*modules.SectorSize))
		req.Header.Set("Upload-Length", fmt.Sprint(size))
		req.Header.Set("Upload-Concat", "partial")

		h, err := request(req)
		return h.Get("Location"), err
	}

	// path is a helper function to upload data of a certain length at a
	// specific offset to an upload.
	patch := func(uploadURL string, data []byte, offset, length int) error {
		req, err := http.NewRequest("PATCH", uploadURL, bytes.NewReader(data))
		if err != nil {
			t.Fatal(err)
		}
		req.Header.Set("Tus-Resumable", "1.0.0")
		req.Header.Set("Upload-Offset", fmt.Sprint(offset))
		req.Header.Set("Content-Type", "application/offset+octet-stream")

		_, err = request(req)
		return err
	}

	// concat is a helper function to concatenate 2 uploads by their upload
	// urls.
	concat := func(urlFileA, urlFileB string) (string, error) {
		req, err := r.NewRequest("POST", tusEndpoint, bytes.NewReader(nil))
		if err != nil {
			t.Fatal(err)
		}
		urlA, err := url.Parse(urlFileA)
		if err != nil {
			t.Fatal(err)
		}
		urlB, err := url.Parse(urlFileB)
		if err != nil {
			t.Fatal(err)
		}
		req.Header.Set("Tus-Resumable", "1.0.0")
		req.Header.Set("Upload-Concat", fmt.Sprintf("final;%s %s", urlA.Path, urlB.Path))
		req.Header.Set("SkynetMaxUploadSize", fmt.Sprint(10*modules.SectorSize))

		h, err := request(req)
		return h.Get("Location"), err
	}

	// skylink is a helper function to get a skylink from an upload url.
	skylink := func(urlFile string) (string, error) {
		c, err := r.SkynetTUSClient(int64(modules.SectorSize))
		if err != nil {
			return "", err
		}
		return client.SkylinkFromTUSURL(c, urlFile)
	}

	// Prepare the data.
	fullData := fastrand.Bytes(int(modules.SectorSize))
	partialData := fastrand.Bytes(1)

	// Upload 1 - full sector
	var wg sync.WaitGroup
	wg.Add(1)
	var urlFull string
	go func() {
		defer wg.Done()
		var err error
		urlFull, err = upload(modules.SectorSize)
		if err != nil {
			t.Error(err)
		}
		err = patch(urlFull, fullData, 0, len(fullData))
		if err != nil {
			t.Error(err)
		}
	}()

	// Upload 2 - partial sector
	wg.Add(1)
	var urlPartial string
	go func() {
		defer wg.Done()
		var err error
		urlPartial, err = upload(1)
		if err != nil {
			t.Error(err)
		}
		err = patch(urlPartial, partialData, 0, len(partialData))
		if err != nil {
			t.Error(err)
		}
	}()
	wg.Wait()

	// Skip remaining test if we already failed.
	if t.Failed() {
		t.SkipNow()
	}

	// Concat them.
	urlConcat, err := concat(urlFull, urlPartial)
	if err != nil {
		t.Fatal(err)
	}
	sl, err := skylink(urlConcat)
	if err != nil {
		t.Fatal(err)
	}

	// Download the skylink.
	downloaded, err := r.SkynetSkylinkGet(sl)
	if err != nil {
		t.Fatal(err)
	}
	expected := append(fullData, partialData...)
	if !bytes.Equal(downloaded, expected) {
		t.Fatal("data mismatch", len(downloaded), len(expected))
	}

	// Concat them the wrong way round. This should not work.
	urlConcat, err = concat(urlPartial, urlFull)
	if err == nil {
		t.Fatal("shouldn't work")
	}

	// Concat only the small file. This should work.
	urlConcat, err = concat(urlPartial, "")
	if err != nil {
		t.Fatal(err)
	}
	sl, err = skylink(urlConcat)
	if err != nil {
		t.Fatal(err)
	}

	// Download the skylink.
	downloaded, err = r.SkynetSkylinkGet(sl)
	if err != nil {
		t.Fatal(err)
	}
	expected = partialData
	if !bytes.Equal(downloaded, expected) {
		t.Fatal("data mismatch", len(downloaded), len(expected))
	}

	// Wait for two full pruning intervals to make sure pruning ran at least
	// once.
	time.Sleep(2 * renter.PruneTUSUploadTimeout)

	dir, err = r.RenterDirRootGet(skymodules.SkynetFolder)
	if err != nil {
		t.Fatal(err)
	}
	nFilesAfter := dir.Directories[0].AggregateNumFiles
	if nFilesAfter-nFiles != 4 {
		t.Fatal("expected 4 .sia files to be created for the 2 parts but got", nFilesAfter-nFiles)
	}
}<|MERGE_RESOLUTION|>--- conflicted
+++ resolved
@@ -51,13 +51,8 @@
 	}()
 
 	// Run tests.
-<<<<<<< HEAD
-	t.Run("PruneIdle", func(t *testing.T) { // run first to avoid ndf
-		testTUSUploaderPruneIdle(t, tg.Renters()[0])
-=======
 	t.Run("PruneIdle", func(t *testing.T) {
 		testTUSUploaderPruneIdle(t, tg.Renters()[0]) // first to avoid ndf
->>>>>>> 08a3bba3
 	})
 	t.Run("Basic", func(t *testing.T) {
 		testTUSUploaderBasic(t, tg.Renters()[0])
