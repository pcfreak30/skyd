Version Scheme
--------------
Sia uses the following versioning scheme, vX.X.X
 - First Digit signifies a major (compatibility breaking) release
 - Second Digit signifies a major (non compatibility breaking) release
 - Third Digit signifies a minor or patch release

Version History
---------------

Latest:

### v1.4.4
**Key Updates**
 - Add a delay when modifying large contracts on hosts to prevent hosts
   from becoming unresponsive due to massive disk i/o.
 - Add `--root` parameter to `siac renter delete` that allows passing absolute
   instead of relative file paths.
   
 - Add ability to blacklist skylinks by merkleroot.
 - Uploading resumes more quickly after restart.
 - `siac skynet upload` now supports uploading directories.
   All files are uploaded individually and result in separate skylinks.
 - Add ability to pack many files into the same or adjacent sectors while
   producing unique skylinks for each file.
 - Fix default expected upload/download values displaying 0 when setting an
   initial allowance.
 - `siac skynet upload` now supports uploading directories. All files are
   uploaded individually and result in separate skylinks.
 - No user-agent needed for Skylink downloads.
 - Add `go get` command to `make dependencies`.
 - Add flags for tag and targz for skyfile streaming.
 - Add new endpoint `/skynet/stats` that provides statistical information about
   skynet - how many files were uploaded and the combined size of said files.
 - The `siac renter setallowance` UX is considerably improved.
 - Add XChaCha20 CipherKey.
 - Add Skykey Manager.
 - Add `siac skynet unpin` subcommand.
 - Extend `siac renter -v` to show breakdown of file health.
**Bugs Fixed**
 - Fixed bug in startup where an error being returned by the renter's blocking
   startup process was being missed
<<<<<<< HEAD
 -
 -
 - Fix a parsing bug for malformed skylinks
 - Fix repair bug where unused hosts were not being properly updated for a
   siafile
 - Fix threadgroup violation in the watchdog that allowed writing to the log
   file after a shutdown
 -
 -
 - Fixed `siac skynet ls` not working when files were passed as input. It is now
   able to access specific files in the Skynet folder.
 - 
 - 
 - 
 - 

=======
 - Fix repair bug where unused hosts were not being properly updated
   for a siafile
 - Fix threadgroup violation in the watchdog that allowed writing
   to the log file after a shutdown
 - Fixed `siac skynet ls` not working when files were passed as input.
   It is now able to access specific files in the Skynet folder.
 - Fixed a deadlock when performing a Skynet download with no workers
>>>>>>> 7a403221
**Other**
 - Split out renter siatests into 2 groups for faster pipelines.
 - Add README to the `siatest` package 
 - Bump golangci-lint version to v1.23.8
 - Fix bug where `siac renter -v` wasn't working due to the wrong flag
   being used.
 - Fixed bug in siafile snapshot code where the `hostKey()` method
   was not used to safely acquire the host pubkey.

### v1.4.3
**Key Updates**
 - Introduced Skynet with initial feature set for portals, web portals, skyfiles,
   skylinks, uploads, downloads, and pinning
 - Add `data-pieces` and `parity-pieces` flags to `siac renter upload`
 - Integrate SiaMux
 - Initialize defaults for the host's ephemeral account settings
 - Add SIA_DATA_DIR environment variable for setting the data directory for
   siad/siac
 - Made build process deterministic. Moved related scripts into `release-scripts`
 - Add directory support to Skylinks.
 - Enabled Lockcheck code anaylzer
 - Added Bandwidth monitoring to the host module
 
**Bugs Fixed**
 - HostDB Data race fixed and documentation updated to explain the data race
   concern
 - `Name` and `Dir` methods of the Siapath used the `filepath` package when they
   should have used the `strings` package to avoid OS path separator bugs
 - Fixed panic where the Host's contractmanager `AddSectorBatch` allowed for
   writing to a file after the contractmanager had shutdown
 - Fixed panic where the watchdog would try to write to the contractor's log
   after the contractor had shutdown

**Other**
 - Upgrade host metadata to v1.4.3
 - Removed stubs from testing
 - Add Skynet-Disable-Force header to allow disabling the force update feature
   on Skynet uploads

### v1.4.2.1
**Key Updates**
 - Wallet can generate an address before it finishes scanning the blockchain
 - FUSE folders can now be mounted with 'AllowOther' as an option
 - Added alerts for when contracts can't be renewed or refreshed
 - Smarter fund allocation when initially forming contracts
 - Decrease memory usage and cpu usage when uploading and downloading
 - When repairing files from disk, an integrity check is performed to ensure
   that corrupted / altered data is not used to perform repairs

**Bugs Fixed**
 - Repair operations would sometimes perform useless and redundant repairs
 - Siafiles were not pruning hosts correctly
 - Unable to upload a new file if 'force' is set and no file exists to delete
 - Siac would not always delete a file or folder correctly
 - Divide by zero error when setting the allowance with an empty period
 - Host would sometimes deadlock upon shutdown due to thread group misuse
 - Crash preventing host from starting up correctly after an unclean shutdown
   while resizing a storage folder

Dec 2019:

### v1.4.2.0
**Key Updates**
 - Allowance in Backups
 - Wallet Password Reset
 - Bad Contract Utility Add
 - FUSE
 - Renter Watchdog
 - Contract Churn Limiter
 - Serving Downloads from Disk
 - Verify Wallet Password Endpoint
 - Siafilesystem
 - Sia node scanner
 - Gateway blacklisting
 - Contract Extortion Checker
 - Instant Boot
 - Alert System
 - Remove siafile chunks from memory
 - Additional price change protection for the Renter
 - siac Alerts command
 - Critical alerts displayed on every siac call
 - Single File Get in siac
 - Gateway bandwidth monitoring
 - Ability to pause uploads/repairs

**Bugs Fixed**
 - Missing return statements in API (http: superfluous response.WriteHeader call)
 - Stuck Loop fixes (chunks not being added due to directory siapath never being set)
 - Rapid Cycle repair loop on start up
 - Wallet Init with force flag when no wallet exists previous would error

**Other**
 - Module READMEs
 - staticcheck and gosec added
 - Security.md file created
 - Community images added for Built On Sia
 - JSON tag code analyzer 
 - ResponseWriter code analyzer
 - boltdb added to gitlab.com/NebulousLabs

Sep 2019:

v1.4.1.2 (hotfix)
- Fix memory leak
- Add /tpool/transactions endpoint
- Second fix to transaction propagation bug

Aug 2019:

v1.4.1.1 (hotfix)
- Fix download corruption bug
- Fix transaction propagation bug

Jul 2019:

v1.4.1 (minor release)
- Support upload streaming
- Enable seed-based snapshot backups

Apr 2019:

v1.4.0 (minor release)
- Support "snapshot" backups
- Switch to new renter-host protocol
- Further scalability improvements

Oct 2018:

v1.3.7 (patch release)
- Adjust difficulty for ASIC hardfork

v1.3.6 (patch release)
- Enable ASIC hardfork

v1.3.5 (patch release)
- Add offline signing functionality
- Overhaul hostdb weighting
- Add siac utils

Sep 2018:

v1.3.4 (patch release)
- Fix contract spending metrics
- Add /renter/contract/cancel endpoint
- Move project to GitLab

May 2018:

v1.3.3 (patch release)
- Add Streaming API endpoints
- Faster contract formation
- Improved wallet scaling

March 2018:

v1.3.2 (patch release)
- Improve renter throughput and stability
- Reduce host I/O when idle
- Add /tpool/confirmed endpoint

December 2017:

v1.3.1 (patch release)
- Add new efficient, reliable contract format
- Faster and smoother file repairs
- Fix difficulty adjustment hardfork

July 2017:

v1.3.0 (minor release)
- Add remote file repair
- Add wallet 'lookahead'
- Introduce difficulty hardfork

May 2017:

v1.2.2 (patch release)
- Faster + smaller wallet database
- Gracefully handle missing storage folders
- >2500 lines of new testing + bug fixes

April 2017:

v1.2.1 (patch release)
- Faster host upgrading
- Fix wallet bugs
- Add siac command to cancel allowance

v1.2.0 (minor release)
- Host overhaul
- Wallet overhaul
- Tons of bug fixes and efficiency improvements

March 2017:

v1.1.2 (patch release)
- Add async download endpoint
- Fix host storage proof bug

February 2017:

v1.1.1 (patch release)
- Renter now performs much better at scale
- Myriad HostDB improvements
- Add siac command to support storage leaderboard

January 2017:

v1.1.0 (minor release)
- Greatly improved upload/download speeds
- Wallet now regularly "defragments"
- Better contract metrics

December 2016:

v1.0.4 (LTS release)

October 2016:

v1.0.3 (patch release)
- Greatly improved renter stability
- Smarter HostDB
- Numerous minor bug fixes

July 2016:

v1.0.1 (patch release)
- Restricted API address to localhost
- Fixed renter/host desynchronization
- Fixed host silently refusing new contracts

June 2016:

v1.0.0 (major release)
- Finalized API routes
- Add optional API authentication
- Improve automatic contract management

May 2016:

v0.6.0 (minor release)
- Switched to long-form renter contracts
- Added support for multiple hosting folders
- Hosts are now identified by their public key

January 2016:

v0.5.2 (patch release)
- Faster initial blockchain download
- Introduced headers-only broadcasting

v0.5.1 (patch release)
- Fixed bug severely impacting performance
- Restored (but deprecated) some siac commands
- Added modules flag, allowing modules to be disabled

v0.5.0 (minor release)
- Major API changes to most modules
- Automatic contract renewal
- Data on inactive hosts is reuploaded
- Support for folder structure
- Smarter host

October 2015:

v0.4.8 (patch release)
- Restored compatibility with v0.4.6

v0.4.7 (patch release)
- Dropped support for v0.3.3.x

v0.4.6 (patch release)
- Removed over-aggressive consistency check

v0.4.5 (patch release)
- Fixed last prominent bug in block database
- Closed some dangling resource handles

v0.4.4 (patch release)
- Uploading is much more reliable
- Price estimations are more accurate
- Bumped filesize limit to 20 GB

v0.4.3 (patch release)
- Block database is now faster and more stable
- Wallet no longer freezes when unlocked during IBD
- Optimized block encoding/decoding

September 2015:

v0.4.2 (patch release)
- HostDB is now smarter
- Tweaked renter contract creation

v0.4.1 (patch release)
- Added support for loading v0.3.3.x wallets
- Better pruning of dead nodes
- Improve database consistency

August 2015:

v0.4.0: Second stable currency release.
- Wallets are encrypted and generated from seed phrases
- Files are erasure-coded and transferred in parallel
- The blockchain is now fully on-disk
- Added UPnP support

June 2015:

v0.3.3.3 (patch release)
- Host announcements can be "forced"
- Wallets can be merged
- Unresponsive addresses are pruned from the node list

v0.3.3.2 (patch release)
- Siafunds can be loaded and sent
- Added block explorer
- Patched two critical security vulnerabilities

v0.3.3.1 (hotfix)
- Mining API sends headers instead of entire blocks
- Slashed default hosting price

v0.3.3: First stable currency release.
- Set release target
- Added progress bars to uploads
- Rigorous testing of consensus code

May 2015:

v0.3.2: Fourth open beta release.
- Switched encryption from block cipher to stream cipher
- Updates are now signed
- Added API calls to support external miners

v0.3.1: Third open beta release.
- Blocks are now stored on-disk in a database
- Files can be shared via .sia files or ASCII-encoded data
- RPCs are now multiplexed over one physical connection

March 2015:

v0.3.0: Second open beta release.

Jan 2015:

v0.2.0: First open beta release.

Dec 2014:

v0.1.0: Closed beta release.<|MERGE_RESOLUTION|>--- conflicted
+++ resolved
@@ -40,7 +40,6 @@
 **Bugs Fixed**
  - Fixed bug in startup where an error being returned by the renter's blocking
    startup process was being missed
-<<<<<<< HEAD
  -
  -
  - Fix a parsing bug for malformed skylinks
@@ -56,16 +55,8 @@
  - 
  - 
  - 
-
-=======
- - Fix repair bug where unused hosts were not being properly updated
-   for a siafile
- - Fix threadgroup violation in the watchdog that allowed writing
-   to the log file after a shutdown
- - Fixed `siac skynet ls` not working when files were passed as input.
-   It is now able to access specific files in the Skynet folder.
  - Fixed a deadlock when performing a Skynet download with no workers
->>>>>>> 7a403221
+
 **Other**
  - Split out renter siatests into 2 groups for faster pipelines.
  - Add README to the `siatest` package 
