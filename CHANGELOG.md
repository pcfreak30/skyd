--- conflicted
+++ resolved
@@ -13,15 +13,10 @@
 
 ### v1.4.2.1
 **Key Updates**
-<<<<<<< HEAD
- - Added alerts for when contracts can't be renewed or refreshed
-=======
- - Initial contract funding limits
->>>>>>> 787ad84e
-
-**Key Updates**
  - Wallet can generate an address before it finishes scanning the blockchain
  - FUSE folders can now be mounted with 'AllowOther' as an option
+ - Added alerts for when contracts can't be renewed or refreshed
+ - Smarter fund allocation when initially forming contracts
 
 **Bugs Fixed**
  - Repair operations would sometimes perform useless and redundant repairs
