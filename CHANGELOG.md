Version Scheme
--------------
Sia uses the following versioning scheme, vX.X.X
 - First Digit signifies a major (compatibility breaking) release
 - Second Digit signifies a major (non compatibility breaking) release
 - Third Digit signifies a minor or patch release

Version History
---------------

Latest:
### v1.4.4
**Key Updates**
 - Add a delay when modifying large contracts on hosts to prevent hosts from
   becoming unresponsive due to massive disk i/o
 - Add `--root` parameter to `siac renter delete` that allows passing absolute
   instead of relative file paths.
 - 
 - 
 - 
 - Add ability to blacklist skylinks by merkleroot
 - Uploading resumes more quickly after restart
 -
 -
 -
 - `siac skynet upload` now supports uploading directories. All files are
   uploaded individually and result in separate skylinks.
 -
 -
 - No user-agent needed for Skylink downloads
 -
 -
 -
 -
 -
 -
 -
 -
 - 
 - 
 - Add XChaCha20 CipherKey.
 - Add Skykey Manager.
 - Add `siac skynet unpin` subcommand.
 -
 -
 - Extend `siac renter -v` to show breakdown of file health.
 -
 -

**Bugs Fixed**
 - Fixed bug in startup where an error being returned by the renter's blocking
   startup process was being missed
 -
 -
 -
 -
 -
 - Fixed `siac skynet ls` not working when files were passed as input. It is now
   able to access specific files in the Skynet folder.
 - 
 - 
 - 
 - 

**Other**
 - Split out renter siatests into 2 groups for faster pipelines 
 - 
 - 
 - 
 - 
 -
 - Add HEAD request support for Skylink route
 - 
 -
<<<<<<< HEAD
 - Add timeout parameter to Skylink route
=======
 - Fix bug where `siac renter -v` wasn't working due to the wrong flag being
   used.
 -
 -
 - Fixed bug in siafile snapshot code where the `hostKey()` method was not used
   to safely acquire the host pubkey.
 -
>>>>>>> 30b995cd
 -

### v1.4.3
**Key Updates**
 - Introduced Skynet with initial feature set for portals, web portals, skyfiles,
   skylinks, uploads, downloads, and pinning
 - Add `data-pieces` and `parity-pieces` flags to `siac renter upload`
 - Integrate SiaMux
 - Initialize defaults for the host's ephemeral account settings
 - Add SIA_DATA_DIR environment variable for setting the data directory for
   siad/siac
 - Made build process deterministic. Moved related scripts into `release-scripts`
 - Add directory support to Skylinks.
 - Enabled Lockcheck code anaylzer
 - Added Bandwidth monitoring to the host module
 
**Bugs Fixed**
 - HostDB Data race fixed and documentation updated to explain the data race
   concern
 - `Name` and `Dir` methods of the Siapath used the `filepath` package when they
   should have used the `strings` package to avoid OS path separator bugs
 - Fixed panic where the Host's contractmanager `AddSectorBatch` allowed for
   writing to a file after the contractmanager had shutdown
 - Fixed panic where the watchdog would try to write to the contractor's log
   after the contractor had shutdown

**Other**
 - Upgrade host metadata to v1.4.3
 - Removed stubs from testing
 - Add Skynet-Disable-Force header to allow disabling the force update feature
   on Skynet uploads

### v1.4.2.1
**Key Updates**
 - Wallet can generate an address before it finishes scanning the blockchain
 - FUSE folders can now be mounted with 'AllowOther' as an option
 - Added alerts for when contracts can't be renewed or refreshed
 - Smarter fund allocation when initially forming contracts
 - Decrease memory usage and cpu usage when uploading and downloading
 - When repairing files from disk, an integrity check is performed to ensure
   that corrupted / altered data is not used to perform repairs

**Bugs Fixed**
 - Repair operations would sometimes perform useless and redundant repairs
 - Siafiles were not pruning hosts correctly
 - Unable to upload a new file if 'force' is set and no file exists to delete
 - Siac would not always delete a file or folder correctly
 - Divide by zero error when setting the allowance with an empty period
 - Host would sometimes deadlock upon shutdown due to thread group misuse
 - Crash preventing host from starting up correctly after an unclean shutdown
   while resizing a storage folder

Dec 2019:

### v1.4.2.0
**Key Updates**
 - Allowance in Backups
 - Wallet Password Reset
 - Bad Contract Utility Add
 - FUSE
 - Renter Watchdog
 - Contract Churn Limiter
 - Serving Downloads from Disk
 - Verify Wallet Password Endpoint
 - Siafilesystem
 - Sia node scanner
 - Gateway blacklisting
 - Contract Extortion Checker
 - Instant Boot
 - Alert System
 - Remove siafile chunks from memory
 - Additional price change protection for the Renter
 - siac Alerts command
 - Critical alerts displayed on every siac call
 - Single File Get in siac
 - Gateway bandwidth monitoring
 - Ability to pause uploads/repairs

**Bugs Fixed**
 - Missing return statements in API (http: superfluous response.WriteHeader call)
 - Stuck Loop fixes (chunks not being added due to directory siapath never being set)
 - Rapid Cycle repair loop on start up
 - Wallet Init with force flag when no wallet exists previous would error

**Other**
 - Module READMEs
 - staticcheck and gosec added
 - Security.md file created
 - Community images added for Built On Sia
 - JSON tag code analyzer 
 - ResponseWriter code analyzer
 - boltdb added to gitlab.com/NebulousLabs

Sep 2019:

v1.4.1.2 (hotfix)
- Fix memory leak
- Add /tpool/transactions endpoint
- Second fix to transaction propagation bug

Aug 2019:

v1.4.1.1 (hotfix)
- Fix download corruption bug
- Fix transaction propagation bug

Jul 2019:

v1.4.1 (minor release)
- Support upload streaming
- Enable seed-based snapshot backups

Apr 2019:

v1.4.0 (minor release)
- Support "snapshot" backups
- Switch to new renter-host protocol
- Further scalability improvements

Oct 2018:

v1.3.7 (patch release)
- Adjust difficulty for ASIC hardfork

v1.3.6 (patch release)
- Enable ASIC hardfork

v1.3.5 (patch release)
- Add offline signing functionality
- Overhaul hostdb weighting
- Add siac utils

Sep 2018:

v1.3.4 (patch release)
- Fix contract spending metrics
- Add /renter/contract/cancel endpoint
- Move project to GitLab

May 2018:

v1.3.3 (patch release)
- Add Streaming API endpoints
- Faster contract formation
- Improved wallet scaling

March 2018:

v1.3.2 (patch release)
- Improve renter throughput and stability
- Reduce host I/O when idle
- Add /tpool/confirmed endpoint

December 2017:

v1.3.1 (patch release)
- Add new efficient, reliable contract format
- Faster and smoother file repairs
- Fix difficulty adjustment hardfork

July 2017:

v1.3.0 (minor release)
- Add remote file repair
- Add wallet 'lookahead'
- Introduce difficulty hardfork

May 2017:

v1.2.2 (patch release)
- Faster + smaller wallet database
- Gracefully handle missing storage folders
- >2500 lines of new testing + bug fixes

April 2017:

v1.2.1 (patch release)
- Faster host upgrading
- Fix wallet bugs
- Add siac command to cancel allowance

v1.2.0 (minor release)
- Host overhaul
- Wallet overhaul
- Tons of bug fixes and efficiency improvements

March 2017:

v1.1.2 (patch release)
- Add async download endpoint
- Fix host storage proof bug

February 2017:

v1.1.1 (patch release)
- Renter now performs much better at scale
- Myriad HostDB improvements
- Add siac command to support storage leaderboard

January 2017:

v1.1.0 (minor release)
- Greatly improved upload/download speeds
- Wallet now regularly "defragments"
- Better contract metrics

December 2016:

v1.0.4 (LTS release)

October 2016:

v1.0.3 (patch release)
- Greatly improved renter stability
- Smarter HostDB
- Numerous minor bug fixes

July 2016:

v1.0.1 (patch release)
- Restricted API address to localhost
- Fixed renter/host desynchronization
- Fixed host silently refusing new contracts

June 2016:

v1.0.0 (major release)
- Finalized API routes
- Add optional API authentication
- Improve automatic contract management

May 2016:

v0.6.0 (minor release)
- Switched to long-form renter contracts
- Added support for multiple hosting folders
- Hosts are now identified by their public key

January 2016:

v0.5.2 (patch release)
- Faster initial blockchain download
- Introduced headers-only broadcasting

v0.5.1 (patch release)
- Fixed bug severely impacting performance
- Restored (but deprecated) some siac commands
- Added modules flag, allowing modules to be disabled

v0.5.0 (minor release)
- Major API changes to most modules
- Automatic contract renewal
- Data on inactive hosts is reuploaded
- Support for folder structure
- Smarter host

October 2015:

v0.4.8 (patch release)
- Restored compatibility with v0.4.6

v0.4.7 (patch release)
- Dropped support for v0.3.3.x

v0.4.6 (patch release)
- Removed over-aggressive consistency check

v0.4.5 (patch release)
- Fixed last prominent bug in block database
- Closed some dangling resource handles

v0.4.4 (patch release)
- Uploading is much more reliable
- Price estimations are more accurate
- Bumped filesize limit to 20 GB

v0.4.3 (patch release)
- Block database is now faster and more stable
- Wallet no longer freezes when unlocked during IBD
- Optimized block encoding/decoding

September 2015:

v0.4.2 (patch release)
- HostDB is now smarter
- Tweaked renter contract creation

v0.4.1 (patch release)
- Added support for loading v0.3.3.x wallets
- Better pruning of dead nodes
- Improve database consistency

August 2015:

v0.4.0: Second stable currency release.
- Wallets are encrypted and generated from seed phrases
- Files are erasure-coded and transferred in parallel
- The blockchain is now fully on-disk
- Added UPnP support

June 2015:

v0.3.3.3 (patch release)
- Host announcements can be "forced"
- Wallets can be merged
- Unresponsive addresses are pruned from the node list

v0.3.3.2 (patch release)
- Siafunds can be loaded and sent
- Added block explorer
- Patched two critical security vulnerabilities

v0.3.3.1 (hotfix)
- Mining API sends headers instead of entire blocks
- Slashed default hosting price

v0.3.3: First stable currency release.
- Set release target
- Added progress bars to uploads
- Rigorous testing of consensus code

May 2015:

v0.3.2: Fourth open beta release.
- Switched encryption from block cipher to stream cipher
- Updates are now signed
- Added API calls to support external miners

v0.3.1: Third open beta release.
- Blocks are now stored on-disk in a database
- Files can be shared via .sia files or ASCII-encoded data
- RPCs are now multiplexed over one physical connection

March 2015:

v0.3.0: Second open beta release.

Jan 2015:

v0.2.0: First open beta release.

Dec 2014:

v0.1.0: Closed beta release.<|MERGE_RESOLUTION|>--- conflicted
+++ resolved
@@ -72,9 +72,7 @@
  - Add HEAD request support for Skylink route
  - 
  -
-<<<<<<< HEAD
  - Add timeout parameter to Skylink route
-=======
  - Fix bug where `siac renter -v` wasn't working due to the wrong flag being
    used.
  -
@@ -82,7 +80,6 @@
  - Fixed bug in siafile snapshot code where the `hostKey()` method was not used
    to safely acquire the host pubkey.
  -
->>>>>>> 30b995cd
  -
 
 ### v1.4.3
