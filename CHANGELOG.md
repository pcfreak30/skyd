Version Scheme
--------------
Sia uses the following versioning scheme, vX.X.X.X
 - First Digit signifies a major (compatibility breaking) release
 - Second Digit signifies a major (non compatibility breaking) release
 - Third Digit signifies a minor release
 - Fourth Digit signifies a patch release

Version History
---------------

Latest:
<<<<<<< HEAD
### v1.4.2.2
=======
### v1.4.3.0
>>>>>>> 368cc498
**Key Updates**

**Bugs Fixed**
 - HostDB Data race fixed and documentation updated to explain the data race
   concern
<<<<<<< HEAD
=======
 - `Name` and `Dir` methods of the Siapath used the `filepath` package when they
   should have used the `strings` package to avoid OS path separator bugs
>>>>>>> 368cc498

### v1.4.2.1
**Key Updates**
 - Wallet can generate an address before it finishes scanning the blockchain
 - FUSE folders can now be mounted with 'AllowOther' as an option
 - Added alerts for when contracts can't be renewed or refreshed
 - Smarter fund allocation when initially forming contracts
 - Decrease memory usage and cpu usage when uploading and downloading
 - When repairing files from disk, an integrity check is performed to ensure
   that corrupted / altered data is not used to perform repairs

**Bugs Fixed**
 - Repair operations would sometimes perform useless and redundant repairs
 - Siafiles were not pruning hosts correctly
 - Unable to upload a new file if 'force' is set and no file exists to delete
 - Siac would not always delete a file or folder correctly
 - Divide by zero error when setting the allowance with an empty period
 - Host would sometimes deadlock upon shutdown due to thread group misuse
 - Crash preventing host from starting up correctly after an unclean shutdown
   while resizing a storage folder

Dec 2019:

### v1.4.2.0
**Key Updates**
 - Allowance in Backups
 - Wallet Password Reset
 - Bad Contract Utility Add
 - FUSE
 - Renter Watchdog
 - Contract Churn Limiter
 - Serving Downloads from Disk
 - Verify Wallet Password Endpoint
 - Siafilesystem
 - Sia node scanner
 - Gateway blacklisting
 - Contract Extortion Checker
 - Instant Boot
 - Alert System
 - Remove siafile chunks from memory
 - Additional price change protection for the Renter
 - siac Alerts command
 - Critical alerts displayed on every siac call
 - Single File Get in siac
 - Gateway bandwidth monitoring
 - Ability to pause uploads/repairs

**Bugs Fixed**
 - Missing return statements in API (http: superfluous response.WriteHeader call)
 - Stuck Loop fixes (chunks not being added due to directory siapath never being set)
 - Rapid Cycle repair loop on start up
 - Wallet Init with force flag when no wallet exists previous would error

**Other**
 - Module READMEs
 - staticcheck and gosec added
 - Security.md file created
 - Community images added for Built On Sia
 - JSON tag code analyzer 
 - ResponseWriter code analyzer
 - boltdb added to gitlab.com/NebulousLabs

Sep 2019:

v1.4.1.2 (hotfix)
- Fix memory leak
- Add /tpool/transactions endpoint
- Second fix to transaction propagation bug

Aug 2019:

v1.4.1.1 (hotfix)
- Fix download corruption bug
- Fix transaction propagation bug

Jul 2019:

v1.4.1 (minor release)
- Support upload streaming
- Enable seed-based snapshot backups

Apr 2019:

v1.4.0 (minor release)
- Support "snapshot" backups
- Switch to new renter-host protocol
- Further scalability improvements

Oct 2018:

v1.3.7 (patch release)
- Adjust difficulty for ASIC hardfork

v1.3.6 (patch release)
- Enable ASIC hardfork

v1.3.5 (patch release)
- Add offline signing functionality
- Overhaul hostdb weighting
- Add siac utils

Sep 2018:

v1.3.4 (patch release)
- Fix contract spending metrics
- Add /renter/contract/cancel endpoint
- Move project to GitLab

May 2018:

v1.3.3 (patch release)
- Add Streaming API endpoints
- Faster contract formation
- Improved wallet scaling

March 2018:

v1.3.2 (patch release)
- Improve renter throughput and stability
- Reduce host I/O when idle
- Add /tpool/confirmed endpoint

December 2017:

v1.3.1 (patch release)
- Add new efficient, reliable contract format
- Faster and smoother file repairs
- Fix difficulty adjustment hardfork

July 2017:

v1.3.0 (minor release)
- Add remote file repair
- Add wallet 'lookahead'
- Introduce difficulty hardfork

May 2017:

v1.2.2 (patch release)
- Faster + smaller wallet database
- Gracefully handle missing storage folders
- >2500 lines of new testing + bug fixes

April 2017:

v1.2.1 (patch release)
- Faster host upgrading
- Fix wallet bugs
- Add siac command to cancel allowance

v1.2.0 (minor release)
- Host overhaul
- Wallet overhaul
- Tons of bug fixes and efficiency improvements

March 2017:

v1.1.2 (patch release)
- Add async download endpoint
- Fix host storage proof bug

February 2017:

v1.1.1 (patch release)
- Renter now performs much better at scale
- Myriad HostDB improvements
- Add siac command to support storage leaderboard

January 2017:

v1.1.0 (minor release)
- Greatly improved upload/download speeds
- Wallet now regularly "defragments"
- Better contract metrics

December 2016:

v1.0.4 (LTS release)

October 2016:

v1.0.3 (patch release)
- Greatly improved renter stability
- Smarter HostDB
- Numerous minor bug fixes

July 2016:

v1.0.1 (patch release)
- Restricted API address to localhost
- Fixed renter/host desynchronization
- Fixed host silently refusing new contracts

June 2016:

v1.0.0 (major release)
- Finalized API routes
- Add optional API authentication
- Improve automatic contract management

May 2016:

v0.6.0 (minor release)
- Switched to long-form renter contracts
- Added support for multiple hosting folders
- Hosts are now identified by their public key

January 2016:

v0.5.2 (patch release)
- Faster initial blockchain download
- Introduced headers-only broadcasting

v0.5.1 (patch release)
- Fixed bug severely impacting performance
- Restored (but deprecated) some siac commands
- Added modules flag, allowing modules to be disabled

v0.5.0 (minor release)
- Major API changes to most modules
- Automatic contract renewal
- Data on inactive hosts is reuploaded
- Support for folder structure
- Smarter host

October 2015:

v0.4.8 (patch release)
- Restored compatibility with v0.4.6

v0.4.7 (patch release)
- Dropped support for v0.3.3.x

v0.4.6 (patch release)
- Removed over-aggressive consistency check

v0.4.5 (patch release)
- Fixed last prominent bug in block database
- Closed some dangling resource handles

v0.4.4 (patch release)
- Uploading is much more reliable
- Price estimations are more accurate
- Bumped filesize limit to 20 GB

v0.4.3 (patch release)
- Block database is now faster and more stable
- Wallet no longer freezes when unlocked during IBD
- Optimized block encoding/decoding

September 2015:

v0.4.2 (patch release)
- HostDB is now smarter
- Tweaked renter contract creation

v0.4.1 (patch release)
- Added support for loading v0.3.3.x wallets
- Better pruning of dead nodes
- Improve database consistency

August 2015:

v0.4.0: Second stable currency release.
- Wallets are encrypted and generated from seed phrases
- Files are erasure-coded and transferred in parallel
- The blockchain is now fully on-disk
- Added UPnP support

June 2015:

v0.3.3.3 (patch release)
- Host announcements can be "forced"
- Wallets can be merged
- Unresponsive addresses are pruned from the node list

v0.3.3.2 (patch release)
- Siafunds can be loaded and sent
- Added block explorer
- Patched two critical security vulnerabilities

v0.3.3.1 (hotfix)
- Mining API sends headers instead of entire blocks
- Slashed default hosting price

v0.3.3: First stable currency release.
- Set release target
- Added progress bars to uploads
- Rigorous testing of consensus code

May 2015:

v0.3.2: Fourth open beta release.
- Switched encryption from block cipher to stream cipher
- Updates are now signed
- Added API calls to support external miners

v0.3.1: Third open beta release.
- Blocks are now stored on-disk in a database
- Files can be shared via .sia files or ASCII-encoded data
- RPCs are now multiplexed over one physical connection

March 2015:

v0.3.0: Second open beta release.

Jan 2015:

v0.2.0: First open beta release.

Dec 2014:

v0.1.0: Closed beta release.<|MERGE_RESOLUTION|>--- conflicted
+++ resolved
@@ -10,21 +10,14 @@
 ---------------
 
 Latest:
-<<<<<<< HEAD
-### v1.4.2.2
-=======
 ### v1.4.3.0
->>>>>>> 368cc498
 **Key Updates**
 
 **Bugs Fixed**
  - HostDB Data race fixed and documentation updated to explain the data race
    concern
-<<<<<<< HEAD
-=======
  - `Name` and `Dir` methods of the Siapath used the `filepath` package when they
    should have used the `strings` package to avoid OS path separator bugs
->>>>>>> 368cc498
 
 ### v1.4.2.1
 **Key Updates**
